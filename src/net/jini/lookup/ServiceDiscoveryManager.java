--- conflicted
+++ resolved
@@ -1,7898 +1,4011 @@
-<<<<<<< HEAD
-/*
- * Licensed to the Apache Software Foundation (ASF) under one
- * or more contributor license agreements.  See the NOTICE file
- * distributed with this work for additional information
- * regarding copyright ownership. The ASF licenses this file
- * to you under the Apache License, Version 2.0 (the
- * "License"); you may not use this file except in compliance
- * with the License. You may obtain a copy of the License at
- *
- *      http://www.apache.org/licenses/LICENSE-2.0
- *
- * Unless required by applicable law or agreed to in writing, software
- * distributed under the License is distributed on an "AS IS" BASIS,
- * WITHOUT WARRANTIES OR CONDITIONS OF ANY KIND, either express or implied.
- * See the License for the specific language governing permissions and
- * limitations under the License.
- */
-package net.jini.lookup;
-
-import com.sun.jini.logging.Levels;
-import com.sun.jini.lookup.entry.LookupAttributes;
-import com.sun.jini.proxy.BasicProxyTrustVerifier;
-import com.sun.jini.thread.TaskManager;
-import com.sun.jini.thread.TaskManager.Task;
-
-import net.jini.config.Configuration;
-import net.jini.config.ConfigurationException;
-import net.jini.config.EmptyConfiguration;
-import net.jini.config.NoSuchEntryException;
-import net.jini.discovery.DiscoveryEvent;
-import net.jini.discovery.DiscoveryListener;
-import net.jini.discovery.DiscoveryManagement;
-import net.jini.discovery.LookupDiscoveryManager;
-import net.jini.lease.LeaseListener;
-import net.jini.lease.LeaseRenewalEvent;
-import net.jini.lease.LeaseRenewalManager;
-import net.jini.export.Exporter;
-import net.jini.io.MarshalledInstance;
-import net.jini.jeri.BasicILFactory;
-import net.jini.jeri.BasicJeriExporter;
-import net.jini.jeri.tcp.TcpServerEndpoint;
-import net.jini.security.BasicProxyPreparer;
-import net.jini.security.ProxyPreparer;
-import net.jini.security.TrustVerifier;
-import net.jini.security.proxytrust.ServerProxyTrust;
-
-import net.jini.core.lease.Lease;
-import net.jini.core.entry.Entry;
-import net.jini.core.event.RemoteEventListener;
-import net.jini.core.event.RemoteEvent;
-import net.jini.core.event.EventRegistration;
-import net.jini.core.lookup.ServiceID;
-import net.jini.core.lookup.ServiceEvent;
-import net.jini.core.lookup.ServiceItem;
-import net.jini.core.lookup.ServiceMatches;
-import net.jini.core.lookup.ServiceRegistrar;
-import net.jini.core.lookup.ServiceTemplate;
-
-import java.io.IOException;
-
-import java.rmi.RemoteException;
-import java.rmi.server.ExportException;
-import java.rmi.server.RemoteObject;
-import java.rmi.server.UnicastRemoteObject;
-
-import java.util.ArrayList;
-import java.util.Iterator;
-import java.util.HashMap;
-import java.util.List;
-import java.util.logging.Level;
-import java.util.logging.Logger;
-import java.util.Map;
-import java.util.Random;
-import java.util.Set;
-
-/**
- * The <code>ServiceDiscoveryManager</code> class is a helper utility class
- * that any client-like entity can use to "discover" services registered
- * with any number of lookup services of interest. On behalf of such
- * entities, this class maintains - as much as possible - up-to-date
- * state information about both the lookup services the entity wishes
- * to query, and the services the entity wishes to acquire and use.
- * By maintaining current service state information, the entity can
- * implement efficient mechanisms for service access and usage.
- * <p>
- * There are three basic usage patterns for this class. In order of
- * importance and typical usage, those patterns are:
- * <p>
- * <ul>
- *   <li> The entity requests that the <code>ServiceDiscoveryManager</code>
- *        create a cache (an instance of
- *        {@link net.jini.lookup.LookupCache LookupCache}) which will
- *        asynchronously "discover", and locally store, references
- *        to services that match criteria defined by the entity; services
- *        which are registered with one or more lookup services managed
- *        by the <code>ServiceDiscoveryManager</code> on behalf of the entity.
- *        The cache can be viewed as a set of service references that the
- *        entity can access locally as needed through one of the public,
- *        non-remote methods provided in the cache's interface. Thus, rather
- *        than making costly remote queries of multiple lookup services at
- *        the point in time when the entity needs the service, the entity
- *        can simply make local queries on the cache for the services that
- *        the cache acquired and stored at a prior time. An entity should
- *        employ this pattern when the entity must make <i>frequent</i>
- *        queries for multiple services. By populating the cache with
- *        multiple instances of the desired services, redundancy in the
- *        availability of those services can be provided. Thus, if an
- *        instance of a service is found to be unavailable when needed,
- *        the entity can execute a local query on the cache rather than
- *        one or more remote queries on the lookup services to acquire
- *        an instance that is available. To employ this pattern, the entity
- *        invokes the method
- *        {@link net.jini.lookup.ServiceDiscoveryManager#createLookupCache
- *        createLookupCache}.
- *   <li> The entity can register with the event mechanism provided by the
- *        <code>ServiceDiscoveryManager</code>. This event mechanism allows the
- *        entity to request that it be notified when a service of interest
- *        is discovered for the first time, or has encountered a state change
- *        such as removal from all lookup services, or attribute set changes.
- *        Although interacting with a local cache of services in the way
- *        described in the first pattern can be very useful to entities that
- *        need frequent access to multiple services, some client-like
- *        entities may wish to interact with the cache in a reactive manner.
- *        For example, an entity such as a service browser typically wishes
- *        to be notified of the arrival of new services of interest as well
- *        as any changes in the state of the current services in the cache.
- *        In these situations, polling for such changes is usually viewed as
- *        undesirable. If the cache were to also provide an event mechanism
- *        with notification semantics, the needs of entities that employ
- *        either pattern can be satisfied. To employ this pattern, the entity
- *        must create a cache and supply it with an instance of the
- *        {@link net.jini.lookup.ServiceDiscoveryListener
- *        ServiceDiscoveryListener} interface that will receive instances of
- *        {@link net.jini.lookup.ServiceDiscoveryEvent ServiceDiscoveryEvent}
- *        when events of interest, related to the services in the cache, occur.
- *   <li> The entity, through the public API of the
- *        <code>ServiceDiscoveryManager</code>, can directly query the lookup
- *        services managed by the <code>ServiceDiscoveryManager</code> for
- *        services of interest; employing semantics similar to the semantics
- *        employed in a typical lookup service query made through the
- *        {@link net.jini.core.lookup.ServiceRegistrar ServiceRegistrar}
- *        interface. Such queries will result in a remote call being made at
- *        the same time the service is needed (unlike the first pattern, in
- *        which remote calls typically occur prior to the time the service is
- *        needed). This pattern may be useful to entities needing to find
- *        services on an infrequent basis, or when the cost of making a remote
- *        call is outweighed by the overhead of maintaining a local cache (for
- *        example, due to limited resources). Although an entity that needs
- *        to query lookup service(s) can certainly make such queries through
- *        the {@link net.jini.core.lookup.ServiceRegistrar ServiceRegistrar}
- *        interface, the <code>ServiceDiscoveryManager</code> provides a broad
- *        API with semantics that are richer than the semantics of the
- *        {@link net.jini.core.lookup.ServiceRegistrar#lookup lookup} methods
- *        provided by the {@link net.jini.core.lookup.ServiceRegistrar
- *        ServiceRegistrar}. This API encapsulates functionality that many
- *        client-like entities may find more useful when managing both the set
- *        of desired lookup services, and the service queries made on those
- *        lookup services. To employ this pattern, the entity simply
- *        instantiates this class with the desired parameters, and then
- *        invokes the appropriate version of the
- *        {@link net.jini.lookup.ServiceDiscoveryManager#lookup lookup}
- *        method when the entity wishes to acquire a service that matches
- *        desired criteria.
- * </ul>
- * <p>
- * All three mechanisms just described - local queries on the cache,
- * service discovery notification, and remote lookups - employ the same
- * template-matching scheme as that employed in the
- * {@link net.jini.core.lookup.ServiceRegistrar ServiceRegistrar} interface.
- * Additionally, each mechanism allows the entity to supply an object
- * referred to as a <i>filter</i>; an instance of
- * {@link net.jini.lookup.ServiceItemFilter ServiceItemFilter}. A filter
- * is a non-remote object that defines additional matching criteria that the
- * <code>ServiceDiscoveryManager</code> applies when searching for the
- * entity's services of interest. Employing a filter is particularly useful
- * to entities that wish to extend the capabilities of the standard
- * template-matching scheme.
- * <p>
- * In addition to (or instead of) employing a filter to apply additional
- * matching criteria to candidate service proxies initially found through
- * template matching, filters can also be used to extend the selection
- * process so that only proxies that are <i>safe</i> to use are returned
- * to the entity. To do this, the entity would use the
- * {@link net.jini.lookup.ServiceItemFilter ServiceItemFilter} interface to
- * supply the <code>ServiceDiscoveryManager</code> or
- * {@link net.jini.lookup.LookupCache LookupCache} with a filter that,
- * when applied to a candidate proxy, performs a set of operations that
- * is referred to as <i>proxy preparation</i>. As described in the
- * documentation for {@link net.jini.security.ProxyPreparer}, proxy
- * preparation typically includes operations such as, verifying trust
- * in the proxy, specifying client constraints, and dynamically granting
- * necessary permissions to the proxy.
- * <p>
- * Note that this utility class is not remote. Clients and services that wish
- * to use this class will create an instance of this class in their own address
- * space to manage the state of discovered services and their associated
- * lookup services locally.
- *
- * @com.sun.jini.impl <!-- Implementation Specifics -->
- *
- * The following implementation-specific items are discussed below:
- * <ul><li> <a href="#sdmConfigEntries">Configuring ServiceDiscoveryManager</a>
- *     <li> <a href="#sdmLogging">Logging</a>
- * </ul>
- *
- * <a name="sdmConfigEntries">
- * <p>
- * <b><font size="+1">Configuring ServiceDiscoveryManager</font></b>
- * <p>
- * </a>
- *
- * This implementation of <code>ServiceDiscoveryManager</code> supports
- * the following configuration entries; where each configuration entry
- * name is associated with the component name
- * <code>net.jini.lookup.ServiceDiscoveryManager</code>. Note that the
- * configuration entries specified here are specific to this implementation
- * of <code>ServiceDiscoveryManager</code>. Unless otherwise stated, each
- * entry is retrieved from the configuration only once per instance of this
- * utility, where each such retrieval is performed in the constructor.
- * <p>
- * It is important to note that in addition to allowing a client of this
- * utility to request - through the public API - the creation of a cache
- * that is used externally by the client, this utility also creates
- * instances of the cache that are used internally by the utility itself.
- * As such, in addition to the configuration entries that are used only
- * in this utility (and not in any cache), and the configuration entries
- * that are retrieved during the construction of each new cache (and used
- * by only that cache), there are configuration entries specified below
- * that are retrieved once during the construction of this utility, but
- * which are shared with, and used by, the caches that are created.
- *
- *
- * <a name="cacheTaskManager">
- * <table summary="Describes the cacheTaskManager configuration entry"
- *                border="0" cellpadding="2">
- *   <tr valign="top">
- *     <th scope="col" summary="layout"> <font size="+1">&#X2022;</font>
- *     <th scope="col" align="left" colspan="2"> <font size="+1">
- *     <code>cacheTaskManager</code></font>
- *
- *   <tr valign="top"> <td> &nbsp <th scope="row" align="right">
- *     Type: <td> {@link com.sun.jini.thread.TaskManager}
- *
- *   <tr valign="top"> <td> &nbsp <th scope="row" align="right">
- *     Default: <td> <code>new
- *             {@link com.sun.jini.thread.TaskManager#TaskManager()
- *                                   TaskManager}(10, (15*1000), 1.0f)</code>
- *
- *   <tr valign="top"> <td> &nbsp <th scope="row" align="right">
- *     Description:
- *       <td> The object that pools and manages the various threads
- *            executed by each of the lookup caches created by this
- *            utility. There is one such task manager created for each
- *            cache. The default manager creates a maximum of 10 threads,
- *            waits 15 seconds before removing idle threads, and uses a
- *            load factor of 1.0 when determining whether to create a new
- *            thread. For each cache that is created in this utility, a
- *            single, separate instance of this task manager will be
- *            retrieved and employed by that cache. This object should
- *            not be shared with other components in the application that
- *            employs this utility.
- * </table>
- *
- * <a name="discardTaskManager">
- * <table summary="Describes the discardTaskManager configuration entry"
- *                border="0" cellpadding="2">
- *   <tr valign="top">
- *     <th scope="col" summary="layout"> <font size="+1">&#X2022;</font>
- *     <th scope="col" align="left" colspan="2"> <font size="+1">
- *     <code>discardTaskManager</code></font>
- *
- *   <tr valign="top"> <td> &nbsp <th scope="row" align="right">
- *     Type: <td> {@link com.sun.jini.thread.TaskManager}
- *
- *   <tr valign="top"> <td> &nbsp <th scope="row" align="right">
- *     Default: <td> <code>new
- *             {@link com.sun.jini.thread.TaskManager#TaskManager()
- *                                   TaskManager}(10, (15*1000), 1.0f)</code>
- *
- *   <tr valign="top"> <td> &nbsp <th scope="row" align="right">
- *     Description:
- *       <td> The object that pools and manages the threads, executed
- *            by a cache, that wait on verification events after a
- *            previousy discovered service has been discarded. The
- *            default manager creates a maximum of 10 threads, waits
- *            15 seconds before removing idle threads, and uses a load
- *            factor of 1.0 when determining whether to create a new
- *            thread. For each cache that is created in this utility,
- *            a single, separate instance of this task manager will be
- *            retrieved and employed by that cache. This object should
- *            not be shared with other components in the application
- *            that employs this utility.
- * </table>
- *
- * <a name="discardWait">
- * <table summary="Describes the discardWait
- *                configuration entry" border="0" cellpadding="2">
- *   <tr valign="top">
- *     <th scope="col" summary="layout"> <font size="+1">&#X2022;</font>
- *     <th scope="col" align="left" colspan="2"> <font size="+1">
- *     <code>discardWait</code></font>
- *
- *   <tr valign="top"> <td> &nbsp <th scope="row" align="right">
- *     Type: <td> <code>long</code>
- *
- *   <tr valign="top"> <td> &nbsp <th scope="row" align="right">
- *     Default: <td> <code>2*(5*60*1000)</code>
- *
- *   <tr valign="top"> <td> &nbsp <th scope="row" align="right">
- *     Description:
- *       <td> The value used to affect the behavior of the mechanism
- *            that handles the <i>service discard problem</i> described
- *            in this utility's specification. This item allows each
- *            entity that uses this utility to define how long (in
- *            milliseconds) to wait for verification from the lookup
- *            service(s) that a discarded service is actually down
- *            before committing or un-committing a requested service
- *            discard. The current implementation of this utility
- *            defaults to waiting 10 minutes (twice the maximum lease
- *            duration granted by the Reggie implementation of the
- *            lookup service). Note that this item is used only by the
- *            caches (both internal and external) that are created by
- *            this utility, and not by the utility itself.
- * </table>
- *
- * <a name="discoveryManager">
- * <table summary="Describes the discoveryManager configuration entry"
- *                border="0" cellpadding="2">
- *   <tr valign="top">
- *     <th scope="col" summary="layout"> <font size="+1">&#X2022;</font>
- *     <th scope="col" align="left" colspan="2"> <font size="+1">
- *     <code>discoveryManager</code></font>
- *
- *   <tr valign="top"> <td> &nbsp <th scope="row" align="right">
- *     Type: <td> {@link net.jini.discovery.DiscoveryManagement}
- *
- *   <tr valign="top"> <td> &nbsp <th scope="row" align="right">
- *     Default: <td> <code> new
- *    {@link net.jini.discovery.LookupDiscoveryManager#LookupDiscoveryManager(
- *      java.lang.String[],
- *      net.jini.core.discovery.LookupLocator[],
- *      net.jini.discovery.DiscoveryListener,
- *      net.jini.config.Configuration) LookupDiscoveryManager}(
- *                       new java.lang.String[] {""},
- *                       new {@link net.jini.core.discovery.LookupLocator}[0],
- *                       null, config)</code>
- *
- *   <tr valign="top"> <td> &nbsp <th scope="row" align="right">
- *     Description:
- *       <td> The object used to manage the discovery processing
- *            performed by this utility. This entry will be retrieved
- *            from the configuration only if no discovery manager is
- *            specified in the constructor. Note that this object should
- *            not be shared with other components in the application that
- *            employs this utility.  This item is used only by the service
- *            discovery manager, and not by any cache that is created.
- * </table>
- *
- * <a name="eventLeasePreparer">
- * <table summary="Describes the eventLeasePreparer configuration entry"
- *                border="0" cellpadding="2">
- *   <tr valign="top">
- *     <th scope="col" summary="layout"> <font size="+1">&#X2022;</font>
- *     <th scope="col" align="left" colspan="2"> <font size="+1">
- *     <code>eventLeasePreparer</code></font>
- *
- *   <tr valign="top"> <td> &nbsp <th scope="row" align="right">
- *       Type: <td> {@link net.jini.security.ProxyPreparer}
- *
- *   <tr valign="top"> <td> &nbsp <th scope="row" align="right">
- *       Default: <td> <code>new {@link net.jini.security.BasicProxyPreparer}()
- *                     </code>
- *
- *   <tr valign="top"> <td> &nbsp <th scope="row" align="right">
- *   Description:
- *     <td> Preparer for the leases returned when a cache registers
- *          with the event mechanism of any of the discovered lookup
- *          services. This item is used only by the caches (both
- *          internal and external) that are created by this utility,
- *          and not by the utility itself.
- *          <p>
- *          Currently, no methods of the returned proxy are invoked by
- *          this utility.
- * </table>
- *
- * <a name="eventListenerExporter">
- * <table summary="Describes the eventListenerExporter configuration entry"
- *                border="0" cellpadding="2">
- *   <tr valign="top">
- *     <th scope="col" summary="layout"> <font size="+1">&#X2022;</font>
- *     <th scope="col" align="left" colspan="2"> <font size="+1">
- *     <code>eventListenerExporter</code></font>
- *
- *   <tr valign="top"> <td> &nbsp <th scope="row" align="right">
- *       Type: <td> {@link net.jini.export.Exporter}
- *
- *   <tr valign="top"> <td> &nbsp <th scope="row" align="right">
- *       Default: <td> <code> new
- *                {@link net.jini.jeri.BasicJeriExporter#BasicJeriExporter(
- *                                        net.jini.jeri.ServerEndpoint,
- *                                        net.jini.jeri.InvocationLayerFactory,
- *                                        boolean,
- *                                        boolean) BasicJeriExporter}(
- *              {@link net.jini.jeri.tcp.TcpServerEndpoint#getInstance
- *                                      TcpServerEndpoint.getInstance}(0),<br>
- *               &nbsp &nbsp &nbsp &nbsp &nbsp &nbsp
- *               &nbsp &nbsp &nbsp &nbsp &nbsp &nbsp
- *               new {@link net.jini.jeri.BasicILFactory}(),<br>
- *               &nbsp &nbsp &nbsp &nbsp &nbsp &nbsp
- *               &nbsp &nbsp &nbsp &nbsp &nbsp &nbsp
- *               false, false)</code>
- *
- *   <tr valign="top"> <td> &nbsp <th scope="row" align="right">
- *   Description:
- *     <td> Exporter for the remote event listener that each cache
- *          supplies to the lookup services whose event mechanisms
- *          those caches register with. Note that for each cache that
- *          is created in this utility, a single, separate instance
- *          of this exporter will be retrieved and employed by that
- *          cache. Note also that the default exporter defined here
- *          will disable distributed garbage collection (DGC) for the
- *          server endpoint associated with the exported listener,
- *          and the listener backend (the "impl") will be strongly
- *          referenced. This means that the listener will not "go away"
- *          unintentionally. Additionally, that exporter also sets the
- *          <code>keepAlive</code> flag to <code>false</code> to allow
- *          the VM in which this utility runs to "go away" when
- *          desired; and not be kept alive simply because the listener
- *          is still exported.
- * </table>
- *
- * <a name="leaseManager">
- * <table summary="Describes the leaseManager configuration entry"
- *                border="0" cellpadding="2">
- *   <tr valign="top">
- *     <th scope="col" summary="layout"> <font size="+1">&#X2022;</font>
- *     <th scope="col" align="left" colspan="2"> <font size="+1">
- *     <code>leaseManager</code></font>
- *
- *   <tr valign="top"> <td> &nbsp <th scope="row" align="right">
- *     Type: <td> {@link net.jini.lease.LeaseRenewalManager}
- *
- *   <tr valign="top"> <td> &nbsp <th scope="row" align="right">
- *     Default: <td> <code> new
- *       {@link net.jini.lease.LeaseRenewalManager#LeaseRenewalManager(
- *        net.jini.config.Configuration) LeaseRenewalManager}(config)</code>
- *
- *   <tr valign="top"> <td> &nbsp <th scope="row" align="right">
- *     Description:
- *       <td> The object used to manage any event leases returned
- *            to a cache that has registered with the event mechanism
- *            of the various discovered lookup services. This entry will
- *            be retrieved from the configuration only if no lease
- *            renewal manager is specified in the constructor. This item
- *            is used only by the caches (both internal and external)
- *            that are created by this utility, and not by the utility
- *            itself.
- * </table>
- *
- * <a name="registrarPreparer">
- * <table summary="Describes the registrarPreparer configuration entry"
- *                border="0" cellpadding="2">
- *   <tr valign="top">
- *     <th scope="col" summary="layout"> <font size="+1">&#X2022;</font>
- *     <th scope="col" align="left" colspan="2"> <font size="+1">
- *     <code>registrarPreparer</code></font>
- *
- *   <tr valign="top"> <td> &nbsp <th scope="row" align="right">
- *       Type: <td> {@link net.jini.security.ProxyPreparer}
- *
- *   <tr valign="top"> <td> &nbsp <th scope="row" align="right">
- *       Default: <td> <code>new {@link net.jini.security.BasicProxyPreparer}()
- *                     </code>
- *
- *   <tr valign="top"> <td> &nbsp <th scope="row" align="right">
- *   Description:
- *     <td> Preparer for the proxies to the lookup services that are
- *          discovered and used by this utility. This item is used only
- *          by the service discovery manager, and not by any cache that
- *          is created.
- *          <p>
- *          The following methods of the proxy returned by this preparer are
- *          invoked by this utility:
- *       <ul>
- *         <li>{@link net.jini.core.lookup.ServiceRegistrar#lookup lookup}
- *         <li>{@link net.jini.core.lookup.ServiceRegistrar#notify notify}
- *       </ul>
- *
- * </table>
- *
- * <a name="sdmLogging">
- * <p>
- * <b><font size="+1">Logging</font></b>
- * <p>
- * </a>
- *
- * This implementation of <code>ServiceDiscoveryManager</code> uses the
- * {@link Logger} named <code>net.jini.lookup.ServiceDiscoveryManager</code>
- * to log information at the following logging levels: <p>
- *
- * <table border="1" cellpadding="5"
- *        summary="Describes the information logged by ServiceDiscoveryManager,
- *                 and the levels at which that information is logged">
- *
- *
- * <caption halign="center" valign="top">
- *   <b><code>net.jini.lookup.ServiceDiscoveryManager</code></b>
- * </caption>
- *
- * <tr> <th scope="col"> Level</th>
- *      <th scope="col"> Description</th>
- * </tr>
- *
- * <tr>
- *   <td>{@link java.util.logging.Level#INFO INFO}</td>
- *   <td>
- *     when any exception occurs while querying a lookup service, or upon
- *     applying a filter to the results of such a query
- *   </td>
- * </tr>
- * <tr>
- *   <td>{@link java.util.logging.Level#INFO INFO}</td>
- *   <td>
- *     when any exception occurs while attempting to register with the event
- *     mechanism of a lookup service, or while attempting to prepare the lease
- *     on the registration with that event mechanism
- *   </td>
- * </tr>
- * <tr>
- *   <td>{@link java.util.logging.Level#INFO INFO}</td>
- *   <td>when any exception occurs while attempting to prepare a proxy</td>
- * </tr>
- * <tr>
- *   <td>{@link java.util.logging.Level#INFO INFO}</td>
- *   <td>
- *     when an <code>IllegalStateException</code> occurs while discarding
- *     a lookup service proxy after logging a failure that has occurred in
- *     one of the tasks executed by this utility
- *   </td>
- * </tr>
- * <tr>
- *   <td>{@link java.util.logging.Level#INFO INFO}</td>
- *   <td>upon failure of the lease renewal process</td>
- * </tr>
- * <tr>
- *   <td>{@link com.sun.jini.logging.Levels#HANDLED HANDLED}</td>
- *   <td>
- *     when an exception occurs because a remote call to a lookup service
- *     has been interrupted as a result of the termination of a cache
- *   </td>
- * </tr>
- * <tr>
- *   <td>{@link com.sun.jini.logging.Levels#HANDLED HANDLED}</td>
- *   <td>
- *     when a "gap" is encountered in an event sequence from a lookup service
- *   </td>
- * </tr>
- * <tr>
- *   <td>{@link java.util.logging.Level#FINER FINER}</td>
- *   <td>upon failure of the lease cancellation process</td>
- * </tr>
- * <tr>
- *   <td>{@link java.util.logging.Level#FINEST FINEST}</td>
- *   <td>whenever any task is started</td>
- * </tr>
- * <tr>
- *   <td>{@link java.util.logging.Level#FINEST FINEST}</td>
- *   <td>whenever any task completes successfully</td>
- * </tr>
- * <tr>
- *   <td>{@link java.util.logging.Level#FINEST FINEST}</td>
- *   <td>whenever a lookup cache is created</td>
- * </tr>
- * <tr>
- *   <td>{@link java.util.logging.Level#FINEST FINEST}</td>
- *   <td>whenever a lookup cache is terminated</td>
- * </tr>
- * <tr>
- *   <td>{@link java.util.logging.Level#FINEST FINEST}</td>
- *   <td>whenever a proxy is prepared</td>
- * </tr>
- * <tr>
- *   <td>{@link java.util.logging.Level#FINEST FINEST}</td>
- *   <td>
- *     when an exception (that is, <code>IllegalStateException</code>)
- *     occurs while unexporting a cache's remote event listener while the
- *     cache is being terminated
- *   </td>
- * </tr>
- * </table>
- * <p>
- * See the {@link com.sun.jini.logging.LogManager} class for one way to use
- * the logging level {@link com.sun.jini.logging.Levels#HANDLED HANDLED} in
- * standard logging configuration files.
- * <p>
- *
- * 
- *
- * @see net.jini.discovery.DiscoveryManagement
- * @see net.jini.lookup.LookupCache
- * @see net.jini.lookup.ServiceDiscoveryListener
- * @see net.jini.lookup.ServiceDiscoveryEvent
- * @see net.jini.core.lookup.ServiceRegistrar
- */
-public class ServiceDiscoveryManager {
-
-    /** Class for implementing register/lookup/notify/dropProxy/discard tasks*/
-    private static abstract class CacheTask implements TaskManager.Task {
-        protected ProxyReg reg;
-        protected long thisTaskSeqN;
-        public CacheTask(ProxyReg reg, long seqN) {
-            this.reg = reg;
-            this.thisTaskSeqN = seqN;
-        }//end constructor
-        /* check if the task is on a specific ProxyReg, return true if it is */
-        public boolean isFromProxy(ProxyReg reg) {
-            if(this.reg == null) return false;
-            return (this.reg).equals(reg);
-        }//end isFromProxy
-        /** Returns true if current instance must be run after task(s) in
-         *  task manager queue.
-         *  @param tasks the tasks to consider.
-         *  @param size elements with index less than size are considered.
-         */
-        public boolean runAfter(List tasks, int size) {
-            return false;
-        }//end runAfter
-
-        /** Returns the ProxyReg associated with this task (if any). */
-        public ProxyReg getProxyReg() {
-            return reg;
-        }//end ProxyReg
-
-        /** Returns the unique sequence number of this task. */
-        public long getSeqN() {
-            return thisTaskSeqN;
-        }//end getSeqN
-
-	public abstract void run();
-    }//end class ServiceDiscoveryManager.CacheTask
-
-    /** Abstract base class for controlling the order-of-execution of tasks
-     *  corresponding to a particular serviceID associated with a particular
-     *  lookup service.
-     */
-    private static abstract class ServiceIdTask extends CacheTask {
-        protected ServiceID thisTaskSid;
-        ServiceIdTask(ServiceID srvcId, ProxyReg reg, long seqN) {
-            super(reg, seqN);
-            this.thisTaskSid = srvcId;
-        }//end constructor
-
-        /** Returns true if the current instance of this task must be run
-         *  after at least one task in task manager queue.
-         *
-         *  The criteria for determining what value to return is as follows:
-         *
-         *    If there is at least one task in the given task list that is
-         *    associated with the same serviceID as this task, and that task
-         *    has a sequence number less than the sequence number of this task,
-         *    then run this task *after* the task in the list (return true);
-         *    otherwise run this task now (return false).
-         *
-         *  @param tasks the tasks to consider.
-         *  @param size elements with index less than size are considered.
-         */
-        public boolean runAfter(List tasks, int size) {
-            for(int i=0; i<size; i++) {
-                TaskManager.Task t = (TaskManager.Task)tasks.get(i);
-                //Compare only instances of this task class
-                if( !(t instanceof ServiceIdTask) )  continue;
-                ServiceID otherTaskSid = ((ServiceIdTask)t).getServiceID();
-                if( thisTaskSid.equals(otherTaskSid) ) {
-                    if(thisTaskSeqN > ((ServiceIdTask)t).getSeqN()) {
-                        return true;//run this task after the other task
-                    }//endif
-                }//endif
-            }//end loop
-            return false;//run this task now
-        }//end runAfter
-
-        /** Returns the ServiceID associated with this task. */
-        public ServiceID getServiceID() {
-            return thisTaskSid;
-        }//end getServiceID
-
-    }//end class ServiceIdTask
-
-    /** Class that defines the listener that will receive local events from
-     *  the internal LookupCache used in the blocking versions of lookup().
-     */
-    private final static class ServiceDiscoveryListenerImpl
-                                          implements ServiceDiscoveryListener
-    {
-	ArrayList items = new ArrayList(1);
-	public synchronized void serviceAdded(ServiceDiscoveryEvent event) {
-	    items.add(event.getPostEventServiceItem());
-	    this.notifyAll();
-	}
-	public void serviceRemoved(ServiceDiscoveryEvent event){ }
-	public void serviceChanged(ServiceDiscoveryEvent event){ }
-	public synchronized ServiceItem[] getServiceItem() {
-	    ServiceItem[] r = new ServiceItem[items.size()];
-	    items.toArray(r);
-	    items.clear();
-	    return r;
-	}
-    }//end class ServiceDiscoveryManager.ServiceDiscoveryListenerImpl
-
-    /**
-     * Data structure used to group together the lease and event sequence
-     * number. For each LookupCache, there is a HashMap that maps a ProxyReg
-     * to an EventReg.
-     */
-    private final static class EventReg  {
-        /* The Event source from the event registration */
-        Object source;
-        /* The Event ID */
-        public long eventID;
-	/* The current event sequence number for the Service template */
-	public long seqNo;
-	/* The Event notification lease */
-	public Lease lease;
-	/* The pending events */
-	public ArrayList pending;
-	/* The number of pending LookupTasks */
-	public int lookupsPending;
-        public EventReg(Object source, long eventID, long seqNo, Lease lease) {
-	    this.source  = source;
-            this.eventID = eventID;
-	    this.seqNo   = seqNo;
-	    this.lease   = lease;
-	    this.pending = new ArrayList();
-	    this.lookupsPending = 0;
-	}
-    }//end class ServiceDiscoveryManager.EventReg
-
-    /**
-     * Used in the LookupCache. For each LookupCache, there is a HashMap that
-     * maps ServiceId to a ServiceItemReg. The ServiceItemReg class helps
-     * track where the ServiceItem comes from.
-     */
-    private final static class ServiceItemReg  {
-	/* Maps ServiceRegistrars to their latest registered item */
-	private final Map items = new HashMap();
-	/* The ServiceRegistrar currently being used to track changes */
-	private ServiceRegistrar proxy;
-	/* Flag that indicates that the ServiceItem has been discarded. */
-	private boolean bDiscarded = false;
-        /* The discovered service, prior to filtering. */
-	public ServiceItem item;
-        /* The discovered service, after filtering. */
-	public ServiceItem filteredItem;
-        /* Creates an instance of this class, and associates it with the given
-         * lookup service proxy.
-         */
-	public ServiceItemReg(ServiceRegistrar proxy, ServiceItem item) {
-	    this.proxy = proxy;
-	    addProxy(proxy, item);
-	    this.item = item;
-	}
-	/* Adds the given proxy to the 'proxy-to-item' map. This method is
-         * called from this class' constructor, LookupTask, NotifyEventTask,
-         * and ProxyRegDropTask.  Returns true if the proxy is being used
-	 * to track changes, false otherwise.
-         */
-	public boolean addProxy(ServiceRegistrar proxy, ServiceItem item) {
-	    items.put(proxy, item);
-	    return proxy.equals(this.proxy);
-	}
-	/* Removes the given proxy from the 'proxy-to-item' map. This method
-         * is called from NotifyEventTask and ProxyRegDropTask.  If this proxy
-	 * was being used to track changes, then pick a new one and return
-	 * its current item, else return null.
-         */
-	public ServiceItem removeProxy(ServiceRegistrar proxy) {
-	    items.remove(proxy);
-	    if (proxy.equals(this.proxy)) {
-		if (items.isEmpty()) {
-		    this.proxy = null;
-		} else {
-		    Map.Entry ent = (Map.Entry) items.entrySet().iterator().next();
-		    this.proxy = (ServiceRegistrar) ent.getKey();
-		    return (ServiceItem) ent.getValue();
-		}//endif
-	    }//endif
-	    return null;
-	}
-	/* Determines if the 'proxy-to-item' map contains any mappings.
-         * This method is called from NotifyEventTask and ProxyRegDropTask.
-         */
-	public boolean hasNoProxys() {
-	    return items.isEmpty();
-	}
-	/* Marks the ServiceItem as discarded. */
-	public void setDiscarded(boolean b) {
-	    bDiscarded = b;
-	}
-	/* Returns the flag indicating whether the ServiceItem is discarded. */
-	public boolean isDiscarded() {
-	   return  bDiscarded;
-	}
-    }//end class ServiceDiscoveryManager.ServiceItemReg
-
-    /** A wrapper class for a ServiceRegistrar. */
-    private final static class ProxyReg  {
-	private final ServiceRegistrar proxy;
-	public ProxyReg(ServiceRegistrar proxy) {
-	    if(proxy == null)  throw new IllegalArgumentException
-                                                     ("proxy cannot be null");
-	    this.proxy = proxy;
-	}//end constructor
-
-	public boolean equals(Object obj) {
-	    if (obj instanceof ProxyReg){
-		return getProxy().equals(((ProxyReg)obj).getProxy());
-	    } else return false;
-	}//end equals
-
-	public int hashCode() {
-	    return getProxy().hashCode();
-	}//end hashCode
-
-        /**
-         * @return the proxy
-         */
-        public ServiceRegistrar getProxy() {
-            return proxy;
-        }
-
-    }//end class ServiceDiscoveryManager.ProxyReg
-
-    /** The Listener class for the LeaseRenewalManager. */
-    private final class LeaseListenerImpl implements LeaseListener {
-	private ServiceRegistrar proxy;
-	public LeaseListenerImpl(ServiceRegistrar proxy) {
-	    this.proxy = proxy;
-	}
-	/* When lease renewal fails, we discard the proxy  */
-	public void notify(LeaseRenewalEvent e) {
-            fail(e.getException(),proxy, this.getClass().getName(), "notify",
-                 "failure occurred while renewing an event lease", false);
-	}
-    }//end class ServiceDiscoveryManager.LeaseListenerImpl
-
-    /** Internal implementation of the LookupCache interface. Instances of
-     *  this class are used in the blocking versions of lookup() and are
-     *  returned by createLookupCache.
-     */
-    private final class LookupCacheImpl implements LookupCache {
-
-	/* RemoteEventListener class that is registered with the proxy to
-         * receive notifications from lookup services when any ServiceItem
-         * changes (NOMATCH_MATCH, MATCH_NOMATCH, MATCH_MATCH)
-	 */
-        private final class LookupListener implements RemoteEventListener,
-                                                      ServerProxyTrust
-        {
-	    public LookupListener() throws ExportException {
-                lookupListenerProxy =
-                     (RemoteEventListener)lookupListenerExporter.export(this);
-            }//end constructor
-
-	    public void notify(RemoteEvent evt) {
-		ServiceEvent theEvent = (ServiceEvent)evt;
-		notifyServiceMap( theEvent.getSource(),
-				  theEvent.getID(),
-				  theEvent.getSequenceNumber(),
-				  theEvent.getServiceID(),
-				  theEvent.getServiceItem(),
-				  theEvent.getTransition() );
-	    }//end notify
-
-            /** Returns a <code>TrustVerifier</code> which can be used to
-             *  verify that a given proxy to this listener can be trusted.
-             */
-            public TrustVerifier getProxyVerifier() {
-	        return new BasicProxyTrustVerifier(lookupListenerProxy);
-            }//end getProxyVerifier
-	}//end class LookupCacheImpl.LookupListener
-
-	/** This task class, when executed, first registers to receive
-         *  ServiceEvents from the given ServiceRegistrar. If the registration
-         *  process succeeds (no RemoteExceptions), it then executes the
-         *  LookupTask to query the given ServiceRegistrar for a "snapshot"
-         *  of its current state with respect to services that match the
-         *  given template.
-         *
-         *  Note that the order of execution of the two tasks is important.
-         *  That is, the LookupTask must be executed only after registration
-         *  for events has completed. This is because when an entity registers
-         *  with the event mechanism of a ServiceRegistrar, the entity will
-         *  only receive notification of events that occur "in the future",
-         *  after the registration is made. The entity will not receive events
-         *  about changes to the state of the ServiceRegistrar that may have
-         *  occurred before or during the registration process.
-         *
-         *  Thus, if the order of these tasks were reversed and the LookupTask
-         *  were to be executed prior to the RegisterListenerTask, then the
-         *  possibility exists for the occurrence of a change in the
-         *  ServiceRegistrar's state between the time the LookupTask retrieves
-         *  a snapshot of that state, and the time the event registration
-         *  process has completed, resulting in an incorrect view of the
-         *  current state of the ServiceRegistrar.
-         */
-        private final class RegisterListenerTask extends CacheTask {
-            public RegisterListenerTask(ProxyReg reg, long seqN) {
-                super(reg, seqN);
-	    }
-
-            public void run() {
-                logger.finest("ServiceDiscoveryManager - RegisterListenerTask "
-                              +"started");
-		long duration = getLeaseDuration();
-		if(duration < 0)  return;
-                try {
-                    EventReg eventReg = registerListener(reg.getProxy(),
-                                                         tmpl,
-                                                         lookupListenerProxy,
-                                                         duration);
-		    eventReg.lookupsPending++;
-                    synchronized(serviceIdMap) {
-                        /* Cancel the lease if the cache has been terminated */
-                        if(bCacheTerminated) {
-                            cancelLease(eventReg.lease);
-			    return;
-                        } else {
-                            eventRegMap.put(reg, eventReg);
-                        }//endif
-                    }//end sync(serviceIdMap)
-                    /* Execute the LookupTask only if there were no problems */
-		    (new LookupTask(reg, this.getSeqN(), eventReg)).run();
-                } catch (Exception e) {
-                    boolean cacheTerminated;
-                    synchronized(serviceIdMap) {
-                        cacheTerminated = bCacheTerminated;
-                    }//end sync
-                     ServiceDiscoveryManager.this.fail
-                         (e, reg.getProxy(),this.getClass().getName(),"run",
-                          "Exception occurred while attempting to register "
-                          +"with the lookup service event mechanism",
-                          cacheTerminated);
-                }
-                logger.finest("ServiceDiscoveryManager - RegisterListenerTask "
-                              +"completed");
-            }//end run
-	}//end class LookupCacheImpl.RegisterListenerTask
-
-	/** This class requests a "snapshot" of the given registrar's state.*/
-        private final class LookupTask extends CacheTask {
-	    private EventReg eReg;
-            public LookupTask(ProxyReg reg, long seqN, EventReg eReg) {
-                super(reg, seqN);
-		this.eReg = eReg;
-	    }
-            public void run() {
-                logger.finest("ServiceDiscoveryManager - LookupTask started");
-		ServiceRegistrar proxy = reg.getProxy();
-		ServiceMatches matches;
-                /* For the given lookup, get all services matching the tmpl */
-		try {
-		    matches = proxy.lookup(tmpl, Integer.MAX_VALUE);
-		} catch (Exception e) {
-                    boolean cacheTerminated;
-                    synchronized(serviceIdMap) {
-			eReg.lookupsPending--;
-                        cacheTerminated = bCacheTerminated;
-                    }//end sync
-                    ServiceDiscoveryManager.this.fail
-                           (e,proxy,this.getClass().getName(),"run",
-                            "Exception occurred during call to lookup",
-                            cacheTerminated);
-		    return;
-		}
-                if(matches.items == null) {
-                    throw new AssertionError("spec violation in queried "
-                              +"lookup service: ServicesMatches instance "
-                              +"returned by call to lookup() method contains "
-                              +"null 'items' field");
-                }
-                synchronized(serviceIdMap) {
-                    /* 1. Cleanup "orphaned" itemReg's. */
-                    Iterator iter = (serviceIdMap.entrySet()).iterator();
-                    while(iter.hasNext()) {
-                        Map.Entry e = (Map.Entry)iter.next();
-                        ServiceID srvcID = (ServiceID)e.getKey();
-                        ServiceItem itemInSnapshot = findItem(srvcID,
-                                                              matches.items);
-                        if(itemInSnapshot != null) continue;//not an orphan
-                        ServiceItemReg itemReg = (ServiceItemReg)e.getValue();
-                        UnmapProxyTask t = new UnmapProxyTask(reg,
-                                                              itemReg,
-                                                              srvcID,
-                                                              taskSeqN++);
-                        cacheTaskMgr.add(t);
-                    }//end loop
-                    /* 2. Handle "new" and "old" items from the given lookup */
-                    for(int i=0; i<(matches.items).length; i++) {
-                        /* Skip items with null service field (Bug 4378751) */
-                        if( (matches.items[i]).service == null )  continue;
-                        NewOldServiceTask t =
-                                        new NewOldServiceTask(reg,
-                                                              matches.items[i],
-                                                              false,
-                                                              taskSeqN++);
-                        cacheTaskMgr.add(t);
-                    }//end loop
-		    /* 3. Handle events that came in prior to lookup */
-		    eReg.lookupsPending--;
-		    for (iter = eReg.pending.iterator(); iter.hasNext(); ) {
-			NotifyEventTask t = (NotifyEventTask) iter.next();
-			t.thisTaskSeqN = taskSeqN++; // assign new seqN
-			cacheTaskMgr.add(t);
-		    }
-		    eReg.pending.clear();
-                }//end sync(serviceIdMap)
-                logger.finest("ServiceDiscoveryManager - LookupTask "
-                              +"completed");
-            }//end run
-
-            /** Returns true if the current instance of this task must be run
-             *  after at least one task in the task manager queue.
-             *
-             *  The criteria for determining what value to return:
-             *
-             *    If the task list contains any RegisterListenerTasks,
-             *    other LookupTasks, or NotifyEventTasks associated with
-             *    this task's lookup service (ProxyReg), if those tasks
-             *    were queued prior to this task (have lower sequence
-             *    numbers), then run those tasks before this task (return
-             *    true). Otherwise this task can be run immediately
-             *    (return false).
-             *
-             *  This method was added to address Bug ID 6291851.
-             *
-             *  @param tasks the tasks to consider.
-             *  @param size elements with index less than size are considered.
-             */
-            public boolean runAfter(List tasks, int size) {
-                for(int i=0; i<size; i++) {
-                    CacheTask t = (CacheTask)tasks.get(i);
-                    if(   t instanceof RegisterListenerTask
-                       || t instanceof LookupTask
-                       || t instanceof NotifyEventTask )
-                    {
-                        ProxyReg otherReg = t.getProxyReg();
-                        if( reg.equals(otherReg) ) {
-                            if(thisTaskSeqN > t.getSeqN()) return true;
-                        }//endif
-                    }//endif
-                }//end loop
-                return super.runAfter(tasks, size);
-            }//end runAfter
-
-	}//end class LookupCacheImpl.LookupTask
-
-	/** When the given registrar is discarded, this Task class is used to
-         *  remove the registrar from the various maps maintained by this
-         *  cache.
-         */
-        private final class ProxyRegDropTask extends CacheTask {
-            public ProxyRegDropTask(ProxyReg reg, long seqN) {
-            super(reg, seqN);
-	    }
-            public void run() {
-                logger.finest("ServiceDiscoveryManager - ProxyRegDropTask "
-                              +"started");
-		synchronized(serviceIdMap) {
-		    //lease has already been cancelled by removeProxyReg
-		    if(eventRegMap.containsKey(reg)) {
-		       eventRegMap.remove(reg);
-                    }
-		}//end sync(serviceIdMap)
-                /* For each itemReg in the serviceIdMap, disassociate the
-                 * lookup service referenced here from the itemReg; and
-                 * if the itemReg then has no more lookup services associated
-                 * with it, remove the itemReg from the map and send a
-                 * service removed event.
-                 */
-                synchronized(serviceIdMap) {
-                    Iterator iter = (serviceIdMap.entrySet()).iterator();
-                    while(iter.hasNext()) {
-                        Map.Entry e = (Map.Entry)iter.next();
-                        ServiceID srvcID = (ServiceID)e.getKey();
-                        ServiceItemReg itemReg = (ServiceItemReg)e.getValue();
-                        UnmapProxyTask t = new UnmapProxyTask(reg,
-                                                              itemReg,
-                                                              srvcID,
-                                                              taskSeqN++);
-                        cacheTaskMgr.add(t);
-                    }//end loop
-                }//end sync(serviceIdMap)
-                logger.finest("ServiceDiscoveryManager - ProxyRegDropTask "
-                              +"completed");
-            }//end run
-	}//end class LookupCacheImpl.ProxyRegDropTask
-
-	/** Task class used to asynchronously notify service discard. */
-        private final class DiscardServiceTask extends CacheTask {
-	    private final ServiceItem item;
-                public DiscardServiceTask(ServiceItem item) {
-                super(null, 0);
-		this.item = item;
-	    }
-
-            public void run() {
-                logger.finest("ServiceDiscoveryManager - DiscardServiceTask "
-                              +"started");
-		removeServiceNotify(item);
-                logger.finest("ServiceDiscoveryManager - DiscardServiceTask "
-                              +"completed");
-            }//end run
-	}//end class LookupCacheImpl.DiscardServiceTask
-
-	/** Task class used to asynchronously notify all registered service
-         *  discovery listeners of serviceAdded/serviceRemoved/serviceChanged
-         *  events.
-         */
-        private final class NotifyEventTask extends ServiceIdTask {
-	    private ServiceID sid;
-	    private ServiceItem item;
-	    private int transition;
-	    public NotifyEventTask(ProxyReg reg,
-				   ServiceID sid,
-				   ServiceItem item,
-				   int transition,
-                                   long seqN)
-            {
-                super(sid, reg, seqN);
-		this.sid = sid;
-		this.item = item;
-		this.transition = transition;
-	    }//end constructor
-
-            public void run() {
-                logger.finest("ServiceDiscoveryManager - NotifyEventTask "
-                              +"started");
-                /* Fix for Bug ID 4378751. The conditions described by that
-                 * bug involve a ServiceItem (corresponding to a previously
-                 * discovered service ID) having a null service field. A
-                 * null service field is due to an UnmarshalException caused
-                 * by a SecurityException that results from the lack of a
-                 * connection permission for the lookup service codebase
-                 * to the service's remote codebase. Skip this ServiceItem,
-                 * otherwise an un-expected serviceRemoved event will result
-                 * because the primary if-block will be unintentionally
-                 * entered due to the null service field in the ServiceItem.
-                 */
-                if( (item != null) && (item.service == null) ) {
-                    return;
-                }//endif
-                /* Handle the event by the transition type, and by whether
-                 * the associated ServiceItem is an old, previously discovered
-                 * item, or a newly discovered item.
-                 */
-		if(transition == ServiceRegistrar.TRANSITION_MATCH_NOMATCH) {
-                    handleMatchNoMatch(reg.getProxy(), sid, item);
-                } else {//(transition == NOMATCH_MATCH or MATCH_MATCH)
-                    (new NewOldServiceTask(reg, item,
-                       (transition == ServiceRegistrar.TRANSITION_MATCH_MATCH),
-                                               thisTaskSeqN)).run();
-                }//endif(transition)
-                logger.finest("ServiceDiscoveryManager - NotifyEventTask "
-                              +"completed");
-            }//end run
-
-            /** Returns true if the current instance of this task must be run
-             *  after at least one task in the task manager queue.
-             *
-             *  The criteria for determining what value to return:
-             *
-             *    If the task list contains any RegisterListenerTasks
-             *    or LookupTasks associated with this task's lookup service
-             *    (ProxyReg), and if those tasks were queued prior to this
-             *    task (have lower sequence numbers), then run those tasks
-             *    before this task (return true).
-             *
-             *    Additionally, if the task list contains any other
-             *    ServiceIdTasks associated with this task's service ID
-             *    which were queued prior to this task, then run those
-             *    tasks before this task.
-             *
-             *    If the criteria outlined above is not satisfied, then this
-             *    task can be run immediately (return false).
-             *
-             *  This method was added to address Bug ID 6291851.
-             *
-             *  @param tasks the tasks to consider.
-             *  @param size elements with index less than size are considered.
-             */
-            public boolean runAfter(List tasks, int size) {
-                for(int i=0; i<size; i++) {
-                    CacheTask t = (CacheTask)tasks.get(i);
-                    if(   t instanceof RegisterListenerTask
-                       || t instanceof LookupTask )
-                    {
-                        ProxyReg otherReg = t.getProxyReg();
-                        if( reg.equals(otherReg) ) {
-                            if(thisTaskSeqN > t.getSeqN()) return true;
-                        }//endif
-                    }//endif
-                }//end loop
-                return super.runAfter(tasks, size);
-            }//end runAfter
-
-	}//end class LookupCacheImpl.NotifyEventTask
-
-        /** Task class used to determine whether or not to "commit" a service
-         *  discard request, increasing the chances that the service will
-         *  eventually be re-discovered. This task is also used to attempt
-         *  a filter retry on an item in which the cache's filter initially
-         *  returned indefinite.
-         */
-        private final class ServiceDiscardTimerTask implements TaskManager.Task
-        {
-            private final ServiceID serviceID;
-	    private final long endTime;
-            public ServiceDiscardTimerTask(ServiceID serviceID) {
-                this.serviceID = serviceID;
-                this.endTime = discardWait+System.currentTimeMillis();
-            }//end constructor
-            public void run(){
-                logger.finest("ServiceDiscoveryManager - "
-                              +"ServiceDiscardTimerTask started");
-                /* Exit if this cache has already been terminated. */
-                synchronized(serviceIdMap) {
-                    if(bCacheTerminated)  return;
-                }//end sync(serviceIdMap)
-                /* Simply return if a MATCH_NOMATCH event arrived for this
-                 * item prior to this task running and as a result, the item
-                 * was removed from the map.
-                 */
-                synchronized(serviceIdMap) {
-                    if(!serviceIdMap.containsKey(serviceID))  return;
-                }//end sync(serviceIdMap)
-                long curDur = endTime-System.currentTimeMillis();
-                synchronized(serviceDiscardMutex) {
-                    /* Wait until interrupted or time expires */
-                    while(curDur > 0) {
-                        try {
-                            serviceDiscardMutex.wait(curDur);
-                        } catch(InterruptedException e){ }
-                        /* Exit if this cache was terminated while waiting. */
-                        synchronized(serviceIdMap) {
-                            if(bCacheTerminated) return;
-                        }//end sync(serviceIdMap)
-                        /* Either the wait period has completed or has been
-                         * interrupted. If the service ID is no longer in
-                         * in the serviceIdMap, then it's assumed that a
-                         * MATCH_NOMATCH event must have arrived which could be
-                         * viewed as an indication that the service's lease
-                         * expired, which then could be interpreted as meaning
-                         * the service is actually down, and will be
-                         * re-discovered when it comes back on line. In that
-                         * case, exit the thread.
-                         */
-                        synchronized(serviceIdMap) {
-                            if(!serviceIdMap.containsKey(serviceID))  return;
-                        }//end sync(serviceIdMap)
-                        curDur = endTime-System.currentTimeMillis();
-                    }//end loop
-                }//end sync
-                /* The thread was not interrupted, time expired.
-                 *
-                 * If the service ID is still contained in the serviceIdMap,
-                 * then a MATCH_NOMATCH event did not arrive, which is
-                 * interpreted here to mean that the service is still up.
-                 * The service ID will still be in the map if one (or both)
-                 * of the following is true:
-                 *  - the client discarded an unreachable service that never
-                 *    actually went down (so it's lease never expired, and
-                 *    a MATCH_NOMATCH event was never received)
-                 *  - upon applying the cache's filter to the service, the
-                 *    filter returned indefinite, and this task was queued
-                 *    to request that filtering be retried at a later time
-                 *
-                 * For the first case above, the service is "un-discarded" so
-                 * the service will be available to the client again. For the
-                 * second case, the filter is retried. If the service passes
-                 * the filter, the service is "un-discarded"; otherwise, it is
-                 * 'quietly' removed from the map (because a service removed
-                 * event was already sent when the service was originally
-                 * discarded.
-                 */
-                ServiceItemReg itemReg = null;
-                synchronized(serviceIdMap) {
-                    itemReg = (ServiceItemReg)serviceIdMap.get(serviceID);
-                }//end sync(serviceIdMap)
-                if(itemReg != null) {
-                    ServiceItem item = null;
-                    ServiceItem filteredItem = null;
-                    synchronized(itemReg) {
-			if(!itemReg.isDiscarded()) return;
-                        if(itemReg.filteredItem == null) {
-                            item = new ServiceItem
-                                              ( (itemReg.item).serviceID,
-                                                (itemReg.item).service,
-                                                (itemReg.item).attributeSets);
-                            filteredItem = new ServiceItem
-                                              ( (itemReg.item).serviceID,
-                                                (itemReg.item).service,
-                                                (itemReg.item).attributeSets);
-                        }//endif
-                    }//end sync(itemReg)
-                    if(filteredItem != null) {//retry the filter
-                        if( filterPassFail(filteredItem,filter) ) {
-                            addFilteredItemToMap(item,filteredItem);
-                        } else {//'quietly' remove the item
-                            removeServiceIdMapSendNoEvent(serviceID);
-                            return;
-                        }//endif
-                    }//endif
-                    /* Either the filter was retried and passed, in which case,
-                     * the filtered itemCopy was placed in the map; or the
-                     * filter wasn't applied above (a non-null filteredItem
-                     * field in the itemReg in the map means that the filter
-                     * was applied at some previous time). In either case, the
-                     * service can now be "un-discarded", and a notification
-                     * that the service is now available can be sent.
-                     */
-                    ServiceItem itemToSend;
-                    synchronized(itemReg) {
-                        itemReg.setDiscarded(false);
-                        itemToSend = itemReg.filteredItem;
-                    }//end sync(itemReg)
-                    addServiceNotify(itemToSend);
-                }//endif
-                logger.finest("ServiceDiscoveryManager - "
-                              +"ServiceDiscardTimerTask completed");
-            }//end run
-            /** Returns true if current instance must be run after task(s) in
-             *  task manager queue.
-             *  @param tasks the tasks to consider.
-             *  @param size elements with index less than size are considered.
-             */
-            public boolean runAfter(List tasks, int size) {
-                return false;
-            }//end runAfter
-        }//end class LookupCacheImpl.ServiceDiscardTimerTask
-
-	/** Task class used to asynchronously process the service state
-         *  ("snapshot"), matching this cache's template, that was retrieved
-         *  from the given lookup service.
-         *
-         *  After retrieving the snapshot S, the LookupTask queues an instance
-         *  of this task for each service referenced in S. This task determines
-         *  if the given service is an already-discovered service (is currently
-         *  in this cache's serviceIdMap), or is a new service. This task
-         *  handles the service differently, depending on whether the service
-         *  is a new or old.
-         *
-         *  a. if the item is old, then this task will:
-         *     - compare the given item from the snapshot to the UN-filtered
-         *       item in given itemReg
-         *       if(same version but attributes have changed)
-         *           send changed event
-         *       else if( version has changed )
-         *           send removed event followed by added event
-         *       else
-         *           do nothing
-         *     - apply the filter to the given item
-         *       if(filter fails)
-         *           send removed event
-         *       else if(filter passes)
-         *           set the filtered item in the itemReg in the map
-         *       else if (filter is indefinite)
-         *           discard item
-         *           send removed event
-         *           queue another filter attempt for later
-         *  b. if the given item is newly discovered, then this task will:
-         *     - create a new ServiceItemReg containing the given item
-         *     - place the new itemReg in the serviceIdMap
-         *     - apply the filter to the given item
-         *       if(filter fails)
-         *           remove the item from the map but
-         *           send NO removed event
-         *       else if(filter passes)
-         *           send added event for the FILTERED item
-         *       else if (filter is indefinite)
-         *           discard item
-         *           queue another filter attempt for later but
-         *           send NO removed event
-         */
-        private final class NewOldServiceTask extends ServiceIdTask {
-            private ServiceItem srvcItem;
-            private boolean matchMatchEvent;
-            public NewOldServiceTask(ProxyReg reg,
-                                     ServiceItem item,
-                                     boolean matchMatchEvent,
-                                     long seqN)
-            {
-                super(item.serviceID, reg, seqN);
-                this.srvcItem = item;
-                this.matchMatchEvent = matchMatchEvent;
-            }//end constructor
-
-            public void run() {
-                logger.finest("ServiceDiscoveryManager - NewOldServiceTask "
-                              +"started");
-		boolean changed = false;
-                ServiceItemReg itemReg;
-                synchronized(serviceIdMap) {
-                    itemReg = (ServiceItemReg)serviceIdMap.get(thisTaskSid);
-		    if (itemReg == null) {
-                        if( !eventRegMap.containsKey(reg) ) {
-                            /* reg must have been discarded, simply return */
-                            logger.finest("ServiceDiscoveryManager - "
-                                          +"NewOldServiceTask completed");
-                            return;
-                        }//endif
-                        itemReg = new ServiceItemReg( reg.getProxy(), srvcItem );
-                        serviceIdMap.put( thisTaskSid, itemReg );
-		    } else {
-			changed = true;
-		    }
-                }//end sync(serviceIdMap)
-                if(changed) {//a. old, previously discovered item
-                    itemMatchMatchChange(reg.getProxy(), srvcItem,
-                                         itemReg, matchMatchEvent);
-                } else {//b. newly discovered item
-                    ServiceItem newFilteredItem =
-                                  filterMaybeDiscard(srvcItem, reg.getProxy(),false);
-                    if(newFilteredItem != null) {
-                        addServiceNotify(newFilteredItem);
-                    }//endif
-                }//endif
-                logger.finest("ServiceDiscoveryManager - NewOldServiceTask "
-                              +"completed");
-            }//end run
-	}//end class LookupCacheImpl.NewOldServiceTask
-
-	/** Task class used to asynchronously disassociate the given lookup
-         *  service proxy from the given ServiceItemReg. This task is created
-         *  and queued in both the LookupTask, and the ProxyRegDropTask.
-         *
-         *  When the LookupTask determines that the service referenced by the
-         *  given ServiceItemReg is an "orphan", the LookupTask queues an
-         *  instance of this task. A service is an orphan if it is referenced
-         *  in the serviceIdMap, but is no longer registered in any of the
-         *  lookup service(s) to which it is mapped in the serviceIdMap.
-         *  Note that the existence of orphans is possible when events from
-         *  a particular lookup service are missed; that is, there is a "gap"
-         *  in the event sequence numbers.
-         *
-         *  When a previously discovered lookup service is discarded, the
-         *  ProxyRegDropTask is initiated, and that task creates and queues
-         *  an instance of this task for each mapping in this cache's
-         *  serviceIdMap.
-         *
-         *  This task removes the given lookup service proxy from the set
-         *  associated with the service item referenced in the given
-         *  ServiceItemReg, and determines whether that service is still
-         *  associated with at least one lookup service. If the service is
-         *  no longer associated with any other lookup service in the managed
-         *  set of lookup services, the mapping that references the given
-         *  ServiceItemReg is removed from the serviceIdMap, and a
-         *  serviceRemoved event is sent.
-         *
-         *  In this way, other tasks from this cache operating on the same
-         *  service will not concurrently modify any state related to that
-         *  service.
-         */
-        private final class UnmapProxyTask extends ServiceIdTask {
-            private ServiceItemReg itemReg;
-            public UnmapProxyTask(ProxyReg       reg,
-                                  ServiceItemReg itemReg,
-                                  ServiceID      srvcId,
-                                  long           seqN)
-            {
-                super(srvcId, reg, seqN);
-                this.itemReg = itemReg;
-            }//end constructor
-
-            public void run() {
-                logger.finest("ServiceDiscoveryManager - UnmapProxyTask "
-                              +"started");
-		ServiceRegistrar proxy = null;
-                ServiceItem item;
-                synchronized(itemReg) {
-                    item = itemReg.removeProxy(reg.getProxy());//disassociate the LUS
-		    if (item != null) {// new LUS chosen to track changes
-			proxy = itemReg.proxy;
-		    } else if( itemReg.hasNoProxys() ) {//no more LUSs, remove from map
-                        item = itemReg.filteredItem;
-                    }//endif
-                }//end sync(itemReg)
-		if(proxy != null) {
-		    itemMatchMatchChange(proxy, item, itemReg, false);
-		} else if(item != null) {
-		    removeServiceIdMap(thisTaskSid,item);
-		}//endif
-                logger.finest("ServiceDiscoveryManager - UnmapProxyTask "
-                              +"completed");
-            }//end run
-	}//end class LookupCacheImpl.UnmapProxyTask
-
-	private final static int ITEM_ADDED   = 0;
-	private final static int ITEM_REMOVED = 2;
-	private final static int ITEM_CHANGED = 3;
-
-	/* The listener that receives remote events from the lookup services */
-        private LookupListener lookupListener;
-	/* Exporter for the remote event listener (lookupListener) */
-        private Exporter lookupListenerExporter;
-	/* Proxy to the listener that receives remote events from lookups */
-	private RemoteEventListener lookupListenerProxy;
-        /** Task manager for the various tasks executed by this LookupCache */
-        private TaskManager cacheTaskMgr;
-	/* Flag that indicates if the LookupCache has been terminated. */
-	private boolean bCacheTerminated = false;
-	/* Contains the ServiceDiscoveryListener's that receive local events */
-	private final ArrayList sItemListeners = new ArrayList(1);
-	/* Map from ServiceID to ServiceItemReg */
-	private final HashMap serviceIdMap = new HashMap();
-	/* Map from ProxyReg to EventReg: (proxyReg, {source,id,seqNo,lease})*/
-	private final HashMap eventRegMap = new HashMap();
-	/* Template current cache instance should use for primary matching */
-	private ServiceTemplate tmpl;
-	/* Filter current cache instance should use for secondary matching */
-	private ServiceItemFilter filter = null;
-	/* Desired lease duration to request from lookups' event mechanisms */
-	private long leaseDuration;
-	/* Log the time when the cache gets created. This value is used to
-         * calculate the time when the cache should expire.
-	 */
-	private final long startTime = System.currentTimeMillis();
-        /** For tasks waiting on verification events after service discard */
-        private TaskManager serviceDiscardTimerTaskMgr;
-        /* Thread mutex used to interrupt all ServiceDiscardTimerTasks */
-        private Object serviceDiscardMutex = new Object();
-        /** Whenever a ServiceIdTask is created in this cache, it is assigned
-         *  a unique sequence number to allow such tasks associated with the
-         *  same ServiceID to be executed in the order in which they were
-         *  queued in the TaskManager. This field contains the value of
-         *  the sequence number assigned to the most recently created
-         *  ServiceIdTask.
-         */
-        private long taskSeqN = 0;
-
-	public LookupCacheImpl(ServiceTemplate tmpl,
-			       ServiceItemFilter filter,
-			       ServiceDiscoveryListener sListener,
-			       long leaseDuration)     throws RemoteException
-        {
-	    this.tmpl = copyServiceTemplate(tmpl);
-	    this.leaseDuration = leaseDuration;
-	    this.filter = filter;
-            initCache();
-            lookupListener = new LookupListener();
-	    synchronized(sItemListeners) {
-		if(sListener != null ) sItemListeners.add(sListener);
-	    }//end sync(sItemListeners)
-            ArrayList set;
-            synchronized(proxyRegSet) {
-                set = (ArrayList)proxyRegSet.clone();
-            }//end sync(proxyRegSet)
-	    for(int i=0; i<set.size(); i++) {
-		ProxyReg reg = (ProxyReg)set.get(i);
-                addProxyReg(reg);
-	    }//end loop
-	}//end constructor
-
-	// This method's javadoc is inherited from an interface of this class
-	public void terminate() {
-	    synchronized(serviceIdMap) {
-                if(bCacheTerminated) return;//allow for multiple terminations
-                bCacheTerminated = true;
-            }//end sync
-	    synchronized(caches) {
-		int index = caches.indexOf(this);
-		if(index != -1) caches.remove(index);
-	    }//end sync
-            /* Terminate all tasks: first, terminate this cache's TaskManager*/
-            terminateTaskMgr(cacheTaskMgr);
-            /* Terminate ServiceDiscardTimerTasks running for this cache */
-            synchronized(serviceDiscardMutex) {
-                terminateTaskMgr(serviceDiscardTimerTaskMgr);
-            }//end sync(serviceDiscardMutex)
-            /* Cancel all event registration leases held by this cache. */
-	    synchronized(serviceIdMap) {
-		Set set = eventRegMap.entrySet();
-		Iterator iter = set.iterator();
-		while(iter.hasNext()) {
-		    Map.Entry e = (Map.Entry)iter.next();
-		    EventReg eReg = (EventReg)e.getValue();
-		    cancelLease(eReg.lease);
-		}//end loop
-	    }//end sync(serviceIdMap)
-            /* Un-export the remote listener for events from lookups. */
-	    try {
-                lookupListenerExporter.unexport(true);
-	    } catch(IllegalStateException e) {
-                logger.log(Level.FINEST,
-                           "IllegalStateException occurred while unexporting "
-                           +"the cache's remote event listener",
-                           e);
-            }
-            logger.finest("ServiceDiscoveryManager - LookupCache terminated");
-	}//end LookupCacheImpl.terminate
-
-	// This method's javadoc is inherited from an interface of this class
-	public ServiceItem lookup(ServiceItemFilter myFilter) {
-	    checkCacheTerminated();
-	    ServiceItem[] ret = getServiceItems(myFilter);
-	    if (ret.length == 0 )  return null;
-            // Maths.abs(Integer.MIN_VALUE) = -ve, so to avoid random 
-            // hard to debug bugs, this has been changed.
-	    int rand = random.nextInt(ret.length);
-	    return ret[rand];
-	}//end LookupCacheImpl.lookup
-
-	// This method's javadoc is inherited from an interface of this class
-	public ServiceItem[] lookup(ServiceItemFilter myFilter,int maxMatches){
-	    checkCacheTerminated();
-	    if (maxMatches < 1)
-		throw new IllegalArgumentException("maxMatches must be > 0");
-	    ArrayList items = new ArrayList(1);
-	    ServiceItem[] sa = getServiceItems(myFilter);
-	    int len = sa.length;
-	    if (len == 0 )  return new ServiceItem[0];
-	    int rand = random.nextInt(Integer.MAX_VALUE) % len;
-	    for(int i=0; i<len; i++) {
-		items.add(sa[(i+rand) % len ]);
-		if(items.size() == maxMatches)
-		    break;
-	    }//end loop
-	    ServiceItem[] ret = new ServiceItem[items.size()];
-	    items.toArray(ret);
-	    return ret;
-	}//end LookupCacheImpl.lookup
-
-	// This method's javadoc is inherited from an interface of this class
-	public void discard(Object serviceReference) {
-	    checkCacheTerminated();
-            /* Loop through the serviceIdMap, looking for the itemReg that
-             * corresponds to given serviceReference. If such an itemReg
-             * exists, and it's not already discarded, then queue a task
-             * to discard the given serviceReference.
-             */
-            boolean discardIt = false;
-	    Iterator iter = getServiceIdMapEntrySetIterator();
-	    while(iter.hasNext()) {
-		Map.Entry e = (Map.Entry)iter.next();
-		ServiceItemReg itemReg = (ServiceItemReg)e.getValue();
-		ServiceItem filteredItem;
-		synchronized(itemReg) {
-		    filteredItem = itemReg.filteredItem;
-                    if((filteredItem.service).equals(serviceReference))
-                    {
-                        if( itemReg.isDiscarded() ) return;//already discarded
-                        itemReg.setDiscarded(true);
-                        discardIt = true;
-                    }//endif
-		}//end sync(itemReg)
-		if(discardIt) {
-		    ServiceID sid = (ServiceID)e.getKey();
-		    serviceDiscardTimerTaskMgr.add
-                                     ( new ServiceDiscardTimerTask(sid) );
-		    cacheTaskMgr.add(new DiscardServiceTask(filteredItem));
-		    return;
-		}//endif
-	    }//end loop
-	}//end LookupCacheImpl.discard
-
-	/* Returns the iterator of entry set in the copy of the ServiceIdMap */
-	private Iterator getServiceIdMapEntrySetIterator() {
-	    HashMap serviceIdMapCopy;
-	    synchronized(serviceIdMap) {
-		serviceIdMapCopy = (HashMap)serviceIdMap.clone();
-	    }
-	    Set set = serviceIdMapCopy.entrySet();
-	    return set.iterator();
-	}//end LookupCacheImpl.getServiceIdMapEntrySetIterator
-
-        /** This method returns a <code>ServiceItem</code> array containing
-         *  elements that satisfy the following conditions:
-         *   - is referenced by one of the <code>itemReg</code> elements
-         *     contained in the <code>serviceIdMap</code>
-         *   - is not currently discarded
-         *   - satisfies the given <code>ServiceItemFilter</code>
-         *
-         *  Note that the <code>filter</code> parameter is a "2nd stage"
-         *  filter. That is, for each <code>itemReg</code> element in the
-         *  <code>serviceIdMap</code>, the "1st stage" filter corresponding
-         *  to the current instance of <code>LookupCache</code> has already
-         *  been applied to the <code>ServiceItem</code> referenced in
-         *  that <code>itemReg</code>. The <code>ServiceItemFilter</code>
-         *  applied here is supplied by the entity interacting with the cache,
-         *  and provides a second filtering process. Thus, this method
-         *  applies the given <code>filter</code> parameter to the
-         *  <code>filteredItem</code> field (not the <code>item</code> field)
-         *  of each non-discarded <code>itemReg</code> element in the
-         *  <code>serviceIdMap</code>.
-         *
-         *  This method returns all the instances of <code>ServiceItem</code>
-         *  that pass the given <code>filter</code>; and it discards all the
-         *  items that produce an indefinite result when that
-         *  <code>filter</code> is applied.
-         */
-	private ServiceItem[] getServiceItems(ServiceItemFilter filter2) {
-	    ArrayList items = new ArrayList(1);
-	    Iterator iter = getServiceIdMapEntrySetIterator();
-	    while(iter.hasNext()) {
-		Map.Entry e = (Map.Entry)iter.next();
-		ServiceItemReg itemReg = (ServiceItemReg)e.getValue();
-		ServiceItem itemToFilter;
-		ServiceItem itemToDiscard;
-		synchronized(itemReg) {
-                    if(    (itemReg.isDiscarded())
-                        || (itemReg.filteredItem == null) ) continue;
-                    /* Make a copy because the filter may change it to null */
-		    itemToFilter = new ServiceItem
-                                      ( (itemReg.filteredItem).serviceID,
-                                        (itemReg.filteredItem).service,
-                                        (itemReg.filteredItem).attributeSets );
-                }//end sync(itemReg)
-                Object serviceToDiscard = itemToFilter.service;
-                /* Apply the filter */
-                boolean pass = (    (filter2 == null)
-                                 || (filter2.check(itemToFilter)) );
-                /* Handle filter fail - skip to next item */
-                if( !pass )  continue;
-                /* Handle filter pass - add item to return set */
-                if(itemToFilter.service != null) {
-                    items.add(itemToFilter);
-                    continue;
-                }//endif(pass)
-                /* Handle filter indefinite - discard the item */
-                discard(serviceToDiscard);
-	    }//end loop
-	    ServiceItem[] ret = new ServiceItem[items.size()];
-	    items.toArray(ret);
-	    return ret;
-	}//end LookupCacheImpl.getServiceItems
-
-	// This method's javadoc is inherited from an interface of this class
-	public void addListener(ServiceDiscoveryListener listener){
-	    checkCacheTerminated();
-            if(listener == null) {
-                throw new NullPointerException("can't add null listener");
-            }
-	    synchronized(sItemListeners) {
-		sItemListeners.add(listener);
-	    }
-	    ServiceItem[] items = getServiceItems(null);
-	    for(int i=0; i<items.length; i++) {
-                addServiceNotify(items[i],listener);
-            }//end loop
-	}//end LookupCacheImpl.addListener
-
-	// This method's javadoc is inherited from an interface of this class
-	public void removeListener(ServiceDiscoveryListener listener){
-	    checkCacheTerminated();
-	    if( listener == null) return;
-	    synchronized(sItemListeners) {
-		int index = sItemListeners.indexOf(listener);
-		if(index != -1)  sItemListeners.remove(listener);
-	    }
-	}//end LookupCacheImpl.removeListener
-
-	/** Add a new ProxyReg to the lookupCache. Called by the constructor
-	 *  and the DiscMgrListener's discovered() method.
-	 *  @param reg a ProxyReg to add.
-	 */
-	public void addProxyReg(ProxyReg reg) {
-            RegisterListenerTask treg;
-	    synchronized(serviceIdMap) {
-                treg = new RegisterListenerTask(reg, taskSeqN++);
-	    }//end sync(serviceIdMap)
-            cacheTaskMgr.add(treg);
-	}//end LookupCacheImpl.addProxyReg
-
-	/** Remove a ProxyReg from the lookupCache. Called by DiscMgrListener's
-	 *  discarded() method.
-	 *  @param reg a ProxyReg to remove.
-	 */
-	public void removeProxyReg(ProxyReg reg) {
-            ProxyRegDropTask t;
-	    synchronized(serviceIdMap) {
-		//let the ProxyRegDropTask do the eventRegMap.remove
-		EventReg eReg = (EventReg)eventRegMap.get(reg);
-                if(eReg != null) {
-                    try {
-                        leaseRenewalMgr.remove(eReg.lease);
-                    } catch(Exception e) {
-                        logger.log(Level.FINER,
-                                   "exception occurred while removing an "
-                                   +"event registration lease", e);
-                    }
-                }//endif
-                t = new ProxyRegDropTask(reg, taskSeqN++);
-	    }//end sync(serviceIdMap)
-	    removeUselessTask(reg);
-            cacheTaskMgr.add(t);
-	}//end LookupCacheImpl.removeProxyReg
-
-	/* Throws IllegalStateException if this lookup cache has been
-         * terminated
-         */
-	private void checkCacheTerminated() {
-	    checkTerminated();
-	    synchronized(serviceIdMap) {
-		if(bCacheTerminated) {
-		    throw new IllegalStateException
-                                        ("this lookup cache was terminated");
-                }//endif
-            }//end sync(serviceIdMap)
-	}//end LookupCacheImpl.checkCacheTerminated
-
-	/** Called by the lookupListener's notify() method. Checks the event
-         *  sequence number and, based on whether or not a "gap" is found in
-         *  in the event sequence, creates and places on the queue, either a
-         *  LookupTask (if a gap was found) or a NotifyTask.
-         *
-         *  Recall that the Event specification states that if the sequence
-         *  numbers of two successive events differ by only 1, then one can
-         *  be assured that no events were missed. On the other hand, if
-         *  the difference is greater than 1 (the sequence contains a "gap"),
-         *  then one or more events may -- or may not -- have been missed.
-         *  Thus, if a gap is found in the events, although it's possible that
-         *  no events were missed, this method takes the conservative approach
-         *  by assuming events were missed. When this method determines that
-         *  an event may have been missed, it requests a current "snapshot"
-         *  of the given ServiceRegistrar's state by queueing the execution
-         *  of a LookupTask. Since this method can safely assume that no
-         *  events have been missed if it finds no gaps in the event sequence,
-         *  this method queues the notification of the entity by requesting
-         *  the execution of a NotifyEventTask.
-         *
-         *  Note that when a lookup service is discovered, this utility
-         *  registers with that lookup service's event mechanism for service
-         *  events related to the services of interest. Upon registering with
-         *  the event mechanism, a data structure (of type EventReg)
-         *  containing information about that registration is placed in a
-         *  Map for later processing when events do arrive. If the timing is
-         *  right, it is possible that a service event may arrive between the
-         *  time the registration is made and the time the EventReg is stored
-         *  in the map. Thus, this method may find that the eventRegMap does
-         *  not contain an element corresponding to the event this method is
-         *  currently processing. In that case, this method will do nothing.
-         *  It will simply return so that the service referenced in the event
-         *  can be discovered using the snapshot returned by the LookupTask
-         *  that is ultimately queued by the RegisterListenerTask (whose
-         *  listener registration caused this method to be invoked in the
-         *  first place).
-	 */
-	private void notifyServiceMap(Object eventSource,
-                                      long eventID,
-				      long seqNo,
-				      ServiceID sid,
-				      ServiceItem item,
-				      int transition)
-        {
-            if(eventSource == null) return;
-            synchronized(serviceIdMap) {
-                /* Search eventRegMap for ProxyReg corresponding to event. */
-                ProxyReg reg = null;
-                EventReg eReg = null;
-                Set set = eventRegMap.entrySet();
-                Iterator iter = set.iterator();
-                while(iter.hasNext()) {
-                    Map.Entry e = (Map.Entry)iter.next();
-                    eReg = (EventReg)e.getValue();
-                    if(    eventSource.equals(eReg.source)
-                        && (eventID == eReg.eventID) )
-                    {
-                        reg = (ProxyReg)e.getKey();
-                        break;
-                    }//endif
-                }//end loop
-                if(reg == null) return;//event arrived before eventReg in map
-
-                /* Next, look for gaps in the event sequence. */
-                long prevSeqNo = eReg.seqNo;
-                eReg.seqNo = seqNo;
-                CacheTask t;
-                if(seqNo == (prevSeqNo+1)) {//no gap, handle current event
-                    t = new NotifyEventTask
-                                    (reg, sid, item, transition, taskSeqN++);
-		    if (eReg.lookupsPending > 0) {
-			eReg.pending.add(t);
-			return;
-		    }
-		} else if (eReg.lookupsPending > 1) {
-		    // gap in event sequence, but snapshot already pending
-		    return;
-                } else {//gap in event sequence, request snapshot
-		    eReg.lookupsPending++;
-                    t = new LookupTask(reg, taskSeqN++, eReg);
-                    if( logger.isLoggable(Levels.HANDLED) ) {
-                        StringBuilder sb = new StringBuilder(300);
-                                    sb.append("notifyServiceMap - GAP in event sequence ")
-                                     .append("[serviceRegistrar={0}], ")
-                                     .append("[serviceItem={1}, ")
-                                     .append("serviceID={2}], ")
-                                     .append("[eventSource={3}, ")
-                                     .append("eventID={4,number,#}, ")
-                                     .append("oldSeqN={5,number,#}, ")
-                                     .append("newSeqN={6,number,#}]");
-                        String msg = sb.toString();
-                        Object[] params = new Object[] { reg !=null ? reg.getProxy() : "",
-                                                         item != null ? item.service : "",
-                                                         sid,
-                                                         eventSource,
-                                                         Long.valueOf(eventID),
-                                                         Long.valueOf(prevSeqNo),
-                                                         Long.valueOf(seqNo) };
-                        logger.log(Levels.HANDLED, msg, params);
-                    }//endif
-                }//endif
-                cacheTaskMgr.add(t);
-            }//end sync(serviceIdMap)
-	}//end LookupCacheImpl.notifyServiceMap
-
-	/** Removes from the cache's task manager, all pending tasks
-         *  associated with the given ProxyReg. This method is called
-         *  when the given ProxyReg has been discarded.
-	 */
-	private void removeUselessTask(ProxyReg reg) {
-            ArrayList pendingTasks = cacheTaskMgr.getPending();
-            for(int i=0;i<pendingTasks.size();i++) {
-                CacheTask t = (CacheTask)pendingTasks.get(i);
-                if(t.isFromProxy(reg)) cacheTaskMgr.remove(t);
-            }//end loop
-	}//end LookupCacheImpl.removeUselessTask
-
-        /** For the given TaskManager, this method removes all pending and
-         *  active tasks.
-         */
-        private void terminateTaskMgr(TaskManager taskMgr) {
-            synchronized(taskMgr) {
-                /* Remove all pending tasks */
-                ArrayList pendingTasks = taskMgr.getPending();
-                for(int i=0;i<pendingTasks.size();i++) {
-                    taskMgr.remove((TaskManager.Task)pendingTasks.get(i));
-                }//end loop
-                /* Interrupt all active tasks, prepare the taskMgr for GC. */
-                taskMgr.terminate();
-                taskMgr = null;
-            }//end sync(taskMgr)
-        }//end LookupCacheImpl.terminateTaskMgr
-
-	/** Removes an entry from the serviceIdMap, and sends a notification.*/
-	private void removeServiceIdMap(ServiceID sid, ServiceItem item) {
-            removeServiceIdMapSendNoEvent(sid);
-	    removeServiceNotify(item);
-	}//end LookupCacheImpl.removeServiceIdMap
-
-	/** Removes an entry in the serviceIdMap, but sends no notification. */
-	private void removeServiceIdMapSendNoEvent(ServiceID sid) {
-	    synchronized(serviceIdMap) {
-		serviceIdMap.remove(sid);
-	    }
-	}//end LookupCacheImpl.removeServiceIdMapSendNoEvent
-
-	/** Returns the element in the given items array having the given
-         *  ServiceID.
-         */
-	private ServiceItem findItem(ServiceID sid, ServiceItem[] items) {
-	    if(items != null) {
-		for(int i=0; i<items.length; i++) {
-		    if(items[i].serviceID.equals(sid) ) return items[i];
-		}//end loop
-	    }//endif
-	    return null;
-	}//end LookupCacheImpl.findItem
-
-	/** With respect to a given service (referenced by both the parameter
-         *  newItem and the parameter itemReg), if either an event has been
-         *  received from the given lookup service (referenced by the proxy
-         *  parameter), or a snapshot of the given lookup service's state
-         *  has been retrieved, this method determines whether the service's
-         *  attributes have changed, or whether a new version of the service
-         *  has been registered. After the appropriate determination has been
-         *  made, this method applies the filter associated with the current
-         *  cache and sends the appropriate local ServiceDiscoveryEvent(s).
-         *
-         * This method is called under the following conditions:
-         *   - when a new lookup service is discovered, this method will
-         *     be called for each previously discovered service
-         *   - when a gap in the events from a previously discovered lookup
-         *     service is discovered, this method will be called for each
-         *     previously discovered service
-         *   - when a MATCH_MATCH event is received, this method will
-         *     be called for each previously discovered service
-         *   - when a NOMATCH_MATCH event is received, this method will
-         *     be called for each previously discovered service
-         * Note that this method is never called when a MATCH_NOMATCH event
-         * is received; such an event is always handled in NotifyEventTask.
-         *
-         * When this method is called, it may send one of the following events
-         * or combination of events:
-         *  - a service changed event
-         *  - a service removed event followed by a service added event
-         *  - a service removed event
-         *
-         * A service removed event is sent when the service either fails the
-         * filter, or the filter produces an indefinite result; in which
-         * case, the service is also discarded.
-         *
-         * A service changed event is sent when the service passes the filter,
-         * and it is determined that the service's attributes have changed.
-         * In this case, the old and new service proxies are treated as the
-         * same if one of the following conditions is met:
-         *  - this method was called because of the receipt of a
-         *    MATCH_MATCH event
-         *  - the old and new service proxies are byte-wise fully equal
-         * (Note that the lookup service specification guarantees that the
-         * proxies are the same when a MATCH_MATCH event is received.)
-         *
-         * A service removed event followed by a service added event is sent
-         * when the service passes the filter, and the conditions for which
-         * a service changed event would be considered are not met; that is,
-         * this method was not called because of the receipt of a MATCH_MATCH
-         * event; or the old and new service proxies are not byte-wise fully
-         * equal.
-         *
-         *  The if-else-block contained in this method implements the logic
-         *  just described. The parameter matchMatchEvent reflects the
-         *  pertinent event state that causes this method to be called.
-         *  That is, either a MATCH_MATCH event was received, or it wasn't,
-         *  (and if it wasn't, then a full byte-wise comparison is performed
-         *  to determine whether the proxies are still the same).
-         *
-         *  To understand when the 'else' part of the if-else-block is
-         *  executed, consider the following conditions:
-         *   - there is more than one lookup service with which the service
-         *     registers (ex. LUS-0 and LUS-1)
-         *   - after the service registers with LUS-0, a NOMATCH_MATCH
-         *     event is received and handled (so the service is now known
-         *     to the cache)
-         *   - before the service registers with LUS-1, the service is
-         *     replaced with a new version
-         *   - the NOMATCH_MATCH event resulting from the service's
-         *     registration with LUS-1 is received BEFORE receiving the
-         *     MATCH_NOMATCH/NOMATCH_MATCH event sequence that will
-         *     ultimately result from the re-registration of that new
-         *     version with LUS-0
-         *  When the above conditions occur, the NOMATCH_MATCH event that
-         *  resulted from the service's registration with LUS-1 will cause
-         *  this method to be invoked and the proxies to be fully compared
-         *  (because the event was not a MATCH_MATCH event); and since the old
-         *  service proxy and the new service proxy will not be fully equal,
-         *  the else part of the if-else-block will be executed.
-         *
-         *  This method applies the filter only after the above comparisons
-         *  and determinations have been completed.
-         */
-	private void itemMatchMatchChange(ServiceRegistrar proxy,
-                                          ServiceItem newItem,
-                                          ServiceItemReg itemReg,
-                                          boolean matchMatchEvent )
-        {
-            /* Save the pre-event state. Update the post-event state after
-             * applying the filter.
-             */
-	    ServiceItem oldItem;
-	    ServiceItem oldFilteredItem;
-	    boolean itemRegIsDiscarded;
-	    synchronized(itemReg) {
-		itemRegIsDiscarded = itemReg.isDiscarded();
-                if(!itemReg.addProxy(proxy, newItem)) { // not tracking
-		    if(matchMatchEvent || !itemRegIsDiscarded) return;
-		    itemReg.proxy = proxy; // start tracking instead
-		}//endif
-                oldItem = itemReg.item;
-                oldFilteredItem = itemReg.filteredItem;
-		if(itemRegIsDiscarded) {
-                    itemReg.item = newItem;//capture changes for discard
-                    itemReg.filteredItem = null;//so filter will be retried
-                    if(matchMatchEvent) return;
-                }//endif
-	    }//end sync(itemReg)
-            /* For an explanation of the logic of the following if-else-block,
-             * refer to the method description above.
-             */
-            boolean attrsChanged = false;
-            boolean versionChanged = false;
-	    if( matchMatchEvent || sameVersion(newItem,oldItem) ) {
-		if(itemRegIsDiscarded) return;
-                /* Same version, determine if the attributes have changed.
-                 * But first, replace the new service proxy with the old
-                 * service proxy so the client always uses the old proxy
-                 * (at least, until the version is changed).
-                 */
-                newItem.service = oldItem.service;
-                /* Now compare attributes */
-                attrsChanged = !LookupAttributes.equal(newItem.attributeSets,
-                                                       oldItem.attributeSets);
-                if(!attrsChanged) return;//no change, no need to filter
-            } else {//(!matchMatchEvent && !same version) ==> re-registration
-                versionChanged = true;
-            }//endif
-            /* Now apply the filter, and send events if appropriate */
-            ServiceItem newFilteredItem =
-		filterMaybeDiscard(newItem, proxy, !itemRegIsDiscarded);
-            if(newFilteredItem != null) {
-                /* Passed the filter, okay to send event(s). */
-                if(attrsChanged) changeServiceNotify(newFilteredItem,
-                                                     oldFilteredItem);
-                if(versionChanged) {
-                    if (!itemRegIsDiscarded) {
-			removeServiceNotify(oldFilteredItem);
-		    }//endif
-                    addServiceNotify(newFilteredItem);
-                }//endif
-            }//endif
-	}//end LookupCacheImpl.itemMatchMatchChange
-
-	/** Convenience method that performs a byte-wise comparison, including
-         *  codebases, of the services referenced by the given service items,
-         *  and returns the result. If the services cannot be compared, it is
-         *  assumed that the versions are not the same, and <code>false</code>
-         *  is returned.
-         */
-	private boolean sameVersion(ServiceItem item0,ServiceItem item1) {
-            boolean fullyEqual = false;
-            try {
-                MarshalledInstance mi0 = new MarshalledInstance(item0.service);
-                MarshalledInstance mi1 = new MarshalledInstance(item1.service);
-                fullyEqual = mi0.fullyEquals(mi1);
-            } catch(IOException e) {
-                logger.log(Level.INFO, "failure marshalling old and new "
-                           +"services for equality check", e);
-            }
-            return fullyEqual;
-	}//end LookupCacheImpl.sameVersion
-
-	/** Gets the remaining time left on the current cache's "lifespan". */
-	public long getLeaseDuration() {
-	    if(leaseDuration == Long.MAX_VALUE)  return Long.MAX_VALUE;
-	    return leaseDuration + startTime - System.currentTimeMillis();
-	}//end LookupCacheImpl.getLeaseDuration
-
-	/** Sends a notification to all listeners when a ServiceItem has
-         *  been added.
-         */
-	private void addServiceNotify(ServiceItem item) {
-	    serviceNotifyDo(null, item, ITEM_ADDED);
-	} //end LookupCacheImpl.addServiceNotify
-
-	/** Sends a notification to the given listener when a ServiceItem has
-         *  been added.
-         */
-	private void addServiceNotify(ServiceItem item,
-                                      ServiceDiscoveryListener srvcListener)
-        {
-	    serviceNotifyDo(null, item, ITEM_ADDED, srvcListener);
-	} //end LookupCacheImpl.addServiceNotify
-
-	/** Sends a notification when a ServiceItem has been removed. */
-	private void removeServiceNotify(ServiceItem item) {
-	    serviceNotifyDo(item, null, ITEM_REMOVED);
-	}//end LookupCacheImpl.removeServiceNotify
-
-	/** Sends a notification when a ServiceItem has been changed, but
-         *  still matches.
-         */
-	private void changeServiceNotify(ServiceItem newItem,
-                                         ServiceItem oldItem )
-        {
-	    serviceNotifyDo(oldItem, newItem, ITEM_CHANGED);
-	}//end LookupCacheImpl.changeServiceNotify
-
-	/** Common code for performing service notification to all listeners.*/
-	private void serviceNotifyDo(ServiceItem oldItem,
-				     ServiceItem item,
-				     int action)
-	{
-	    ArrayList notifies;
-	    synchronized(sItemListeners) {
-		if(sItemListeners.isEmpty()) return;
-	        notifies = (ArrayList)sItemListeners.clone();
-	    }
-	    Iterator iter = notifies.iterator();
-	    while (iter.hasNext()) {
-		ServiceDiscoveryListener sl
-                                      = (ServiceDiscoveryListener)iter.next();
-                serviceNotifyDo(oldItem,item,action,sl);
-	    }//end loop
-	}//end LookupCacheImpl.serviceNotifyDo
-
-	/** Common code for performing service notification to one listener. */
-	private void serviceNotifyDo(ServiceItem oldItem,
-				     ServiceItem item,
-				     int action,
-                                     ServiceDiscoveryListener sl)
-	{
-	    ServiceDiscoveryEvent event = new ServiceDiscoveryEvent
-                                                        (this, oldItem, item);
-            switch(action) {
-                case ITEM_ADDED:   sl.serviceAdded(event);break;
-		case ITEM_REMOVED: sl.serviceRemoved(event);break;
-	        case ITEM_CHANGED: sl.serviceChanged(event);break;
-            }//end switch(action)
-	}//end LookupCacheImpl.serviceNotifyDo
-
-        private void initCache() throws RemoteException {
-            /* Get the exporter for the remote event listener from the
-             * configuration.
-             */
-            try {
-                Exporter defaultExporter =
-                      new BasicJeriExporter(TcpServerEndpoint.getInstance(0),
-                                            new BasicILFactory(),
-                                            false, false);
-                lookupListenerExporter =
-                  (Exporter)thisConfig.getEntry(COMPONENT_NAME,
-                                                "eventListenerExporter",
-                                                Exporter.class,
-                                                defaultExporter );
-            } catch(ConfigurationException e) {// exception, use default
-                ExportException e1 = new ExportException
-                                            ("Configuration exception while "
-                                             +"retrieving exporter for "
-                                             +"cache's remote event listener",
-                                             e);
-                throw e1;
-            }
-            /* Get a general-purpose task manager for this cache from the
-             * configuration. This task manager will be used to manage the
-             * various tasks executed by this instance of the lookup cache.
-             */
-            try {
-                cacheTaskMgr = (TaskManager)thisConfig.getEntry
-                                                           (COMPONENT_NAME,
-                                                            "cacheTaskManager",
-                                                            TaskManager.class);
-            } catch(ConfigurationException e) { /* use default */
-                cacheTaskMgr = new TaskManager(10,(15*1000),1.0f);
-            }
-            /* Get a special-purpose task manager for this cache from the
-             * configuration. That task manager will be used to manage the
-             * various instances of the special-purpose task, executed by
-             * this instance of the lookup cache, that waits on verification
-             * events after a previousy discovered service has been discarded.
-             */
-            try {
-                serviceDiscardTimerTaskMgr
-                    = (TaskManager)thisConfig.getEntry
-                                                  (COMPONENT_NAME,
-                                                   "discardTaskManager",
-                                                   TaskManager.class);
-            } catch(ConfigurationException e) { /* use default */
-                serviceDiscardTimerTaskMgr = new TaskManager
-                                                         (10,(15*1000),1.0f);
-            }
-        }//end LookupCacheImpl.initCache
-
-	/** Applies the first-stage <code>filter</code> associated with
-         *  the current instance of <code>LookupCache</code> to the given
-         *  <code>item</code> and returns the resulting filtered item if
-         *  the <code>filter</code> is passed (or is <code>null</code>);
-         *  otherwise, returns <code>null</code> and sends a service removed
-         *  event if the <code>sendEvent</code> parameter is <code>true</code>.
-         *  <p>
-         *  This method is called only when the <code>item</code> to be
-         *  filtered corresponds to an element that currently exists in
-         *  the <code>serviceIdMap</code>.
-         *  <p>
-         *  As described in the <code>ServiceItemFilter</code> specification,
-         *  when the <code>item</code> passes the <code>filter</code>, the
-         *  <code>service</code> field of the <code>item</code> is replaced
-         *  with the filtered form of the object previously contained in
-         *  that field. In this case, the <code>filteredItem</code> field
-         *  of the corresponding <code>ServiceItemReg</code> element of the
-         *  <code>serviceIdMap</code> is set to this new filtered item.
-         *  <p>
-         *  If the <code>filter</code> returns <code>indefinite</code>,
-         *  then that specification states that the <code>service</code>
-         *  field is replaced with <code>null</code>. In this case, the
-         *  <code>filteredItem</code> field of the corresponding
-         *  <code>ServiceItemReg</code> element of the
-         *  <code>serviceIdMap</code> is left unchanged.
-	 */
-  	private ServiceItem filterMaybeDiscard(ServiceItem item,
-                                               ServiceRegistrar proxy,
-				               boolean sendEvent)
-        {
-            if( (item == null) || (item.service == null) ) return null;
-            if(filter == null) {
-                addFilteredItemToMap(item,item);
-                return item;
-            }//endif
-            /* Make a copy to filter because the filter may modify it. */
-            ServiceItem filteredItem = new ServiceItem(item.serviceID,
-                                                       item.service,
-                                                       item.attributeSets);
-            boolean pass = filter.check(filteredItem);
-            /* Handle filter fail */
-            if(!pass) {
-                ServiceID srvcID = item.serviceID;
-                ServiceItemReg itemReg = null;
-                synchronized(serviceIdMap) {
-                    itemReg = (ServiceItemReg)serviceIdMap.get(srvcID);
-                }//end sync(serviceIdMap)
-                if(itemReg != null) {
-                    if(sendEvent) {
-                        ServiceItem oldFilteredItem;
-                        synchronized(itemReg) {
-                            oldFilteredItem = itemReg.filteredItem;
-                        }//end sync(itemReg)
-                        removeServiceIdMap(srvcID, oldFilteredItem);
-                    } else {
-			boolean itemRegIsDiscarded;
-                        synchronized(itemReg) {
-			    itemRegIsDiscarded = itemReg.isDiscarded();
-                        }//end sync(itemReg)
-                        removeServiceIdMapSendNoEvent(srvcID);
-			if(itemRegIsDiscarded) cancelDiscardTask(srvcID);
-                    }//endif
-                }//endif
-                return null;
-            }//endif(fail)
-            /* Handle filter pass */
-            if(filteredItem.service != null) {
-                addFilteredItemToMap(item,filteredItem);
-                return filteredItem;
-            }//endif(pass)
-            /* Handle filter indefinite */
-            discardRetryLater(item, proxy, sendEvent);
-            return null;
-        }//end LookupCacheImpl.filterMaybeDiscard
-
-	/** Convenience method called by <code>filterMaybeDiscard</code>
-         *  and <code>ServiceDiscardTimerTask.run</code> that finds
-         *  the <code>ServiceItemReg</code> element in the
-         *  <code>serviceIdMap</code> that corresponds to the given
-         *  <code>ServiceItem</code> and, if such an element is found,
-         *  replaces the <code>item</code> field of that element with
-         *  the given <code>item</code> parameter; and sets the
-         *  <code>filteredItem</code> field of that element to the value
-         *  contained in the <code>filteredItem</code> parameter.
-	 */
-  	private void addFilteredItemToMap(ServiceItem item,
-                                          ServiceItem filteredItem)
-       {
-            ServiceItemReg itemReg = null;
-            synchronized(serviceIdMap) {
-                itemReg = (ServiceItemReg)serviceIdMap.get(item.serviceID);
-            }//end sync(serviceIdMap)
-            if(itemReg == null)  return;
-	    boolean itemRegIsDiscarded;
-            synchronized(itemReg) {
-                itemReg.item = item;
-                itemReg.filteredItem = filteredItem;
-		if(itemRegIsDiscarded = itemReg.isDiscarded()) {
-		    itemReg.setDiscarded(false);
-		}//endif
-            }//end sync(itemReg)
-	    if(itemRegIsDiscarded) cancelDiscardTask(item.serviceID);
-        }//end LookupCacheImpl.addFilteredItemToMap
-
-	/** Convenience method called by <code>filterMaybeDiscard</code>
-         *  that finds in the <code>serviceIdMap</code>, the
-         *  <code>ServiceItemReg</code> element corresponding to the
-         *  given <code>ServiceItem</code>, sets a service removed event,
-         *  and queues a <code>ServiceDiscardTimerTask</code> to retry the
-         *  filter at a later time. If the <code>serviceIdMap</code> does not
-         *  contain a <code>ServiceItemReg</code> corresponding to the
-         *  given <code>ServiceItem</code>, then this method simply returns.
-	 */
-  	private void discardRetryLater(ServiceItem item,
-                                       ServiceRegistrar proxy,
-                                       boolean sendEvent) {
-            ServiceItemReg itemReg = null;
-            synchronized(serviceIdMap) {
-                itemReg = (ServiceItemReg)serviceIdMap.get(item.serviceID);
-            }//end sync(serviceIdMap)
-            if(itemReg == null) return;
-            ServiceItem oldFilteredItem;
-            synchronized(itemReg) {
-                oldFilteredItem = itemReg.filteredItem;
-                /* If there's been any change in what is being discarded for
-                 * filter retry, then update the item field in the map to
-                 * capture that change; and set the filteredItem field to
-                 * to null to guarantee that the filter is re-applied to
-                 * that changed item.
-                 */
-                if(itemReg.item != item) {
-                    itemReg.item = item;
-                    itemReg.filteredItem = null;
-                }//endif
-                itemReg.setDiscarded(true);
-            }//end sync(itemReg)
-            serviceDiscardTimerTaskMgr.add
-                              ( new ServiceDiscardTimerTask(item.serviceID) );
-            if(sendEvent)  removeServiceNotify(oldFilteredItem);
-        }//end LookupCacheImpl.discardRetryLater
-
-	/** Convenience method called by <code>NotifyEventTask.run</code> (only
-         *  when a TRANSITION_MATCH_NOMATCH event is received) that removes
-         *  the given <code>item</code> from the <code>serviceIdMap</code>
-         *  and wakes up the <code>ServiceDiscardTimerTask</code> if the given
-         *  <code>item</code> is discarded; otherwise, sends a removed event.
-	 */
-  	private void handleMatchNoMatch(ServiceRegistrar proxy,
-                                        ServiceID srvcID,
-                                        ServiceItem item)
-        {
-            ServiceItemReg itemReg = null;
-            synchronized(serviceIdMap) {
-                itemReg = (ServiceItemReg)serviceIdMap.get(srvcID);
-            }//end sync(serviceIdMap)
-            if(itemReg != null) {
-		ServiceItem newItem;
-                boolean itemRegHasNoProxys;
-                boolean itemRegIsDiscarded;
-                ServiceItem filteredItem;
-                synchronized(itemReg) {
-                    newItem = itemReg.removeProxy(proxy);
-                    itemRegHasNoProxys = itemReg.hasNoProxys();
-                    itemRegIsDiscarded = itemReg.isDiscarded();
-                    filteredItem = itemReg.filteredItem;
-                }//end sync(itemReg)
-		if(newItem != null) {
-		    itemMatchMatchChange(itemReg.proxy, newItem, itemReg,
-					 false);
-                } else if(itemRegHasNoProxys) {
-                    if(itemRegIsDiscarded) {
-                        /* Remove item from map and wake up the discard task */
-                        removeServiceIdMapSendNoEvent(srvcID);
-			cancelDiscardTask(srvcID);
-                    } else {//remove item from map and send removed event
-                        removeServiceIdMap(srvcID, filteredItem);
-                    }//endif
-                }//endif
-            }//endif
-        }//end LookupCacheImpl.handleMatchNoMatch
-
-	/** Wake up service discard task if running, else remove from mgr. */
-	private void cancelDiscardTask(ServiceID sid) {
-	    Iterator iter = serviceDiscardTimerTaskMgr.getPending().iterator();
-	    while (iter.hasNext()) {
-		ServiceDiscardTimerTask t =
-		    (ServiceDiscardTimerTask)iter.next();
-		if (sid.equals(t.serviceID)) {
-		    if(serviceDiscardTimerTaskMgr.removeIfPending(t)) return;
-		    break;
-		}//endif
-	    }//end loop
-	    synchronized(serviceDiscardMutex) {
-		serviceDiscardMutex.notifyAll();
-	    }//end sync
-	}//end LookupCacheImpl.cancelDiscardTask
-
-    }//end class ServiceDiscoveryManager.LookupCacheImpl
-
-    /* Name of this component; used in config entry retrieval and the logger.*/
-    private static final String COMPONENT_NAME
-                                   = "net.jini.lookup.ServiceDiscoveryManager";
-    /* Logger used by this utility. */
-    private static final Logger logger = Logger.getLogger(COMPONENT_NAME);
-    /* The discovery manager to use (passed in, or create one). */
-    private DiscoveryManagement discMgr;
-    /* Indicates whether the discovery manager was created internally or not */
-    private boolean discMgrInternal = false;
-    /* The listener added to discMgr that receives DiscoveryEvents */
-    private DiscMgrListener discMgrListener = new DiscMgrListener();
-    /* The LeaseRenewalManager to use (passed in, or create one). */
-    private LeaseRenewalManager leaseRenewalMgr;
-    /* Contains all of the discovered lookup services (ServiceRegistrar). */
-    private final ArrayList proxyRegSet = new ArrayList(1);
-    /* Contains all of the DiscoveryListener's employed in lookup discovery. */
-    private final ArrayList listeners = new ArrayList(1);
-    /* Random number generator for use in lookup. */
-    private final Random random = new Random();
-    /* Contains all of the instances of LookupCache that are requested. */
-    private final ArrayList caches = new ArrayList(1);
-
-    /* Flag to indicate if the ServiceDiscoveryManager has been terminated. */
-    private boolean bTerminated = false;
-    /* Object used to obtain the configuration items for this utility. */
-    private Configuration thisConfig;
-    /* Preparer for the proxies to the lookup services that are discovered
-     * and used by this utility.
-     */
-    private ProxyPreparer registrarPreparer;
-    /* Preparer for the proxies to the leases returned to this utility when
-     * it registers with the event mechanism of any of the discovered lookup
-     * services.
-     */
-    private ProxyPreparer eventLeasePreparer;
-    /* Wait value used when handling the "service discard problem". */
-    private long discardWait = 2*(5*60*1000);
-
-    /* Listener class for lookup service discovery notification. */
-    private class DiscMgrListener implements DiscoveryListener {
-	/* New or previously discarded proxy has been discovered. */
-	public void discovered(DiscoveryEvent e) {
-	    ServiceRegistrar[] proxys = (ServiceRegistrar[])e.getRegistrars();
-	    ArrayList newProxys = new ArrayList(1);
-	    ArrayList notifies  = null;
-	    for(int i=0; i<proxys.length; i++) {
-                /* Prepare each lookup service proxy before using it. */
-                try {
-                    proxys[i]
-                          = (ServiceRegistrar)registrarPreparer.prepareProxy
-                                                                   (proxys[i]);
-                    logger.log(Level.FINEST, "ServiceDiscoveryManager - "
-                              +"discovered lookup service proxy prepared: {0}",
-                               proxys[i]);
-                } catch(Exception e1) {
-                    logger.log(Level.INFO,
-                               "failure preparing discovered ServiceRegistrar "
-                               +"proxy, discarding the proxy",
-                               e1);
-                    discard(proxys[i]);
-                    continue;
-                }
-		ProxyReg reg = new ProxyReg(proxys[i]);
-		synchronized(proxyRegSet) {
-		    proxyRegSet.add(reg);
-		    newProxys.add(reg);
-		}//end sync(proxyRegSet)
-	    }//end loop
-	    synchronized(listeners) {
-		if(!listeners.isEmpty())
-		    notifies = (ArrayList)listeners.clone();
-	    }//end sync(listeners)
-	    Iterator iter = newProxys.iterator();
-	    while(iter.hasNext()) {
-		ProxyReg reg = (ProxyReg)iter.next();
-		cacheAddProxy(reg);
-		if(notifies != null)  listenerDiscovered(reg.getProxy(), notifies);
-	    }//end loop
-	}//end DiscMgrListener.discovered
-
-	/* Previously discovered proxy has been discarded. */
-	public void discarded(DiscoveryEvent e) {
-	    ServiceRegistrar[] proxys = (ServiceRegistrar[])e.getRegistrars();
-	    ArrayList notifies;
-	    ArrayList drops = new ArrayList(1);
-	    synchronized(proxyRegSet) {
-		for(int i=0; i<proxys.length; i++) {
-		    ProxyReg reg = findReg(proxys[i]);
-		    if(reg != null ) { // this check can be removed.
-			proxyRegSet.remove(proxyRegSet.indexOf(reg));
-			drops.add(reg);
-		    } else {
-			throw new RuntimeException("discard error");
-                    }//endif
-		}//end loop
-	    }//end sync(proxyRegSet)
-	    Iterator iter = drops.iterator();
-	    while(iter.hasNext()) {
-		dropProxy((ProxyReg)iter.next());
-            }//end loop
-	    synchronized(listeners) {
-		if(listeners.isEmpty()) return;
-		notifies = (ArrayList)listeners.clone();
-	    }//end sync(listeners)
-	    listenerDropped(drops, notifies);
-	}//end DiscMgrListener.discarded
-
-    }//end class ServiceDiscoveryManager.DiscMgrListener
-
-    /** Adds the given proxy to all the caches maintained by the SDM. */
-    private void cacheAddProxy(ProxyReg reg) {
-	synchronized(caches) {
-	    Iterator iter = caches.iterator();
-	    while (iter.hasNext()) {
-		LookupCacheImpl cache = (LookupCacheImpl)iter.next();
-		cache.addProxyReg(reg);
-	    }//end loop
-	}
-    }//end cacheAddProxy
-
-    /** Removes the given proxy from all the caches maintained by the SDM. */
-    private void dropProxy(ProxyReg reg ) {
-	synchronized(caches) {
-	    Iterator iter = caches.iterator();
-	    while (iter.hasNext()) {
-		LookupCacheImpl cache= (LookupCacheImpl)iter.next();
-		cache.removeProxyReg(reg);
-	    }//end loop
-	}
-    }//end dropProxy
-
-    /**
-     * Constructs an instance of <code>ServiceDiscoveryManager</code> which
-     * will, on behalf of the entity that constructs this class, discover and
-     * manage a set of lookup services, as well as discover and manage sets
-     * of services registered with those lookup services. The entity indicates
-     * which lookup services to discover and manage through the parameters
-     * input to this constructor.
-     * <p>
-     * As stated in the class description, this class has three usage patterns:
-     * <p>
-     * <ul>
-     *   <li> the entity uses a {@link net.jini.lookup.LookupCache
-     *        LookupCache} to locally store and manage discovered services
-     *        so that those services can be accessed quickly
-     *   <li> the entity registers with the event mechanism provided by a
-     *        {@link net.jini.lookup.LookupCache LookupCache} to be notified
-     *        when services of interest are discovered
-     *   <li> the entity uses the <code>ServiceDiscoveryManager</code> to
-     *        perform remote queries of the lookup services, employing richer
-     *        semantics than that provided through the standard
-     *        {@link net.jini.core.lookup.ServiceRegistrar ServiceRegistrar}
-     *        interface
-     * </ul>
-     * <p>
-     * Although the first two usage patterns emphasize the use of a cache
-     * object, that cache is acquired only through an instance of the
-     * <code>ServiceDiscoveryManager</code> class.
-     * <p>
-     * It is important to note that some of the methods of this class
-     * ({@link net.jini.lookup.ServiceDiscoveryManager#createLookupCache
-     * createLookupCache} and the <i>blocking</i> versions of
-     * {@link net.jini.lookup.ServiceDiscoveryManager#lookup lookup} to
-     * be exact) can throw a {@link java.rmi.RemoteException} when invoked.
-     * This is because each of these methods may attempt to register with
-     * the event mechanism of at least one lookup service, a process that
-     * requires a remote object (a listener) to be exported to the lookup
-     * service(s). Both the process of registering with a lookup service's
-     * event mechanism and the process of exporting a remote object are
-     * processes that can result in a {@link java.rmi.RemoteException}.
-     * <p>
-     * In order to facilitate the exportation of the remote listener
-     * just described, the <code>ServiceDiscoveryManager</code> class
-     * instantiates an inner class that implements the
-     * {@link net.jini.core.event.RemoteEventListener RemoteEventListener}
-     * interface. Although this class defines, instantiates, and exports this
-     * remote listener, <i>it is the entity's responsibility</i> to provide a
-     * mechanism for any lookup service to acquire the proxy to the exported
-     * listener. One way to do this is to configure this utility to export
-     * the listener using the Jini(TM) Extensible Remote Invocation (Jini ERI)
-     * communication framework. When the listener is exported to use Jini ERI,
-     * and no proxy customizations (such as a custom invocation handler or
-     * transport endpoint) are used, no other action is necessary to make the
-     * proxy to the listener available to the lookup service(s) with which
-     * that listener is registered.
-     * <p>
-     * The <a href="#eventListenerExporter">default exporter</a> for this
-     * utility will export the remote event listener under Jini ERI,
-     * specifying that the port and object ID with which the listener is
-     * to be exported should be chosen by the Jini ERI framework, not the
-     * deployer.
-     * <p>
-     * If it is required that the remote event listener be exported under
-     * JRMP instead of Jini ERI, then the entity that employs this utility
-     * must specify this in its configuration. For example, the entity's
-     * configuration would need to contain something like the following:
-     * <p>
-     * <blockquote>
-     * <pre>
-     * import net.jini.jrmp.JrmpExporter;
-     *
-     * application.configuration.component.name {
-     *    .......
-     *    .......
-     *    // configuration items specific to the application
-     *    .......
-     *    .......
-     * }//end application.configuration.component.name
-     *
-     * net.jini.lookup.ServiceDiscoveryManager {
-     *
-     *    serverExporter = new JrmpExporter();
-     *
-     * }//end net.jini.lookup.ServiceDiscoveryManager
-     * </pre>
-     * </blockquote>
-     * <p>
-     * It is important to note that when the remote event listener is exported
-     * under JRMP, unlike Jini ERI, the JRMP remote communication framework
-     * does <b><i>not</i></b> provide a mechanism that automatically makes
-     * the listener proxy available to the lookup service(s) with which the
-     * listener is registered; the deployer of the entity, or the entity
-     * itself, must provide such a mechanism.
-     * <p>
-     * When exported under JRMP, one of the more common mechanisms for making
-     * the listener proxy available to the lookup service(s) with which the
-     * listener is registered consists of the following:
-     * <p>
-     * <ul><li> store the necessary class files in a JAR file
-     *     <li> make the class files in the JAR file <i>preferred</i>
-     *          (see {@link net.jini.loader.pref} for details)
-     *     <li> run an HTTP server to serve up the JAR file to any requesting
-     *          lookup service
-     *     <li> advertise the location of that JAR file by setting the
-     *          <code>java.rmi.server.codebase</code> property of the entity
-     *          to "point" at the JAR file
-     * </ul>
-     * <p>
-     * For example, suppose an application consists of an entity that intends
-     * to use the <code>ServiceDiscoveryManager</code> will run on a host named
-     * <b><i>myHost</i></b>. And suppose that the <i>down-loadable</i> JAR
-     * file named <b><i>sdm-dl.jar</i></b> that is provided in the
-     * distribution is located in the directory <b><i>/files/jini/lib</i></b>,
-     * and will be served by an HTTP server listening on port
-     * <b><i>8082</i></b>. If the application is run with its codebase
-     * property set to
-     * <code>-Djava.rmi.server.codebase="http://myHost:8082/sdm-dl.jar"</code>,
-     * the lookup service(s) should then be able to access the remote listener
-     * exported under JRMP by the <code>ServiceDiscoveryManager</code> on
-     * behalf of the entity.
-     * <p>
-     * If a mechanism for lookup services to access the remote listener
-     * exported by the <code>ServiceDiscoveryManager</code> is not provided
-     * (either by the remote communication framework itself, or by some other
-     * means), the remote methods of the <code>ServiceDiscoveryManager</code>
-     * - the methods involved in the two most important usage patterns of
-     * that utility - will be of no use.
-     * <p>
-     * This constructor takes two arguments: an object that implements the
-     * <code>DiscoveryManagement</code> interface and a reference to a
-     * <code>LeaseRenewalManager</code> object. The constructor throws an
-     * <code>IOException</code> because construction of a
-     * <code>ServiceDiscoveryManager</code> may initiate the multicast
-     * discovery process, a process that can throw an
-     * <code>IOException</code>.
-     *
-     * @param discoveryMgr the <code>DiscoveryManagement</code>
-     *  		implementation through which notifications
-     *  		that indicate a lookup service has been
-     *  		discovered or discarded will be received.
-     *  		If the value of the argument is <code>null</code>,
-     *                  then an instance of the
-     *  		<code>LookupDiscoveryManager</code> utility
-     *  		class will be constructed to listen for events
-     *  		announcing the discovery of only those lookup
-     *  		services that are members of the public group.
-     *
-     * @param leaseMgr the <code>LeaseRenewalManager</code> to use. A
-     *  		value of <code>null</code> may be passed as the
-     *  		<code>LeaseRenewalManager</code> argument. If
-     *  		the value of the argument is <code>null</code>,
-     *  		an instance of the
-     *  		<code>LeaseRenewalManager</code> class will be
-     *  		created, initially managing no
-     *  		<code>Lease</code> objects.
-     *
-     * @throws IOException because construction of a
-     *  		<code>ServiceDiscoveryManager</code> may initiate
-     *  		the multicast discovery process which can throw
-     *  		an <code>IOException</code>.
-     *
-     * @see net.jini.discovery.DiscoveryManagement
-     * @see net.jini.core.event.RemoteEventListener
-     * @see net.jini.core.lookup.ServiceRegistrar
-     */
-    public ServiceDiscoveryManager(DiscoveryManagement discoveryMgr,
-                                   LeaseRenewalManager leaseMgr)
-                                                            throws IOException
-    {
-        try {
-            init(discoveryMgr, leaseMgr, EmptyConfiguration.INSTANCE);
-        } catch(ConfigurationException e) { /* swallow this exception */ }
-    }//end constructor
-
-    /**
-     * Constructs an instance of this class, which is configured using the
-     * items retrieved through the given <code>Configuration</code>, that
-     * will, on behalf of the entity that constructs this class, discover and
-     * manage a set of lookup services, as well as discover and manage sets
-     * of services registered with those lookup services. Through the
-     * parameters input to this constructor, the client of this utility
-     * indicates which lookup services to discover and manage, and how it
-     * wants the utility additionally configured.
-     * <p>
-     * For a more details, refer to the description of the alternate
-     * constructor of this class.
-     * <p>
-     * This constructor takes three arguments: an object that implements the
-     * <code>DiscoveryManagement</code> interface, a reference to an instance
-     * of the <code>LeaseRenewalManager</code> class, and a
-     * <code>Configuration</code> object. The constructor throws an
-     * <code>IOException</code> because construction of a
-     * <code>ServiceDiscoveryManager</code> may initiate the multicast
-     * discovery process, a process that can throw an
-     * <code>IOException</code>. The constructor also throws a
-     * <code>ConfigurationException</code> when an exception occurs while
-     * retrieving an item from the given <code>Configuration</code>
-     *
-     * @param discoveryMgr the <code>DiscoveryManagement</code>
-     *  		implementation through which notifications
-     *  		that indicate a lookup service has been
-     *  		discovered or discarded will be received.
-     *  		If the value of the argument is <code>null</code>,
-     *                  then an instance of the
-     *  		<code>LookupDiscoveryManager</code> utility
-     *  		class will be constructed to listen for events
-     *  		announcing the discovery of only those lookup
-     *  		services that are members of the public group.
-     *
-     * @param leaseMgr the <code>LeaseRenewalManager</code> to use. A
-     *  		value of <code>null</code> may be passed as the
-     *  		<code>LeaseRenewalManager</code> argument. If
-     *  		the value of the argument is <code>null</code>,
-     *  		an instance of the
-     *  		<code>LeaseRenewalManager</code> class will be
-     *  		created, initially managing no
-     *  		<code>Lease</code> objects.
-     *
-     * @throws IOException because construction of a
-     *  		<code>ServiceDiscoveryManager</code> may initiate
-     *  		the multicast discovery process which can throw
-     *  		an <code>IOException</code>.
-     *
-     * @throws net.jini.config.ConfigurationException indicates
-     *         an exception occurred while retrieving an item from the given
-     *         <code>Configuration</code>
-     *
-     * @throws java.lang.NullPointerException if <code>null</code> is input
-     *         for the configuration
-     *
-     * @see net.jini.discovery.DiscoveryManagement
-     * @see net.jini.core.event.RemoteEventListener
-     * @see net.jini.core.lookup.ServiceRegistrar
-     * @see net.jini.config.Configuration
-     * @see net.jini.config.ConfigurationException
-     */
-    public ServiceDiscoveryManager(DiscoveryManagement discoveryMgr,
-                                   LeaseRenewalManager leaseMgr,
-                                   Configuration config)
-                                                throws IOException,
-                                                       ConfigurationException
-    {
-        init(discoveryMgr, leaseMgr, config);
-    }//end constructor
-
-    /** Sends discarded event to each listener waiting for discarded lookups.*/
-    private void listenerDropped(ArrayList drops, ArrayList notifies) {
-	ServiceRegistrar[] proxys = new ServiceRegistrar[drops.size()];
-	drops.toArray(proxys);
-	listenerDropped(proxys, notifies);
-    }//end listenerDropped
-
-    /** Sends discarded event to each listener waiting for discarded lookups.*/
-    private void listenerDropped(ServiceRegistrar[] proxys,ArrayList notifies){
-	Iterator iter = notifies.iterator();
-	while (iter.hasNext()) {
-	    DiscoveryEvent evt = new DiscoveryEvent
-                                        ( this,
-                                          (ServiceRegistrar[])proxys.clone() );
-	    ((DiscoveryListener)iter.next()).discarded(evt);
-	}//end loop
-    }//end listenerDropped
-
-    /** Sends discovered event to each listener listening for new lookups. */
-    private void listenerDiscovered(ServiceRegistrar proxy,ArrayList notifies){
-	Iterator iter = notifies.iterator();
-	while (iter.hasNext()) {
-	    DiscoveryEvent evt = new DiscoveryEvent
-                                        ( this,
-                                          new ServiceRegistrar[]{proxy} );
-	    ((DiscoveryListener)iter.next()).discovered(evt);
-	}//end loop
-    }//end listenerDiscovered
-
-    /** Returns array of ServiceRegistrar created from the proxyRegSet */
-    private ServiceRegistrar[] buildServiceRegistrar() {
-	int k = 0;
-	ServiceRegistrar[] proxys = new ServiceRegistrar[proxyRegSet.size()];
-	Iterator iter = proxyRegSet.iterator();
-	while(iter.hasNext()) {
-	    ProxyReg reg = (ProxyReg)iter.next();
-	    proxys[k++] = reg.getProxy();
-	}//end loop
-	return proxys;
-    }//end buildServiceRegistrar
-
-    /**
-     * Queries each available lookup service in the set of lookup services
-     * managed by the <code>ServiceDiscoveryManager</code> (the <i>managed
-     * set</i>) for a service reference that matches criteria defined by the
-     * entity that invokes this method. The semantics of this method are
-     * similar to the semantics of the <code>lookup</code> method provided
-     * by the <code>ServiceRegistrar</code> interface; employing the same
-     * template-matching scheme. Additionally, this method allows any entity
-     * to supply an object referred to as a <i>filter</i>. Such an object is
-     * a non-remote object that defines additional matching criteria that the
-     * <code>ServiceDiscoveryManager</code> applies when searching for the
-     * entity's services of interest. This filtering facility is particularly
-     * useful to entities that wish to extend the capabilities of standard
-     * template-matching.
-     * <p>
-     * Entities typically employ this method when they need infrequent access
-     * to services, and when the cost of making remote queries is outweighed
-     * by the overhead of maintaining a local cache (for example, because of
-     * resource limitations).
-     * <p>
-     * This version of <code>lookup</code> returns a <i>single</i> instance
-     * of <code>ServiceItem</code> corresponding to one of possibly many
-     * service references that satisfy the matching criteria. If multiple
-     * services matching the input criteria happen to exist, it is arbitrary
-     * as to which reference is actually returned. It is for this reason that
-     * entities that invoke this method typically care only that <i>a</i>
-     * service is returned, not <i>which</i> service.
-     * <p>
-     * Note that, unlike other versions of <code>lookup</code> provided
-     * by the <code>ServiceDiscoveryManager</code>, this version does not
-     * <i>block</i>. That is, this version will return immediately upon
-     * failure (or success) to find a service matching the input criteria.
-     *
-     * It is important to understand this characteristic because there is
-     * a common usage scenario that can cause confusion when this version
-     * of <code>lookup</code> is used but fails to discover the expected
-     * service of interest. Suppose an entity creates a service discovery
-     * manager and then immediately calls this version of <code>lookup</code>,
-     * which simply queries the currently discovered lookup services
-     * for the service of interest. If the discovery manager employed by
-     * the service discovery manager has not yet disovered any lookup
-     * services (thus, there are no lookup services to query) the method
-     * will immediately return a value of <code>null</code>. This can be
-     * confusing when one verifies that such a service of interest has
-     * indeed been started and registered with the existing lookup
-     * service(s). To address this issue, one of the blocking versions
-     * of <code>lookup</code> could be used instead of this version, or
-     * the entity could simply wait until the discovery manager has been
-     * given enough time to complete its own (lookup) discovery processing.
-     *
-     * @param tmpl   an instance of <code>ServiceTemplate</code> corresponding
-     *               to the object to use for template-matching when searching
-     *               for desired services. If <code>null</code> is input to
-     *               this parameter, this method will use a <i>wildcarded</i>
-     *               template (will match all services) when performing
-     *               template-matching. Note that the effects of modifying
-     *               contents of this parameter before this method returns
-     *               are unpredictable and undefined.
-     * @param filter an instance of <code>ServiceItemFilter</code> containing
-     *               matching criteria that should be applied in addition to
-     *               the template-matching employed when searching for desired
-     *               services. If <code>null</code> is input to this parameter,
-     *               then only template-matching will be employed to find the
-     *               desired services.
-     *
-     * @return a single instance of <code>ServiceItem</code> corresponding to
-     *         a reference to a service that matches the criteria represented
-     *         in the input parameters; or <code>null</code> if no matching
-     *         service can be found. Note that if multiple services matching
-     *         the input criteria exist, it is arbitrary as to which reference
-     *         is returned.
-     *
-     * @see net.jini.core.lookup.ServiceRegistrar#lookup
-     * @see net.jini.core.lookup.ServiceTemplate
-     * @see net.jini.lookup.ServiceItemFilter
-     */
-    public ServiceItem lookup(ServiceTemplate tmpl, ServiceItemFilter filter) {
-	checkTerminated();
-	ServiceRegistrar[] proxys;
-	synchronized(proxyRegSet) {
-	    proxys =  buildServiceRegistrar();
-	}
-	int len = proxys.length;
-	if(len == 0 ) return null;
-	int rand = random.nextInt(Integer.MAX_VALUE) % len;
-	for(int i=0; i<len; i++) {
-	    ServiceRegistrar proxy = proxys[(i + rand) % len];
-	    ServiceItem sItem = null;
-	    try {
-                int maxMatches = ( (filter != null) ? Integer.MAX_VALUE : 1 );
-		ServiceMatches sm = proxy.lookup(tmpl, maxMatches);
-		sItem = getMatchedServiceItem(sm, filter);
-	    } catch(Exception e) {
-                logger.log(Level.INFO,
-                           "Exception occurred during query, discarding proxy",
-                           e);
-		discard(proxy);
-            }
-	    if(sItem != null) return sItem;
-	}//end loop
-	return null;
-    }//end lookup
-
-    /**
-     * Queries each available lookup service in the managed set for a service
-     * that matches the input criteria. The semantics of this method are
-     * similar to the semantics of the <code>lookup</code> method provided by
-     * the <code>ServiceRegistrar</code> interface; employing the same
-     * template-matching scheme. Additionally, this method allows any entity
-     * to supply an object referred to as a <i>filter</i>. Such an object is
-     * a non-remote object that defines additional matching criteria that the
-     * <code>ServiceDiscoveryManager</code> applies when searching for the
-     * entity's services of interest. This filtering facility is particularly
-     * useful to entities that wish to extend the capabilities of standard
-     * template-matching.
-     * <p>
-     * This version of <code>lookup</code> returns a <i>single</i> instance
-     * of <code>ServiceItem</code> corresponding to one of possibly many
-     * service references that satisfy the matching criteria. If multiple
-     * services matching the input criteria happen to exist, it is arbitrary
-     * as to which reference is actually returned. It is for this reason that
-     * entities that invoke this method typically care only that <i>a</i>
-     * service is returned, not <i>which</i> service.
-     * <p>
-     * Note that this version of <code>lookup</code> provides a
-     * <i>blocking</i> feature that is controlled through the
-     * <code>waitDur</code> parameter. That is, this version will not return
-     * until either a service that matches the input criteria has been
-     * found, or the amount of time contained in the <code>waitDur</code>
-     * parameter has passed. If, while waiting for the service of interest
-     * to be found, the entity decides that it no longer wishes to wait the
-     * entire period for this method to return, the entity may interrupt this
-     * method by invoking the interrupt method from the <code>Thread</code>
-     * class. The intent of this mechanism is to allow the entity to interrupt
-     * this method in the same way it would a sleeping thread.
-     * <p>
-     * Entities typically employ this method when they need infrequent access
-     * to services, are willing (or forced) to wait for those services to be
-     * found, and consider the cost of making remote queries for those
-     * services is outweighed by the overhead of maintaining a local cache
-     * (for example, because of resource limitations).
-     *
-     * @param tmpl    an instance of <code>ServiceTemplate</code> corresponding
-     *                to the object to use for template-matching when searching
-     *                for desired services. If <code>null</code> is input to
-     *                this parameter, this method will use a <i>wildcarded</i>
-     *                template (will match all services) when performing
-     *                template-matching. Note that the effects of modifying
-     *                contents of this parameter before this method returns
-     *                are unpredictable and undefined.
-     * @param filter  an instance of <code>ServiceItemFilter</code> containing
-     *                matching criteria that should be applied in addition
-     *                to the template-matching employed when searching for
-     *                desired services. If <code>null</code> is input to this
-     *                parameter, then only template-matching will be employed
-     *                to find the desired services.
-     * @param waitDur the amount of time (in milliseconds) to wait before
-     *                ending the "search" and returning <code>null</code>.
-     *                If a non-positive value is input to this parameter,
-     *                then this method will not wait; it will simply query
-     *                the available lookup services and return a matching
-     *                service reference or <code>null</code>.
-     *
-     * @return a single instance of <code>ServiceItem</code> corresponding to
-     *         a reference to a service that matches the criteria represented
-     *         in the input parameters; or <code>null</code> if no matching
-     *         service can be found. Note that if multiple services matching
-     *         the input criteria exist, it is arbitrary as to which reference
-     *         is returned.
-     *
-     * @throws java.lang.InterruptedException this exception occurs when the
-     *         entity interrupts this method by invoking the interrupt method
-     *         from the <code>Thread</code> class.
-     *
-     * @throws java.rmi.RemoteException typically, this exception occurs when
-     *         a RemoteException occurs either as a result of an attempt
-     *         to export a remote listener, or an attempt to register with the
-     *         event mechanism of a lookup service.
-     *
-     * @see net.jini.core.lookup.ServiceRegistrar#lookup
-     * @see net.jini.core.lookup.ServiceTemplate
-     * @see net.jini.lookup.ServiceItemFilter
-     * @see java.lang.Thread
-     */
-    public ServiceItem lookup(ServiceTemplate tmpl,
-                              ServiceItemFilter filter,
-			      long waitDur)  throws InterruptedException,
-                                                    RemoteException
-    {
-        /* First query each lookup for the desired service */
-        ServiceItem sm = lookup(tmpl,filter);//checkTerminated() is done here
-	if(sm != null) return sm;
-        /* If the desired service is not in any of the lookups, wait for it. */
-	ServiceDiscoveryListener cacheListener
-                                        = new ServiceDiscoveryListenerImpl();
-        LookupCacheImpl cache = null;
-        try {
-            /* The cache must be created inside the listener sync block,
-             * otherwise a race condition can occur. This is because the
-             * creation of a cache results in event registration which
-             * will ultimately result in the invocation of the serviceAdded()
-             * method in the cache's listener, and the interruption of any
-             * objects waiting on the cache's listener. If the notifications
-             * happen to occur before commencing the wait on the listener
-             * object (see below), then the wait will never be interrupted
-             * because the interrupts were sent before the wait() method
-             * was invoked. Synchronizing on the listener and the listener's
-             * serviceAdded() method, and creating the cache only after the
-             * lock has been acquired, together will prevent this situation
-             * since event registration cannot occur until the cache is
-             * created, and the lock that allows entry into the serviceAdded()
-             * method (which is invoked once the events do arrive) is not
-             * released until the wait() method is invoked .
-             */
-            synchronized(cacheListener) {
-	        cache = createLookupCache(tmpl,filter,cacheListener,waitDur);
-                long duration = cache.getLeaseDuration();
-                while ( duration > 0 ) {
-                    cacheListener.wait(duration);
-                    sm = cache.lookup(null);
-                    if(sm != null )  return sm;
-                    duration = cache.getLeaseDuration();
-                }//end loop
-            }//end sync(cacheListener)
-            return sm;
-        } finally {
-            if(cache != null) cache.terminate();
-        }
-    }//end lookup
-
-    /**
-     * The <code>createLookupCache</code> method allows the client-like
-     * entity to request that the <code>ServiceDiscoveryManager</code>
-     * create a new managed set (or cache) and populate it with
-     * services, which match criteria defined by the entity, and whose
-     * references are registered with one or more of the lookup
-     * services the entity has targeted for discovery.
-     * <p>
-     * This method returns an object of type <code>LookupCache</code>.
-     * Through this return value, the entity can query the cache for
-     * services of interest, manage the cache's event mechanism for
-     * service discoveries, or terminate the cache.
-     * <p>
-     * An entity typically uses the object returned by this method to
-     * provide local storage of, and access to, references to services
-     * that it is interested in using. Entities needing frequent access
-     * to numerous services will find the object returned by this
-     * method quite useful because acquisition of those service
-     * references is provided through local method invocations.
-     * Additionally, because the object returned by this method provides
-     * an event mechanism, it is also useful to entities wishing to
-     * simply monitor, in an event-driven manner, the state changes that
-     * occur in the services of interest.
-     * <p>
-     * Although not required, a common usage pattern for entities that
-     * wish to use the <code>LookupCache</code> class to store and manage
-     * "discovered" services is to create a separate cache for each service
-     * type of interest.
-     *
-     * @param tmpl template to match. It uses template-matching
-     *        semantics to identify the service(s) to acquire from
-     *        lookup services in the managed set. If this value is
-     *        <code>null</code>, it is the equivalent of passing a
-     *        <code>ServiceTemplate</code> constructed with all
-     *        <code>null</code> arguments (all wildcards).
-     * @param filter used to apply additional matching criteria to any
-     *        <code>ServiceItem</code> found through template-matching.
-     *        If this value is <code>null</code>, no additional filtering
-     *        will be applied beyond the template-matching.
-     * @param listener object that will receive notifications when
-     *        services matching the input criteria are discovered for
-     *        the first time, or have encountered a state change such as
-     *        removal from all lookup services or attribute set changes.
-     *        If this value is <code>null</code>, the cache resulting from
-     *        that invocation will send no such notifications.
-     *
-     * @return LookupCache used to query the cache for services of
-     * 	      interest, manage the cache's event mechanism for service
-     *        discoveries, or terminate the cache.
-     *
-     * @throws java.rmi.RemoteException typically, this exception occurs when
-     *         a RemoteException occurs as a result of an attempt to export
-     *         the remote listener that receives service events from the
-     *         lookup services in the managed set.
-     *
-     * @see net.jini.lookup.ServiceItemFilter
-     */
-    public LookupCache createLookupCache(ServiceTemplate tmpl,
-					 ServiceItemFilter filter,
-					 ServiceDiscoveryListener listener)
-                                                        throws RemoteException
-    {
-	checkTerminated();
-	return createLookupCache(tmpl, filter, listener, Long.MAX_VALUE);
-    }//end createLookupCache
-
-    /** The <code>getDiscoveryManager</code> method will return an
-     *  object that implements the <code>DiscoveryManagement</code>
-     *  interface. The object returned by this method provides the
-     *  <code>ServiceDiscoveryManager</code> with the ability to set
-     *  discovery listeners and to discard previously discovered lookup
-     *  services when they are found to be unavailable.
-     *
-     *  @return DiscoveryManagement implementation
-     *  @see net.jini.discovery.DiscoveryManagement
-     */
-    public DiscoveryManagement getDiscoveryManager() {
-	checkTerminated();
-	return discMgr;
-    }//end getDiscoveryManager
-
-    /**
-     * The <code>getLeaseRenewalManager</code> method will return an
-     * instance of the <code>LeaseRenewalManager</code> class. The
-     * object returned by this method manages the leases requested and
-     * held by the <code>ServiceDiscoveryManager</code>. In general, these
-     * leases correspond to the registrations made by the
-     * <code>ServiceDiscoveryManager</code> with the event mechanism of
-     * each lookup service in the managed set.
-     *
-     * @return LeaseRenewalManager for this instance of the
-     *         <code>ServiceDiscoveryManager</code>.
-     * @see net.jini.lease.LeaseRenewalManager
-     */
-    public LeaseRenewalManager getLeaseRenewalManager() {
-	checkTerminated();
-	return leaseRenewalMgr;
-    }//end getLeaseRenewalManager
-
-    /**
-     * The <code>terminate</code> method performs cleanup duties
-     * related to the termination of the event mechanism for lookup
-     * service discovery, the event mechanism for service discovery,
-     * and the cache management duties of the
-     * <code>ServiceDiscoveryManager</code>.
-     * <p>
-     * For each instance of <code>LookupCache</code> created and
-     * managed by the <code>ServiceDiscoveryManager</code>, the
-     * <code>terminate</code> method will do the following:
-     * <ul>
-     * <li>Either remove all listener objects registered for receipt
-     * of <code>DiscoveryEvent</code> objects or, if the discovery
-     * manager employed by the <code>ServiceDiscoveryManager</code> was
-     * created by the <code>ServiceDiscoveryManager</code> itself,
-     * terminate all discovery processing being performed by that
-     * manager object on behalf of the entity.
-     * <p>
-     * <li>Cancel all event leases granted by each lookup service in
-     * the managed set of lookup services.
-     * <p>
-     * <li>Un-export all remote listener objects registered with each
-     * lookup service in the managed set.
-     * <p>
-     * <li>Terminate all threads involved in the process of retrieving
-     * and storing references to discovered services of interest.
-     * </ul>
-     * Calling any method after the termination will result in an
-     * <code>IllegalStateException</code>.
-     *
-     * @see net.jini.lookup.LookupCache
-     * @see net.jini.discovery.DiscoveryEvent
-     */
-    public void terminate() {
-	synchronized(this) {
-            if(bTerminated) return;//allow for multiple terminations
-	    bTerminated = true;
-            /* Terminate lookup service discovery processing */
-            discMgr.removeDiscoveryListener(discMgrListener);
-            if(discMgrInternal) discMgr.terminate();
-	}//end sync
-        /* Terminate all caches: cancel event leases, un-export listeners */
-        boolean terminateCaches = false;
-	ArrayList cachesClone = null;
-	synchronized(caches) {
-	    if( !caches.isEmpty() ) {
-                terminateCaches = true;
-	        cachesClone = (ArrayList)caches.clone();
-            }
-	}//end sync
-        if(terminateCaches) {
-            Iterator iter = cachesClone.iterator();
-            while (iter.hasNext()) {
-                LookupCacheImpl cache = (LookupCacheImpl)iter.next();
-                cache.terminate();
-            }//end loop
-        }//endif(terminateCaches)
-    }//end terminate
-
-    /**
-     * Queries each available lookup service in the managed set for service(s)
-     * that match the input criteria. The semantics of this method are
-     * similar to the semantics of the <code>lookup</code> method provided by
-     * the <code>ServiceRegistrar</code> interface; employing the same
-     * template-matching scheme. Additionally, this method allows any entity
-     * to supply an object referred to as a <i>filter</i>. Such an object is
-     * a non-remote object that defines additional matching criteria that the
-     * <code>ServiceDiscoveryManager</code> applies when searching for the
-     * entity's services of interest. This filtering facility is particularly
-     * useful to entities that wish to extend the capabilities of standard
-     * template-matching.
-     * <p>
-     * Entities typically employ this method when they need infrequent access
-     * to multiple instances of services, and when the cost of making remote
-     * queries is outweighed by the overhead of maintaining a local cache
-     * (for example, because of resource limitations).
-     * <p>
-     * This version of <code>lookup</code> returns an <i>array</i> of instances
-     * of <code>ServiceItem</code> in which each element corresponds to a
-     * service reference that satisfies the matching criteria. The number
-     * of elements in the returned set will be no greater than the value of
-     * the <code>maxMatches</code> parameter, but may be less.
-     * <p>
-     * Note that this version of <code>lookup</code> does not provide a
-     * <i>blocking</i> feature. That is, this version will return immediately
-     * with whatever number of service references it can find, up to
-     * the number indicated in the <code>maxMatches</code> parameter. If
-     * no services matching the input criteria can be found on the first
-     * attempt, an empty array is returned.
-     *
-     * It is important to understand this characteristic because there is
-     * a common usage scenario that can cause confusion when this version
-     * of <code>lookup</code> is used but fails to discover any instances
-     * of the expected service of interest. Suppose an entity creates a
-     * service discovery manager and then immediately calls this version
-     * of <code>lookup</code>, which simply queries the currently discovered
-     * lookup services for the service of interest. If the discovery manager
-     * employed by the service discovery manager has not yet disovered any
-     * lookup services (thus, there are no lookup services to query) the
-     * method will immediately return an empty array. This can be confusing
-     * when one verifies that instance(s) of such a service of interest
-     * have indeed been started and registered with the existing lookup
-     * service(s). To address this issue, one of the blocking versions
-     * of <code>lookup</code> could be used instead of this version, or
-     * the entity could simply wait until the discovery manager has been
-     * given enough time to complete its own (lookup) discovery processing.
-     *
-     * @param tmpl       an instance of <code>ServiceTemplate</code>
-     *                   corresponding to the object to use for
-     *                   template-matching when searching for desired services.
-     *                   If <code>null</code> is input to this parameter,
-     *                   this method will use a <i>wildcarded</i> template
-     *                   (will match all services) when performing
-     *                   template-matching. Note that the effects of modifying
-     *                   contents of this parameter before this method returns
-     *                   are unpredictable and undefined.
-     * @param maxMatches this method will return no more than this number of
-     *                   service references
-     * @param filter     an instance of <code>ServiceItemFilter</code>
-     *                   containing matching criteria that should be applied
-     *                   in addition to the template-matching employed when
-     *                   searching for desired services. If <code>null</code>
-     *                   is input to this parameter, then only
-     *                   template-matching will be employed to find the
-     *                   desired services.
-     *
-     * @return an array of instances of <code>ServiceItem</code> where each
-     *         element corresponds to a reference to a service that matches
-     *         the criteria represented in the input parameters; or an
-     *         empty array if no matching service can be found.
-     *
-     * @see net.jini.core.lookup.ServiceRegistrar#lookup
-     * @see net.jini.core.lookup.ServiceTemplate
-     * @see net.jini.lookup.ServiceItemFilter
-     */
-    public ServiceItem[] lookup(ServiceTemplate tmpl,
-                                int maxMatches,
-			        ServiceItemFilter filter)
-    {
-	checkTerminated();
-	if (maxMatches < 1)
-	    throw new IllegalArgumentException("maxMatches must be > 0");
-        /* retrieve the lookup service(s) to query for matching service(s) */
-	ServiceRegistrar[] proxys;
-	synchronized(proxyRegSet) {
-	    proxys =  buildServiceRegistrar();
-	}
-	int len = proxys.length;
-	ArrayList sItemSet = new ArrayList(len);
-	if(len > 0) {
-            /* loop thru the set of lookups, randomly selecting each lookup */
-	    int rand = (random.nextInt(Integer.MAX_VALUE)) % len;
-	    for(int i=0; i<len; i++) {
-                int max = maxMatches;
-		ServiceRegistrar proxy = proxys[(i + rand) % len];
-		try {
-                    /* If a filter is to be applied (filter != null), then
-                     * the value of the maxMatches parameter will not
-                     * suffice when querying the current lookup service.
-                     * This is because although services returned from a
-                     * query of the lookup service will match the template,
-                     * some of those services may get filtered out. Thus,
-                     * asking for exactly maxMatches may result in fewer
-                     * matching services than actually are contained in
-                     * the lookup. Thus, all matching services are
-                     * requested by passing in "infinity" for the maximum
-                     * number of matches (Integer.MAX_VALUE).
-                     */
-                    if(filter != null) max = Integer.MAX_VALUE;
-                    /* Query the current lookup for matching service(s). */
-		    ServiceMatches sm = proxy.lookup(tmpl, max);
-		    int nItems = sm.items.length;
-		    if(nItems == 0) continue;//no matches, query next lookup
-                    /* Loop thru the matching services, randomly selecting
-                     * each service, applying the filter if appropriate,
-                     * and making sure the service has not already been
-                     * selected (it may have been returned from a previously
-                     * queried lookup).
-                     */
-		    int r = (random.nextInt(Integer.MAX_VALUE)) % nItems;
-		    for(int j=0; j<nItems; j++) {
-			ServiceItem sItem = sm.items[(j+r) % nItems];
-			if(sItem == null)  continue;
-                        if( !filterPassFail(sItem,filter) ) continue;
-			if(!isArrayContainsServiceItem(sItemSet, sItem))
-			    sItemSet.add(sItem);
-			if(sItemSet.size() >= maxMatches) {
-                            return (ServiceItem [])(sItemSet.toArray
-                                           (new ServiceItem[sItemSet.size()]));
-			}
-		    }//end loop(j)
-		} catch(Exception e) {
-                    logger.log(Level.INFO,
-                               "Exception occurred during query, "
-                               +"discarding proxy",
-                               e);
-		    discard(proxy);
-                }
-	    }//end loop(i)
-	}//endif(len>0)
-        /* Will reach this return statement only when less than the number
-         * of services requested have been found in the loop above.
-         */
-        return (ServiceItem [])(sItemSet.toArray
-                                           (new ServiceItem[sItemSet.size()]));
-    }//end lookup
-
-    /**
-     * Queries each available lookup service in the managed set for service(s)
-     * that match the input criteria. The semantics of this method are
-     * similar to the semantics of the <code>lookup</code> method provided by
-     * the <code>ServiceRegistrar</code> interface; employing the same
-     * template-matching scheme. Additionally, this method allows any entity
-     * to supply an object referred to as a <i>filter</i>. Such an object is
-     * a non-remote object that defines additional matching criteria that the
-     * <code>ServiceDiscoveryManager</code> applies when searching for the
-     * entity's services of interest. This filtering facility is particularly
-     * useful to entities that wish to extend the capabilities of standard
-     * template-matching.
-     * <p>
-     * This version of <code>lookup</code> returns an <i>array</i> of instances
-     * of <code>ServiceItem</code> in which each element corresponds to a
-     * service reference that satisfies the matching criteria. The number
-     * of elements in the returned set will be no greater than the value of
-     * the <code>maxMatches</code> parameter, but may be less.
-     * <p>
-     * Note that this version of <code>lookup</code> provides a
-     * <i>blocking</i> feature that is controlled through the
-     * <code>waitDur</code> parameter in conjunction with the
-     * <code>minMatches</code> and the <code>maxMatches</code> parameters.
-     * This method will not return until one of the following occurs:
-     * <p>
-     *  <ul>
-     *    <li> the number of matching services found on the first attempt is
-     *         greater than or equal to the value of the
-     *         <code>minMatches</code> parameter, in which case this method
-     *         returns each of the services found up to the value of
-     *         the <code>maxMatches</code> parameter
-     *    <li> the number of matching services found <i>after</i> the first
-     *         attempt (that is, after the method enters the "wait state")
-     *         is at least as great as the value of the
-     *         <code>minMatches</code> parameter in which case this method
-     *         returns each of the services found up to the value of
-     *         the <code>maxMatches</code> parameter
-     *    <li> the amount of time that has passed since this method entered
-     *         the wait state exceeds the value of the <code>waitDur</code>
-     *         parameter, in which case this method returns all of the
-     *         currently discovered services
-     *  </ul>
-     * <p>
-     * The purpose of the <code>minMatches</code> parameter is to allow the
-     * entity to balance its need for multiple matching service references
-     * with its need to minimize the time spent in the wait state; time that
-     * most would consider wasted if an acceptable number of matching service
-     * references were found, but this method continued to wait until the end
-     * of the designated time period.
-     * <p>
-     * If, while waiting for the minimum number of desired services to
-     * be discovered, the entity decides that it no longer wishes to wait the
-     * entire period for this method to return, the entity may interrupt this
-     * method by invoking the interrupt method from the <code>Thread</code>
-     * class. The intent of this mechanism is to allow the entity to interrupt
-     * this method in the same way it would a sleeping thread.
-     * <p>
-     * Entities typically employ this method when they need infrequent access
-     * to multiple instances of services, are willing (or forced) to
-     * wait for those services to be found, and consider the cost of making
-     * remote queries for those services is outweighed by the overhead
-     * of maintaining a local cache (for example, because of resource
-     * limitations).
-     *
-     * @param tmpl        an instance of <code>ServiceTemplate</code>
-     *                    corresponding to the object to use for
-     *                    template-matching when searching for desired
-     *                    services. If <code>null</code> is input to this
-     *                    parameter, this method will use a
-     *                    <i>wildcarded</i> template  (will match all
-     *                    services) when performing template-matching. Note
-     *                    that the effects of modifying contents of this
-     *                    parameter before this method returns are
-     *                    unpredictable and undefined.
-     * @param minMatches  this method will immediately exit the wait state
-     *                    and return once this number of service references
-     *                    is found
-     * @param maxMatches  this method will return no more than this number of
-     *                    service references
-     * @param filter      an instance of <code>ServiceItemFilter</code>
-     *                    containing matching criteria that should be applied
-     *                    in addition to the template-matching employed when
-     *                    searching for desired services. If <code>null</code>
-     *                    is input to this parameter, then only
-     *                    template-matching will be employed to find the
-     *                    desired services.
-     * @param waitDur     the amount of time (in milliseconds) to wait before
-     *                    ending the "search" and returning an empty array.
-     *                    If a non-positive value is input to this parameter,
-     *                    then this method will not wait; it will simply query
-     *                    the available lookup services and return whatever
-     *                    matching service reference(s) it could find, up
-     *                    to <code>maxMatches</code>.
-     *
-     * @return an array of instances of <code>ServiceItem</code> where each
-     *         element corresponds to a reference to a service that matches
-     *         the criteria represented in the input parameters; or an
-     *         empty array if no matching service can be found within the
-     *         time allowed.
-     *
-     * @throws java.lang.InterruptedException this exception occurs when the
-     *         entity interrupts this method by invoking the interrupt method
-     *         from the <code>Thread</code> class.
-     *
-     * @throws java.lang.IllegalArgumentException this exception occurs when
-     *         one of the following conditions is satisfied:
-     * <p><ul> <li>the <code>minMatches</code> parameter is non-positive
-     *         <li>the <code>maxMatches</code> parameter is non-positive
-     *         <li>the value of <code>maxMatches</code> is <i>less than</i>
-     *             the value of <code>minMatches</code>
-     *    </ul>
-     *
-     * @throws java.rmi.RemoteException typically, this exception occurs when
-     *         a RemoteException occurs either as a result of an attempt
-     *         to export a remote listener, or an attempt to register with the
-     *         event mechanism of a lookup service.
-     *
-     * @see net.jini.core.lookup.ServiceRegistrar#lookup
-     * @see net.jini.core.lookup.ServiceTemplate
-     * @see net.jini.lookup.ServiceItemFilter
-     * @see java.lang.Thread
-     */
-    public ServiceItem[] lookup(ServiceTemplate tmpl,
-                                int minMatches,
-                                int maxMatches,
-			        ServiceItemFilter filter,
-                                long waitDur )  throws InterruptedException,
-                                                       RemoteException
-    {
-	checkTerminated();
-	if (minMatches < 1)
-	    throw new IllegalArgumentException("minMatches must be > 0");
-	if (maxMatches < minMatches)
-	    throw new IllegalArgumentException
-                                     ("maxMatches must be > minMatches");
-
-	ServiceItem [] sItems = lookup(tmpl, maxMatches, filter);
-	if(sItems.length >= minMatches) return sItems;
-	ArrayList sItemSet = new ArrayList(sItems.length);
-	for(int i=0; i<sItems.length; i++) {
-	    //if(!sItemSet.contains(sItems[i])
-	    sItemSet.add(sItems[i]);
-	}//end loop
-	ServiceDiscoveryListenerImpl cacheListener =
-                                           new ServiceDiscoveryListenerImpl();
-        /* The cache must be created inside the listener sync block,
-         * otherwise a race condition can occur. This is because the
-         * creation of a cache results in event registration which
-         * will ultimately result in the invocation of the serviceAdded()
-         * method in the cache's listener, and the interruption of any
-         * objects waiting on the cache's listener. If the notifications
-         * happen to occur before commencing the wait on the listener
-         * object (see below), then the wait will never be interrupted
-         * because the interrupts were sent before the wait() method
-         * was invoked. Synchronizing on the listener and the listener's
-         * serviceAdded() method, and creating the cache only after the
-         * lock has been acquired, together will prevent this situation
-         * since event registration cannot occur until the cache is
-         * created, and the lock that allows entry into the serviceAdded()
-         * method (which is invoked once the events do arrive) is not
-         * released until the wait() method is invoked.
-         */
-        LookupCacheImpl cache = null;
-        synchronized(cacheListener) {
-            cache = createLookupCache(tmpl,filter,cacheListener,waitDur);
-            long duration = cache.getLeaseDuration();
-            while ( duration > 0 ) {
-                cacheListener.wait(duration);
-                ServiceItem items[] = cacheListener.getServiceItem();
-                for(int i=0; i<items.length; i++) {
-                    if(!isArrayContainsServiceItem(sItemSet, items[i])) {
-                        sItemSet.add(items[i]);
-                    }//endif
-                }//end loop
-                if(sItemSet.size() == minMatches)  break;
-                duration = cache.getLeaseDuration();
-            }//end loop
-        }//end sync(cacheListener)
-	cache.terminate();
-	ServiceItem [] r = new ServiceItem[sItemSet.size()];
-	sItemSet.toArray(r);
-	return r;
-    }//end lookup
-
-    /** From the given set of ServiceMatches, randomly selects and returns
-     *  a ServiceItem that matches the given filter (if applicable).
-     */
-    private ServiceItem getMatchedServiceItem(ServiceMatches sm,
-					      ServiceItemFilter filter)
-    {
-	int len = sm.items.length;
-	if(len > 0) {
-	    int rand = random.nextInt(Integer.MAX_VALUE) % len;
-	    for(int i=0; i<len; i++) {
-		ServiceItem sItem = sm.items[(i+rand) % len];
-		if(sItem == null)  continue;
-                if( !filterPassFail(sItem,filter) ) continue;
-		return sItem;
-	    }//end loop
-	}//endif
-	return null;
-    }//end getMatchedServiceItem
-
-    /** Creates a LookupCache with specific lease duration. */
-    private LookupCacheImpl createLookupCache
-                                        (ServiceTemplate tmpl,
-					 ServiceItemFilter filter,
-					 ServiceDiscoveryListener listener,
-					 long leaseDuration)
-                                                       throws RemoteException
-    {
-	if(tmpl == null) tmpl = new ServiceTemplate(null, null, null);
-	LookupCacheImpl cache = new LookupCacheImpl(tmpl, filter,
-                                                    listener, leaseDuration);
-	synchronized(caches) {
-	    caches.add(cache);
-	}
-        logger.finest("ServiceDiscoveryManager - LookupCache created");
-	return cache;
-    }//end createLookupCache
-
-    /** Returns element from proxyRegSet that corresponds to the given proxy.*/
-    private ProxyReg findReg(ServiceRegistrar proxy) {
-	Iterator iter = proxyRegSet.iterator();
-	while(iter.hasNext()) {
-	    ProxyReg reg =(ProxyReg)iter.next();
-	    if(reg.getProxy().equals(proxy))  return reg;
-	}//end loop
-    	return null;
-    }//end findReg
-
-    /** Convenience method invoked when failure occurs in the cache
-     *  tasks executed in this utility. If the appropriate logging level
-     *  is enabled, this method will log the stack trace of the given
-     *  <code>Throwable</code>; noting the given source class and method,
-     *  and displaying the given message. Additionally, this method will
-     *  discard the given lookup service proxy. Note that if the utility
-     *  itself has already been terminated, or if the cache in which the
-     *  failure occurred has been terminated, then the failure is logged
-     *  at the HANDLED level, and the lookup service proxy is not discarded.
-     *
-     *  Also, note that if the discovery manager employed by this utility has
-     *  already been terminated, then the attempt to discard the given lookup
-     *  service proxy will result in an <code>IllegalStateException</code>.
-     *  Since this method is called from within the tasks run by this
-     *  utility, and since propagating an <code>IllegalStateException</code>
-     *  out into the ThreadGroup of those tasks is undesirable, this method
-     *  does not propagate <code>IllegalStateException</code>s that occur as
-     *  a result of an attempt to discard a lookup service proxy from the
-     *  discovery manager.
-     *
-     *  For more information, refer to Bug 4490358 and 4858211.
-     */
-    private void fail(Throwable e,
-                      ServiceRegistrar proxy,
-                      String sourceClass,
-                      String sourceMethod,
-                      String msg,
-                      boolean cacheTerminated)
-    {
-        Level logLevel = Level.INFO;
-        boolean discardProxy = true;
-        synchronized(this) {
-            if(bTerminated || cacheTerminated) {
-                logLevel = Levels.HANDLED;
-                discardProxy = false;
-            }//endif
-        }//end sync(this)
-        if( (e != null) && (logger.isLoggable(logLevel)) ) {
-            logger.logp(logLevel, sourceClass, sourceMethod, msg, e);
-        }//endif
-        try {
-            if(discardProxy)  discard(proxy);
-        } catch(IllegalStateException e1) {
-            if(logger.isLoggable(logLevel) ) {
-                logger.logp(logLevel,
-                            sourceClass,
-                            sourceMethod,
-                            "failure discarding lookup service proxy, "
-                            +"discovery manager already terminated",
-                            e1);
-            }//endif
-        }
-    }//end fail
-
-    /** Discards a ServiceRegistrar through the discovery manager.*/
-    private void discard(ServiceRegistrar proxy) {
-	discMgr.discard(proxy);
-    }//end discard
-
-    /** Cancels the given event lease. */
-    private void cancelLease(Lease lease ) {
-	try {
-	    leaseRenewalMgr.cancel(lease);
-	} catch(Exception e) {
-           logger.log(Level.FINER,
-                      "exception occurred while cancelling an event "
-                      +"registration lease",
-                      e);
-        }
-    }//end cancelLease
-
-    /** Registers for events from the lookup service associated with the
-     *  given proxy, and returns both the lease and the event sequence number
-     *  from the event registration wrapped in the locally-defined class,
-     *  <code>EventReg</code>.
-     *
-     *  This method is called from the <code>RegisterListenerTask</code>. If
-     *  a <code>RemoteException</code> occurs during the event registration
-     *  attempt, this method discards the lookup service and returns
-     *  <code>null</code>.
-     */
-    private EventReg registerListener(ServiceRegistrar proxy,
-			              ServiceTemplate tmpl,
-			              RemoteEventListener listenerProxy,
-			              long duration)  throws RemoteException
-    {
-        /* Register with the event mechanism of the given lookup service */
-        EventRegistration e = null;
-        int transition = (   ServiceRegistrar.TRANSITION_NOMATCH_MATCH
-                           | ServiceRegistrar.TRANSITION_MATCH_NOMATCH
-                           | ServiceRegistrar.TRANSITION_MATCH_MATCH   );
-        e = proxy.notify(tmpl, transition, listenerProxy, null, duration);
-        /* Proxy preparation -
-         *
-         * Prepare the proxy to the lease on the event registration just
-         * returned. Because lease management (renewal and cancellation)
-         * involves remote calls, lease proxies should be prepared before
-         * management of the associated leases begins. This allows one to
-         * verify trust in the lease, and ensures that the appropriate
-         * constraints are attached to the lease.
-         */
-        Lease eventLease = e.getLease();
-        eventLease = (Lease)eventLeasePreparer.prepareProxy(eventLease);
-        logger.log(Level.FINEST, "ServiceDiscoveryManager - proxy to event "
-                   +"registration lease prepared: {0}", eventLease);
-        /* Management the lease on the event registration */
-        leaseRenewalMgr.renewFor(eventLease,
-                                 duration,
-                                 new LeaseListenerImpl(proxy));
-        /* Wrap source, id, event sequence & lease in EventReg, and return. */
-        return ( new EventReg(e.getSource(),
-                              e.getID(),
-                              e.getSequenceNumber(),
-                              eventLease) );
-    }//end registerListener
-
-    /** Throws an IllegalStateException if the current instance of the
-     *  ServiceDiscoveryManager has been terminated.
-     */
-    private void checkTerminated() {
-	synchronized(this) {
-	    if(bTerminated) {
-                throw new IllegalStateException
-                                 ("service discovery manager was terminated");
-            }//endif
-	}//end sync
-    }//end checkTerminated
-
-    /** Returns a "non-shallow" (not just a clone) copy of the given
-     *  template.
-     */
-    static private ServiceTemplate copyServiceTemplate(ServiceTemplate tmpl) {
-	Class[] serviceTypes = null;
-	Entry[] attributeSetTemplates = null;
-	if(tmpl.serviceTypes != null) {
-	    int len = tmpl.serviceTypes.length;
-	    serviceTypes = new Class[len];
-	    System.arraycopy(tmpl.serviceTypes, 0, serviceTypes, 0, len );
-	}
- 	if(tmpl.attributeSetTemplates != null) {
-	    int len =  tmpl.attributeSetTemplates.length;
-	    attributeSetTemplates = new Entry[len];
-	    System.arraycopy(tmpl.attributeSetTemplates, 0,
-                             attributeSetTemplates, 0, len);
-	}
-	return new ServiceTemplate(tmpl.serviceID,
-                                   serviceTypes,
-                                   attributeSetTemplates);
-    }//end copyServiceTemplate
-
-    /** Determines if the given ServiceItem is an element of the given array.*/
-    static private boolean isArrayContainsServiceItem(ArrayList a,
-                                                      ServiceItem s)
-    {
-	Iterator iter = a.iterator();
-	while(iter.hasNext()) {
-	    Object o = iter.next();
-	    if ( !(o instanceof ServiceItem )) continue;
-	    ServiceItem sa = (ServiceItem)o;
-	    if(    sa.serviceID.equals(s.serviceID)
-                && LookupAttributes.equal(sa.attributeSets,s.attributeSets)
-                && (sa.service.equals(s.service)) )
-		return true;
-	}//end loop
-	return false;
-    }//end isArrayContainsServiceItems
-
-    /* Convenience method that encapsulates the retrieval of the configurable
-     * items from the given <code>Configuration</code> object.
-     */
-    private void init(DiscoveryManagement discoveryMgr,
-                      LeaseRenewalManager leaseMgr,
-                      Configuration config)
-                                    throws IOException, ConfigurationException
-    {
-        /* Retrieve configuration items if applicable */
-        if(config == null)  throw new NullPointerException("config is null");
-        thisConfig = config;
-        /* Proxy preparers */
-        registrarPreparer = (ProxyPreparer)thisConfig.getEntry
-                                                    (COMPONENT_NAME,
-                                                     "registrarPreparer",
-                                                     ProxyPreparer.class,
-                                                     new BasicProxyPreparer());
-        eventLeasePreparer = (ProxyPreparer)thisConfig.getEntry
-                                                   (COMPONENT_NAME,
-                                                    "eventLeasePreparer",
-                                                    ProxyPreparer.class,
-                                                    new BasicProxyPreparer());
-        /* Lease renewal manager */
-        leaseRenewalMgr = leaseMgr;
-	if(leaseRenewalMgr == null) {
-            try {
-                leaseRenewalMgr
-                   = (LeaseRenewalManager)thisConfig.getEntry
-                                                 (COMPONENT_NAME,
-                                                  "leaseManager",
-                                                  LeaseRenewalManager.class);
-            } catch(NoSuchEntryException e) { /* use default */
-                leaseRenewalMgr = new LeaseRenewalManager(thisConfig);
-            }
-        }//endif
-        /* Wait value for the "service discard problem". */
-        discardWait = ((Long)thisConfig.getEntry
-                                          (COMPONENT_NAME,
-                                           "discardWait",
-                                           long.class,
-                                           Long.valueOf(discardWait))).longValue();
-        /* Discovery manager */
-        discMgr = discoveryMgr;
-	if(discMgr == null) {
-	    discMgrInternal = true;
-            try {
-                discMgr = (DiscoveryManagement)thisConfig.getEntry
-                                                   (COMPONENT_NAME,
-                                                    "discoveryManager",
-                                                    DiscoveryManagement.class);
-            } catch(NoSuchEntryException e) { /* use default */
-                discMgr = new LookupDiscoveryManager
-                                   (new String[] {""}, null, null, thisConfig);
-            }
-	}//endif
-	discMgr.addDiscoveryListener(discMgrListener);
-    }//end init
-
-
-    /** Applies the given <code>filter</code> to the given <code>item</code>,
-     *  and returns <code>true</code> if the <code>filter</code> returns a
-     *  <code>pass</code> value; otherwise, returns <code>false</code>.
-     *  <p>
-     *  Note that as described in the specification of
-     *  <code>ServiceItemFilter</code>, when the <code>item</code> passes
-     *  the <code>filter</code>, the <code>service</code> field of
-     *  the <code>item</code> is replaced with the filtered form of the
-     *  object previously contained in that field. Additionally, if the
-     *  <code>filter</code> returns <code>indefinite</code>, then as specified,
-     *  the <code>service</code> field is replaced with <code>null</code>
-     *  (in which case, this method returns <code>false</code>).
-     *  <p>
-     *  This method is used by the non-blocking version(s) of the
-     *  <code>lookup</code> method of the <code>ServiceDiscoveryManager</code>,
-     *  as well as when second-stage filtering is performed in the
-     *  <code>LookupCache</code>.
-     */
-    private boolean filterPassFail(ServiceItem item, ServiceItemFilter filter){
-        if( (item == null) || (item.service == null) )  return false;
-        if(filter == null)  return true;
-        boolean pass = filter.check(item);
-        if( pass && (item.service != null) )  return true;
-        return false;
-    }//end filterPassFail
-
-}//end class ServiceDiscoveryManager
-=======
-/*
- * Licensed to the Apache Software Foundation (ASF) under one
- * or more contributor license agreements.  See the NOTICE file
- * distributed with this work for additional information
- * regarding copyright ownership. The ASF licenses this file
- * to you under the Apache License, Version 2.0 (the
- * "License"); you may not use this file except in compliance
- * with the License. You may obtain a copy of the License at
- *
- *      http://www.apache.org/licenses/LICENSE-2.0
- *
- * Unless required by applicable law or agreed to in writing, software
- * distributed under the License is distributed on an "AS IS" BASIS,
- * WITHOUT WARRANTIES OR CONDITIONS OF ANY KIND, either express or implied.
- * See the License for the specific language governing permissions and
- * limitations under the License.
- */
-package net.jini.lookup;
-
-import org.apache.river.concurrent.RC;
-import org.apache.river.concurrent.Ref;
-import org.apache.river.concurrent.Referrer;
-import org.apache.river.logging.Levels;
-import org.apache.river.lookup.entry.LookupAttributes;
-import org.apache.river.proxy.BasicProxyTrustVerifier;
-import java.io.IOException;
-import java.rmi.RemoteException;
-import java.rmi.server.ExportException;
-import java.util.ArrayList;
-import java.util.Collection;
-import java.util.Collections;
-import java.util.HashMap;
-import java.util.HashSet;
-import java.util.Iterator;
-import java.util.LinkedList;
-import java.util.List;
-import java.util.Map;
-import java.util.Random;
-import java.util.Set;
-import java.util.concurrent.ArrayBlockingQueue;
-import java.util.concurrent.BlockingQueue;
-import java.util.concurrent.Callable;
-import java.util.concurrent.ConcurrentHashMap;
-import java.util.concurrent.ConcurrentLinkedQueue;
-import java.util.concurrent.ConcurrentMap;
-import java.util.concurrent.ExecutorService;
-import java.util.concurrent.Future;
-import java.util.concurrent.LinkedBlockingQueue;
-import java.util.concurrent.RunnableFuture;
-import java.util.concurrent.ThreadPoolExecutor;
-import java.util.concurrent.TimeUnit;
-import java.util.concurrent.atomic.AtomicLong;
-import java.util.logging.Level;
-import java.util.logging.Logger;
-import net.jini.config.Configuration;
-import net.jini.config.ConfigurationException;
-import net.jini.config.EmptyConfiguration;
-import net.jini.config.NoSuchEntryException;
-import net.jini.core.entry.Entry;
-import net.jini.core.event.EventRegistration;
-import net.jini.core.event.RemoteEvent;
-import net.jini.core.event.RemoteEventListener;
-import net.jini.core.event.UnknownEventException;
-import net.jini.core.lease.Lease;
-import net.jini.core.lookup.ServiceEvent;
-import net.jini.core.lookup.ServiceID;
-import net.jini.core.lookup.ServiceItem;
-import net.jini.core.lookup.ServiceMatches;
-import net.jini.core.lookup.ServiceRegistrar;
-import net.jini.core.lookup.ServiceTemplate;
-import net.jini.discovery.DiscoveryEvent;
-import net.jini.discovery.DiscoveryListener;
-import net.jini.discovery.DiscoveryManagement;
-import net.jini.discovery.LookupDiscoveryManager;
-import net.jini.export.Exporter;
-import net.jini.io.MarshalledInstance;
-import net.jini.jeri.BasicILFactory;
-import net.jini.jeri.BasicJeriExporter;
-import net.jini.jeri.tcp.TcpServerEndpoint;
-import net.jini.lease.LeaseListener;
-import net.jini.lease.LeaseRenewalEvent;
-import net.jini.lease.LeaseRenewalManager;
-import net.jini.security.BasicProxyPreparer;
-import net.jini.security.ProxyPreparer;
-import net.jini.security.TrustVerifier;
-import net.jini.security.proxytrust.ServerProxyTrust;
-import org.apache.river.api.util.FutureObserver;
-import org.apache.river.api.util.FutureObserver.ObservableFuture;
-import org.apache.river.impl.thread.DependencyLinker;
-import org.apache.river.impl.thread.ExtensibleExecutorService;
-import org.apache.river.impl.thread.ExtensibleExecutorService.RunnableFutureFactory;
-import org.apache.river.impl.thread.NamedThreadFactory;
-import org.apache.river.impl.thread.ObservableFutureTask;
-
-/**
- * The <code>ServiceDiscoveryManager</code> class is a helper utility class that
- * any client-like entity can use to "discover" services registered with any
- * number of lookup services of interest. On behalf of such entities, this class
- * maintains - as much as possible - up-to-date state information about both the
- * lookup services the entity wishes to query, and the services the entity
- * wishes to acquire and use. By maintaining current service state information,
- * the entity can implement efficient mechanisms for service access and usage.
- * <p>
- * There are three basic usage patterns for this class. In order of importance
- * and typical usage, those patterns are:
- * <p>
- * <ul>
- * <li> The entity requests that the <code>ServiceDiscoveryManager</code> create
- * a cache (an instance of {@link net.jini.lookup.LookupCache LookupCache})
- * which will asynchronously "discover", and locally store, references to
- * services that match criteria defined by the entity; services which are
- * registered with one or more lookup services managed by the
- * <code>ServiceDiscoveryManager</code> on behalf of the entity. The cache can
- * be viewed as a set of service references that the entity can access locally
- * as needed through one of the public, non-remote methods provided in the
- * cache's interface. Thus, rather than making costly remote queries of multiple
- * lookup services at the point in time when the entity needs the service, the
- * entity can simply make local queries on the cache for the services that the
- * cache acquired and stored at a prior time. An entity should employ this
- * pattern when the entity must make <i>frequent</i>
- * queries for multiple services. By populating the cache with multiple
- * instances of the desired services, redundancy in the availability of those
- * services can be provided. Thus, if an instance of a service is found to be
- * unavailable when needed, the entity can execute a local query on the cache
- * rather than one or more remote queries on the lookup services to acquire an
- * instance that is available. To employ this pattern, the entity invokes the
- * method  {@link net.jini.lookup.ServiceDiscoveryManager#createLookupCache
- *        createLookupCache}.
- * <li> The entity can register with the event mechanism provided by the
- * <code>ServiceDiscoveryManager</code>. This event mechanism allows the entity
- * to request that it be notified when a service of interest is discovered for
- * the first time, or has encountered a state change such as removal from all
- * lookup services, or attribute set changes. Although interacting with a local
- * cache of services in the way described in the first pattern can be very
- * useful to entities that need frequent access to multiple services, some
- * client-like entities may wish to interact with the cache in a reactive
- * manner. For example, an entity such as a service browser typically wishes to
- * be notified of the arrival of new services of interest as well as any changes
- * in the state of the current services in the cache. In these situations,
- * polling for such changes is usually viewed as undesirable. If the cache were
- * to also provide an event mechanism with notification semantics, the needs of
- * entities that employ either pattern can be satisfied. To employ this pattern,
- * the entity must create a cache and supply it with an instance of the  {@link net.jini.lookup.ServiceDiscoveryListener
- *        ServiceDiscoveryListener} interface that will receive instances of
- * {@link net.jini.lookup.ServiceDiscoveryEvent ServiceDiscoveryEvent} when
- * events of interest, related to the services in the cache, occur.
- * <li> The entity, through the public API of the
- * <code>ServiceDiscoveryManager</code>, can directly query the lookup services
- * managed by the <code>ServiceDiscoveryManager</code> for services of interest;
- * employing semantics similar to the semantics employed in a typical lookup
- * service query made through the
- * {@link net.jini.core.lookup.ServiceRegistrar ServiceRegistrar} interface.
- * Such queries will result in a remote call being made at the same time the
- * service is needed (unlike the first pattern, in which remote calls typically
- * occur prior to the time the service is needed). This pattern may be useful to
- * entities needing to find services on an infrequent basis, or when the cost of
- * making a remote call is outweighed by the overhead of maintaining a local
- * cache (for example, due to limited resources). Although an entity that needs
- * to query lookup service(s) can certainly make such queries through the
- * {@link net.jini.core.lookup.ServiceRegistrar ServiceRegistrar} interface, the
- * <code>ServiceDiscoveryManager</code> provides a broad API with semantics that
- * are richer than the semantics of the
- * {@link net.jini.core.lookup.ServiceRegistrar#lookup lookup} methods provided
- * by the {@link net.jini.core.lookup.ServiceRegistrar
- *        ServiceRegistrar}. This API encapsulates functionality that many client-like
- * entities may find more useful when managing both the set of desired lookup
- * services, and the service queries made on those lookup services. To employ
- * this pattern, the entity simply instantiates this class with the desired
- * parameters, and then invokes the appropriate version of the
- * {@link net.jini.lookup.ServiceDiscoveryManager#lookup lookup} method when the
- * entity wishes to acquire a service that matches desired criteria.
- * </ul>
- * <p>
- * All three mechanisms just described - local queries on the cache, service
- * discovery notification, and remote lookups - employ the same
- * template-matching scheme as that employed in the
- * {@link net.jini.core.lookup.ServiceRegistrar ServiceRegistrar} interface.
- * Additionally, each mechanism allows the entity to supply an object referred
- * to as a <i>filter</i>; an instance of
- * {@link net.jini.lookup.ServiceItemFilter ServiceItemFilter}. A filter is a
- * non-remote object that defines additional matching criteria that the
- * <code>ServiceDiscoveryManager</code> applies when searching for the entity's
- * services of interest. Employing a filter is particularly useful to entities
- * that wish to extend the capabilities of the standard template-matching
- * scheme.
- * <p>
- * In addition to (or instead of) employing a filter to apply additional
- * matching criteria to candidate service proxies initially found through
- * template matching, filters can also be used to extend the selection process
- * so that only proxies that are <i>safe</i> to use are returned to the entity.
- * To do this, the entity would use the
- * {@link net.jini.lookup.ServiceItemFilter ServiceItemFilter} interface to
- * supply the <code>ServiceDiscoveryManager</code> or
- * {@link net.jini.lookup.LookupCache LookupCache} with a filter that, when
- * applied to a candidate proxy, performs a set of operations that is referred
- * to as <i>proxy preparation</i>. As described in the documentation for
- * {@link net.jini.security.ProxyPreparer}, proxy preparation typically includes
- * operations such as, verifying trust in the proxy, specifying client
- * constraints, and dynamically granting necessary permissions to the proxy.
- * <p>
- * Note that this utility class is not remote. Clients and services that wish to
- * use this class will create an instance of this class in their own address
- * space to manage the state of discovered services and their associated lookup
- * services locally.
- *
- * @org.apache.river.impl <!-- Implementation Specifics -->
- *
- * The following implementation-specific items are discussed below:
- * <ul><li> <a href="#sdmConfigEntries">Configuring ServiceDiscoveryManager</a>
- * <li> <a href="#sdmLogging">Logging</a>
- * </ul>
- *
- * <a name="sdmConfigEntries">
- * <p>
- * <b><font size="+1">Configuring ServiceDiscoveryManager</font></b>
- * <p>
- * </a>
- *
- * This implementation of <code>ServiceDiscoveryManager</code> supports the
- * following configuration entries; where each configuration entry name is
- * associated with the component name
- * <code>net.jini.lookup.ServiceDiscoveryManager</code>. Note that the
- * configuration entries specified here are specific to this implementation of
- * <code>ServiceDiscoveryManager</code>. Unless otherwise stated, each entry is
- * retrieved from the configuration only once per instance of this utility,
- * where each such retrieval is performed in the constructor.
- * <p>
- * It is important to note that in addition to allowing a client of this utility
- * to request - through the public API - the creation of a cache that is used
- * externally by the client, this utility also creates instances of the cache
- * that are used internally by the utility itself. As such, in addition to the
- * configuration entries that are used only in this utility (and not in any
- * cache), and the configuration entries that are retrieved during the
- * construction of each new cache (and used by only that cache), there are
- * configuration entries specified below that are retrieved once during the
- * construction of this utility, but which are shared with, and used by, the
- * caches that are created.
- *
- *
- * <a name="cacheExecutorService">
- * <table summary="Describes the cacheExecutorService configuration entry"
- * border="0" cellpadding="2">
- * <tr valign="top">
- * <th scope="col" summary="layout"> <font size="+1">&#X2022;</font>
- * <th scope="col" align="left" colspan="2"> <font size="+1">
- * <code>cacheExecutorService</code></font>
- *
- * <tr valign="top"> <td> &nbsp <th scope="row" align="right">
- * Type: <td> {@link java.util.concurrent/ExecutorService ExecutorService}
- *
- * <tr valign="top"> <td> &nbsp <th scope="row" align="right">
- * Default: <td> <code>new
- *             {@link java.util.concurrent/ThreadPoolExecutor
- *                     ThreadPoolExecutor}( 10, 10, 15, TimeUnit.SECONDS, new LinkedBlockingQueue(),
- * new NamedThreadFactory( "SDM lookup cache", false ))</code>
- *
- * <tr valign="top"> <td> &nbsp <th scope="row" align="right">
- * Description:
- * <td> The object that pools and manages the various threads executed by each
- * of the lookup caches created by this utility. There is one such
- * ExecutorService created for each cache. For each cache that is created in
- * this utility, a single, separate instance of this ExecutorService will be
- * retrieved and employed by that cache. This object should not be shared with
- * other components in the application that employs this utility.
- * </table>
- * </a>
- * <a name="discardExecutorService">
- * <table summary="Describes the discardExecutorService configuration entry"
- * border="0" cellpadding="2">
- * <tr valign="top">
- * <th scope="col" summary="layout"> <font size="+1">&#X2022;</font>
- * <th scope="col" align="left" colspan="2"> <font size="+1">
- * <code>discardExecutorService</code></font>
- *
- * <tr valign="top"> <td> &nbsp <th scope="row" align="right">
- * Type: <td> {@link java.util.concurrent/ExecutorService ExecutorService}
- *
- * <tr valign="top"> <td> &nbsp <th scope="row" align="right">
- * Default: <td> <code>new
- *             {@link java.util.concurrent/ThreadPoolExecutor
- *                     ThreadPoolExecutor}( 10, 10, 15, TimeUnit.SECONDS, new LinkedBlockingQueue(),
- * new NamedThreadFactory( "SDM discard timer", false ))</code>
- *
- * <tr valign="top"> <td> &nbsp <th scope="row" align="right">
- * Description:
- * <td> The object that pools and manages the threads, executed by a cache, that
- * wait on verification events after a previousy discovered service has been
- * discarded. For each cache that is created in this utility, a single, separate
- * instance of this ExecutorService will be retrieved and employed by that
- * cache. This object should not be shared with other components in the
- * application that employs this utility.
- * </table>
- * </a>
- * <a name="discardWait">
- * <table summary="Describes the discardWait configuration entry" border="0"
- * cellpadding="2">
- * <tr valign="top">
- * <th scope="col" summary="layout"> <font size="+1">&#X2022;</font>
- * <th scope="col" align="left" colspan="2"> <font size="+1">
- * <code>discardWait</code></font>
- *
- * <tr valign="top"> <td> &nbsp <th scope="row" align="right">
- * Type: <td> <code>long</code>
- *
- * <tr valign="top"> <td> &nbsp <th scope="row" align="right">
- * Default: <td> <code>2*(5*60*1000)</code>
- *
- * <tr valign="top"> <td> &nbsp <th scope="row" align="right">
- * Description:
- * <td> The value used to affect the behavior of the mechanism that handles the
- * <i>service discard problem</i> described in this utility's specification.
- * This item allows each entity that uses this utility to define how long (in
- * milliseconds) to wait for verification from the lookup service(s) that a
- * discarded service is actually down before committing or un-committing a
- * requested service discard. The current implementation of this utility
- * defaults to waiting 10 minutes (twice the maximum lease duration granted by
- * the Reggie implementation of the lookup service). Note that this item is used
- * only by the caches (both internal and external) that are created by this
- * utility, and not by the utility itself.
- * </table>
- * </a>
- * <a name="discoveryManager">
- * <table summary="Describes the discoveryManager configuration entry"
- * border="0" cellpadding="2">
- * <tr valign="top">
- * <th scope="col" summary="layout"> <font size="+1">&#X2022;</font>
- * <th scope="col" align="left" colspan="2"> <font size="+1">
- * <code>discoveryManager</code></font>
- *
- * <tr valign="top"> <td> &nbsp <th scope="row" align="right">
- * Type: <td> {@link net.jini.discovery.DiscoveryManagement}
- *
- * <tr valign="top"> <td> &nbsp <th scope="row" align="right">
- * Default: <td> <code> new
- *    {@link net.jini.discovery.LookupDiscoveryManager#LookupDiscoveryManager(
- *      java.lang.String[],
- *      net.jini.core.discovery.LookupLocator[],
- *      net.jini.discovery.DiscoveryListener,
- *      net.jini.config.Configuration) LookupDiscoveryManager}( new
- * java.lang.String[] {""}, new
- * {@link net.jini.core.discovery.LookupLocator}[0], null, config)</code>
- *
- * <tr valign="top"> <td> &nbsp <th scope="row" align="right">
- * Description:
- * <td> The object used to manage the discovery processing performed by this
- * utility. This entry will be retrieved from the configuration only if no
- * discovery manager is specified in the constructor. Note that this object
- * should not be shared with other components in the application that employs
- * this utility. This item is used only by the service discovery manager, and
- * not by any cache that is created.
- * </table>
- * </a>
- * <a name="eventLeasePreparer">
- * <table summary="Describes the eventLeasePreparer configuration entry"
- * border="0" cellpadding="2">
- * <tr valign="top">
- * <th scope="col" summary="layout"> <font size="+1">&#X2022;</font>
- * <th scope="col" align="left" colspan="2"> <font size="+1">
- * <code>eventLeasePreparer</code></font>
- *
- * <tr valign="top"> <td> &nbsp <th scope="row" align="right">
- * Type: <td> {@link net.jini.security.ProxyPreparer}
- *
- * <tr valign="top"> <td> &nbsp <th scope="row" align="right">
- * Default: <td> <code>new {@link net.jini.security.BasicProxyPreparer}()
- * </code>
- *
- * <tr valign="top"> <td> &nbsp <th scope="row" align="right">
- * Description:
- * <td> Preparer for the leases returned when a cache registers with the event
- * mechanism of any of the discovered lookup services. This item is used only by
- * the caches (both internal and external) that are created by this utility, and
- * not by the utility itself.
- * <p>
- * Currently, no methods of the returned proxy are invoked by this utility.
- * </table>
- * </a>
- * <a name="eventListenerExporter">
- * <table summary="Describes the eventListenerExporter configuration entry"
- * border="0" cellpadding="2">
- * <tr valign="top">
- * <th scope="col" summary="layout"> <font size="+1">&#X2022;</font>
- * <th scope="col" align="left" colspan="2"> <font size="+1">
- * <code>eventListenerExporter</code></font>
- *
- * <tr valign="top"> <td> &nbsp <th scope="row" align="right">
- * Type: <td> {@link net.jini.export.Exporter}
- *
- * <tr valign="top"> <td> &nbsp <th scope="row" align="right">
- * Default: <td> <code> new
- *                {@link net.jini.jeri.BasicJeriExporter#BasicJeriExporter(
- *                                        net.jini.jeri.ServerEndpoint,
- *                                        net.jini.jeri.InvocationLayerFactory,
- *                                        boolean,
- *                                        boolean) BasicJeriExporter}(
- *              {@link net.jini.jeri.tcp.TcpServerEndpoint#getInstance
- *                                      TcpServerEndpoint.getInstance}(0),<br>
- * &nbsp &nbsp &nbsp &nbsp &nbsp &nbsp &nbsp &nbsp &nbsp &nbsp &nbsp &nbsp new
- * {@link net.jini.jeri.BasicILFactory}(),<br>
- * &nbsp &nbsp &nbsp &nbsp &nbsp &nbsp &nbsp &nbsp &nbsp &nbsp &nbsp &nbsp
- * false, false)</code>
- *
- * <tr valign="top"> <td> &nbsp <th scope="row" align="right">
- * Description:
- * <td> Exporter for the remote event listener that each cache supplies to the
- * lookup services whose event mechanisms those caches register with. Note that
- * for each cache that is created in this utility, a single, separate instance
- * of this exporter will be retrieved and employed by that cache. Note also that
- * the default exporter defined here will disable distributed garbage collection
- * (DGC) for the server endpoint associated with the exported listener, and the
- * listener backend (the "impl") will be strongly referenced. This means that
- * the listener will not "go away" unintentionally. Additionally, that exporter
- * also sets the <code>keepAlive</code> flag to <code>false</code> to allow the
- * VM in which this utility runs to "go away" when desired; and not be kept
- * alive simply because the listener is still exported.
- * </table>
- * </a>
- * <a name="leaseManager">
- * <table summary="Describes the leaseManager configuration entry" border="0"
- * cellpadding="2">
- * <tr valign="top">
- * <th scope="col" summary="layout"> <font size="+1">&#X2022;</font>
- * <th scope="col" align="left" colspan="2"> <font size="+1">
- * <code>leaseManager</code></font>
- *
- * <tr valign="top"> <td> &nbsp <th scope="row" align="right">
- * Type: <td> {@link net.jini.lease.LeaseRenewalManager}
- *
- * <tr valign="top"> <td> &nbsp <th scope="row" align="right">
- * Default: <td> <code> new
- *       {@link net.jini.lease.LeaseRenewalManager#LeaseRenewalManager(
- *        net.jini.config.Configuration) LeaseRenewalManager}(config)</code>
- *
- * <tr valign="top"> <td> &nbsp <th scope="row" align="right">
- * Description:
- * <td> The object used to manage any event leases returned to a cache that has
- * registered with the event mechanism of the various discovered lookup
- * services. This entry will be retrieved from the configuration only if no
- * lease renewal manager is specified in the constructor. This item is used only
- * by the caches (both internal and external) that are created by this utility,
- * and not by the utility itself.
- * </table>
- * </a>
- * <a name="registrarPreparer">
- * <table summary="Describes the registrarPreparer configuration entry"
- * border="0" cellpadding="2">
- * <tr valign="top">
- * <th scope="col" summary="layout"> <font size="+1">&#X2022;</font>
- * <th scope="col" align="left" colspan="2"> <font size="+1">
- * <code>registrarPreparer</code></font>
- *
- * <tr valign="top"> <td> &nbsp <th scope="row" align="right">
- * Type: <td> {@link net.jini.security.ProxyPreparer}
- *
- * <tr valign="top"> <td> &nbsp <th scope="row" align="right">
- * Default: <td> <code>new {@link net.jini.security.BasicProxyPreparer}()
- * </code>
- *
- * <tr valign="top"> <td> &nbsp <th scope="row" align="right">
- * Description:
- * <td> Preparer for the proxies to the lookup services that are discovered and
- * used by this utility. This item is used only by the service discovery
- * manager, and not by any cache that is created.
- * <p>
- * The following methods of the proxy returned by this preparer are invoked by
- * this utility:
- * <ul>
- * <li>{@link net.jini.core.lookup.ServiceRegistrar#lookup lookup}
- * <li>{@link net.jini.core.lookup.ServiceRegistrar#notify notify}
- * </ul>
- *
- * </table>
- * </a>
- * <a name="sdmLogging">
- * <p>
- * <b><font size="+1">Logging</font></b>
- * <p>
- * </a>
- *
- * This implementation of <code>ServiceDiscoveryManager</code> uses the
- * {@link Logger} named <code>net.jini.lookup.ServiceDiscoveryManager</code> to
- * log information at the following logging levels:
- * <p>
- *
- * <table border="1" cellpadding="5" summary="Describes the information logged
- * by ServiceDiscoveryManager, and the levels at which that information is
- * logged">
- *
- *
- * <caption halign="center" valign="top">
- * <b><code>net.jini.lookup.ServiceDiscoveryManager</code></b>
- * </caption>
- *
- * <tr> <th scope="col"> Level</th>
- * <th scope="col"> Description</th>
- * </tr>
- *
- * <tr>
- * <td>{@link java.util.logging.Level#INFO INFO}</td>
- * <td>
- * when any exception occurs while querying a lookup service, or upon applying a
- * filter to the results of such a query
- * </td>
- * </tr>
- * <tr>
- * <td>{@link java.util.logging.Level#INFO INFO}</td>
- * <td>
- * when any exception occurs while attempting to register with the event
- * mechanism of a lookup service, or while attempting to prepare the lease on
- * the registration with that event mechanism
- * </td>
- * </tr>
- * <tr>
- * <td>{@link java.util.logging.Level#INFO INFO}</td>
- * <td>when any exception occurs while attempting to prepare a proxy</td>
- * </tr>
- * <tr>
- * <td>{@link java.util.logging.Level#INFO INFO}</td>
- * <td>
- * when an <code>IllegalStateException</code> occurs while discarding a lookup
- * service proxy after logging a failure that has occurred in one of the tasks
- * executed by this utility
- * </td>
- * </tr>
- * <tr>
- * <td>{@link java.util.logging.Level#INFO INFO}</td>
- * <td>upon failure of the lease renewal process</td>
- * </tr>
- * <tr>
- * <td>{@link org.apache.river.logging.Levels#HANDLED HANDLED}</td>
- * <td>
- * when an exception occurs because a remote call to a lookup service has been
- * interrupted as a result of the termination of a cache
- * </td>
- * </tr>
- * <tr>
- * <td>{@link org.apache.river.logging.Levels#HANDLED HANDLED}</td>
- * <td>
- * when a "gap" is encountered in an event sequence from a lookup service
- * </td>
- * </tr>
- * <tr>
- * <td>{@link java.util.logging.Level#FINER FINER}</td>
- * <td>upon failure of the lease cancellation process</td>
- * </tr>
- * <tr>
- * <td>{@link java.util.logging.Level#FINEST FINEST}</td>
- * <td>whenever any task is started</td>
- * </tr>
- * <tr>
- * <td>{@link java.util.logging.Level#FINEST FINEST}</td>
- * <td>whenever any task completes successfully</td>
- * </tr>
- * <tr>
- * <td>{@link java.util.logging.Level#FINEST FINEST}</td>
- * <td>whenever a lookup cache is created</td>
- * </tr>
- * <tr>
- * <td>{@link java.util.logging.Level#FINEST FINEST}</td>
- * <td>whenever a lookup cache is terminated</td>
- * </tr>
- * <tr>
- * <td>{@link java.util.logging.Level#FINEST FINEST}</td>
- * <td>whenever a proxy is prepared</td>
- * </tr>
- * <tr>
- * <td>{@link java.util.logging.Level#FINEST FINEST}</td>
- * <td>
- * when an exception (that is, <code>IllegalStateException</code>) occurs while
- * unexporting a cache's remote event listener while the cache is being
- * terminated
- * </td>
- * </tr>
- * </table>
- * <p>
- * See the {@link org.apache.river.logging.LogManager} class for one way to use the
- * logging level {@link org.apache.river.logging.Levels#HANDLED HANDLED} in standard
- * logging configuration files.
- * <p>
- *
- * @author Sun Microsystems, Inc.
- *
- * @see net.jini.discovery.DiscoveryManagement
- * @see net.jini.lookup.LookupCache
- * @see net.jini.lookup.ServiceDiscoveryListener
- * @see net.jini.lookup.ServiceDiscoveryEvent
- * @see net.jini.core.lookup.ServiceRegistrar
- */
-public class ServiceDiscoveryManager {
-
-    /**
-     * Class for implementing register/lookup/notify/dropProxy/discard tasks
-     */
-    private static abstract class CacheTask implements Runnable {
-        protected final ProxyReg reg;
-        protected volatile long thisTaskSeqN;
-
-        protected CacheTask(ProxyReg reg, long seqN) {
-            this.reg = reg;
-            this.thisTaskSeqN = seqN;
-            logger.log(Level.FINEST,
-                    "ServiceDiscoveryManager {0} constructed",
-                    this.toString());
-        }//end constructor
-        /* check if the task is on a specific ProxyReg, return true if it is */
-
-        public boolean isFromProxy(ProxyReg reg) {
-            if (this.reg == null) {
-                return false;
-            }
-            return (this.reg).equals(reg);
-        }//end isFromProxy
-
-        /**
-         * Returns the ProxyReg associated with this task (if any).
-         */
-        public ProxyReg getProxyReg() {
-            return reg;
-        }//end ProxyReg
-
-        /**
-         * Returns the unique sequence number of this task.
-         */
-        public long getSeqN() {
-            return thisTaskSeqN;
-        }//end getSeqN
-
-        public abstract boolean hasDeps();
-
-        public boolean dependsOn(CacheTask task) {
-            return false;
-        }
-    }//end class ServiceDiscoveryManager.CacheTask
-
-    /**
-     * Class that defines the listener that will receive local events from the
-     * internal LookupCache used in the blocking versions of lookup().
-     */
-    private final static class ServiceDiscoveryListenerImpl
-            implements ServiceDiscoveryListener {
-
-        private final List<ServiceItem> items = new LinkedList<ServiceItem>();
-
-        @Override
-        public synchronized void serviceAdded(ServiceDiscoveryEvent event) {
-            items.add(event.getPostEventServiceItem());
-            this.notifyAll();
-        }
-
-        @Override
-        public void serviceRemoved(ServiceDiscoveryEvent event) {
-        }
-
-        @Override
-        public void serviceChanged(ServiceDiscoveryEvent event) {
-        }
-
-        public synchronized ServiceItem[] getServiceItem() {
-            ServiceItem[] r = new ServiceItem[items.size()];
-            items.toArray(r);
-            items.clear();
-            return r;
-        }
-    }//end class ServiceDiscoveryManager.ServiceDiscoveryListenerImpl
-
-    /**
-     * Data structure used to group together the lease and event sequence
-     * number. For each LookupCache, there is a HashMap that maps a ProxyReg to
-     * an EventReg.
-     * 
-     * EventReg's object lock is also used to maintain atomicity of 
-     * lookup service state.
-     */
-    private final static class EventReg {
-        /* The Event source from the event registration */
-        final Object source;
-        /* The Event ID */
-        public final long eventID;
-        /* The current event sequence number for the Service template */
-        private long seqNo;
-        /* The Event notification lease */
-        public final Lease lease;
-
-        public EventReg(Object source, long eventID, long seqNo, Lease lease) {
-            this.source = source;
-            this.eventID = eventID;
-            this.seqNo = seqNo;
-            this.lease = lease;
-        }
-
-        /**
-         * @param seqNo the seqNo to set, return a positive delta if successful,
-         * otherwise a negative value indicates failure.
-         */
-        public long updateSeqNo(long seqNo) {
-            assert Thread.holdsLock(this);
-            long difference;
-                difference = seqNo - this.seqNo;
-                if (difference > 0) {
-                    this.seqNo = seqNo;
-                    return difference;
-                } else {
-                    return difference; // Return a negative or zero value
-                }
-        }
-    }//end class ServiceDiscoveryManager.EventReg
-
-    /**
-     * Used in the LookupCache. For each LookupCache, there is a HashMap that
-     * maps ServiceId to a ServiceItemReg. The ServiceItemReg class helps track
-     * where the ServiceItem comes from.
-     */
-    private final static class ServiceItemReg {
-        /* Maps ServiceRegistrars to their latest registered item */
-
-        private final Map<ServiceRegistrar, ServiceItem> items;
-        /* The ServiceRegistrar currently being used to track changes */
-        private ServiceRegistrar proxy;
-        /* Flag that indicates that the ServiceItem has been discarded. */
-        private boolean bDiscarded;
-        /* The discovered service, prior to filtering. */
-        private ServiceItem item;
-        /* The discovered service, after filtering. */
-        private ServiceItem filteredItem;
-        /* Creates an instance of this class, and associates it with the given
-         * lookup service proxy.
-         */
-
-        public ServiceItemReg(ServiceRegistrar proxy, ServiceItem item) {
-            this.bDiscarded = false;
-            items = new HashMap<ServiceRegistrar, ServiceItem>();
-            this.proxy = proxy;
-            items.put(proxy, item);
-            this.item = item;
-            filteredItem = null;
-        }
-
-        /* Adds the given proxy to the 'proxy-to-item' map. This method is
-         * called by the newOldService method.  Returns false if the proxy is being used
-         * to track changes, true otherwise.
-         */
-        public boolean proxyNotUsedToTrackChange(ServiceRegistrar proxy, ServiceItem item) {
-            synchronized (this) {
-                items.put(proxy, item);
-                return !proxy.equals(this.proxy);
-            }
-        }
-        
-        /**
-         * Replaces the proxy used to track change if the proxy passed in is non null,
-         * also replaces the ServiceItem.
-         * @param proxy replacement proxy
-         * @param item replacement item.
-         */
-        public void replaceProxyUsedToTrackChange(ServiceRegistrar proxy, ServiceItem item){
-            synchronized (this) {
-                if (proxy != null) this.proxy = proxy;
-                this.item = item;
-            }
-        }
-        /* Removes the given proxy from the 'proxy-to-item' map. This method
-         * is called from the lookup, handleMatchNoMatch methods and 
-         * ProxyRegDropTask.  If this proxy was being used to track changes, 
-         * then pick a new one and return its current item, else return null.
-         */
-        public ServiceItem removeProxy(ServiceRegistrar proxy) {
-            synchronized (this) {
-                items.remove(proxy);
-                if (proxy.equals(this.proxy)) {
-                    if (items.isEmpty()) {
-                        this.proxy = null;
-                    } else {
-                        Map.Entry ent = (Map.Entry) items.entrySet().iterator().next();
-                        this.proxy = (ServiceRegistrar) ent.getKey();
-                        return (ServiceItem) ent.getValue();
-                    }//endif
-                }//endif
-            }
-            return null;
-        }
-        /* Determines if the 'proxy-to-item' map contains any mappings.
-         */
-
-        public boolean hasNoProxys() {
-            synchronized (this) {
-                return items.isEmpty();
-            }
-        }
-        /* Returns the flag indicating whether the ServiceItem is discarded. */
-
-        public boolean isDiscarded() {
-            synchronized (this){
-                return bDiscarded;
-            }
-        }
-        
-        /* Discards if not discarded and returns true if successful */
-        public boolean discard() {
-            synchronized (this){
-                if (!bDiscarded) {
-                    bDiscarded = true;
-                    return true;
-                }
-                return false;
-            }
-        }
-        
-        /* Undiscards if discarded and returns true if successful */
-        public boolean unDiscard(){
-            synchronized (this){
-                if (bDiscarded){
-                    bDiscarded = false;
-                    return true;
-                }
-                return false;
-            }
-        }
-
-        /**
-         * @return the proxy
-         */
-        public ServiceRegistrar getProxy() {
-            synchronized (this) {
-                return proxy;
-            }
-        }
-
-        /**
-         * @return the filteredItem
-         */
-        public ServiceItem getFilteredItem() {
-            synchronized (this){
-                return filteredItem;
-            }
-        }
-
-        /**
-         * @param filteredItem the filteredItem to set
-         */
-        public void setFilteredItem(ServiceItem filteredItem) {
-            synchronized (this){
-                this.filteredItem = filteredItem;
-            }
-        }
-
-        /**
-         * @return the item
-         */
-        public ServiceItem getItem() {
-            synchronized (this){
-                return item;
-            }
-        }
-    }
-
-    /**
-     * A wrapper class for a ServiceRegistrar.
-     */
-    private final static class ProxyReg {
-
-        private final ServiceRegistrar proxy;
-        private final int hash;
-
-        public ProxyReg(ServiceRegistrar proxy) {
-            if (proxy == null) {
-                throw new IllegalArgumentException("proxy cannot be null");
-            }
-            this.proxy = proxy;
-            hash = proxy.hashCode();
-        }//end constructor
-
-        @Override
-
-        public boolean equals(Object obj) {
-            if (obj instanceof ProxyReg) {
-                return getProxy().equals(((ProxyReg) obj).getProxy());
-            } else {
-                return false;
-            }
-        }//end equals
-
-        @Override
-        public int hashCode() {
-            return hash;
-        }//end hashCode
-
-        /**
-         * @return the proxy
-         */
-        public ServiceRegistrar getProxy() {
-            return proxy;
-        }
-
-    }//end class ServiceDiscoveryManager.ProxyReg
-
-    /**
-     * The Listener class for the LeaseRenewalManager.
-     */
-    private final class LeaseListenerImpl implements LeaseListener {
-
-        private final ServiceRegistrar proxy;
-
-        public LeaseListenerImpl(ServiceRegistrar proxy) {
-            this.proxy = proxy;
-        }
-        /* When lease renewal fails, we discard the proxy  */
-
-        @Override
-        public void notify(LeaseRenewalEvent e) {
-            fail(e.getException(), proxy, this.getClass().getName(), "notify",
-                    "failure occurred while renewing an event lease", false);
-        }
-    }//end class ServiceDiscoveryManager.LeaseListenerImpl
-
-    /**
-     * Allows termination of LookupCacheImpl so blocking lookup can return
-     * quickly
-     */
-    private static final class LookupCacheTerminator implements Runnable {
-
-        private final BlockingQueue<LookupCacheImpl> cacheList = new LinkedBlockingQueue<LookupCacheImpl>(20);
-
-        @Override
-        public void run() {
-            while (!cacheList.isEmpty() || !Thread.currentThread().isInterrupted()) {
-                try {
-                    LookupCacheImpl cache = cacheList.take();
-                    synchronized (cache) {
-                        cache.terminate();
-                    }
-                } catch (InterruptedException ex) {
-                    logger.log(Level.FINEST, "SDM lookup cache terminator interrupted", ex);
-                    Thread.currentThread().interrupt();
-                }
-            }
-        }
-
-        void terminate(LookupCacheImpl cache) {
-            boolean added = cacheList.offer(cache);
-            if (!added) { // happens if cacheList is full.
-                // Do it yourself you lazy caller thread!  Can't you see I'm busy?
-                synchronized (cache) {
-                    cache.terminate();
-                }
-            }
-        }
-
-    }
-
-    /**
-     * ObservableFuture wrapper class for CacheTask's.
-     * @param <T>
-     */
-    static final class CacheTaskWrapper<T> extends ObservableFutureTask<T> {
-
-        private final Object task;
-
-        private CacheTaskWrapper(Runnable r, T result) {
-            super(r, result);
-            task = r;
-        }
-
-        private CacheTaskWrapper(Callable<T> c) {
-            super(c);
-            task = c;
-        }
-
-        private Object getTask() {
-            return task;
-        }
-    }
-
-    /** */
-    private static final class CacheTaskDependencyManager implements FutureObserver {
-
-        // CacheTasks pending completion.
-
-        private final ConcurrentLinkedQueue<CacheTaskWrapper> pending;
-        private final ExecutorService executor;
-
-        private CacheTaskDependencyManager(ExecutorService e) {
-            this.pending = new ConcurrentLinkedQueue<CacheTaskWrapper>();
-            executor = e;
-        }
-
-        private CacheTaskWrapper submit(Runnable t) {
-            CacheTaskWrapper future = new CacheTaskWrapper(t, null);
-            pending.offer(future);
-            future.addObserver(this);
-            if (t instanceof CacheTask && ((CacheTask) t).hasDeps()) {
-                List<ObservableFuture> deps = new LinkedList<ObservableFuture>();
-                Iterator<CacheTaskWrapper> it = pending.iterator();
-                while (it.hasNext()) {
-                    CacheTaskWrapper w = it.next();
-                    Object c = w.getTask();
-                    if (c instanceof CacheTask && ((CacheTask) t).dependsOn((CacheTask) c)) {
-                        deps.add(w);
-                    }
-                }
-                if (deps.isEmpty()) {
-                    executor.submit(future);
-                    logger.log(Level.FINEST,
-                            "ServiceDiscoveryManager {0} submitted to executor task queue",
-                            t.toString());
-                } else {
-                    DependencyLinker linker = new DependencyLinker(executor, deps, future);
-                    linker.register();
-                    logger.log(Level.FINEST,
-                            "ServiceDiscoveryManager {0} registered dependencies",
-                            t.toString());
-                }
-            } else {
-                executor.submit(future);
-                logger.log(Level.FINEST,
-                        "ServiceDiscoveryManager {0} submitted to executor task queue",
-                        t.toString());
-            }
-            return future;
-        }
-
-        @Override
-        public void futureCompleted(Future e) {
-            pending.remove(e);
-            Object t;
-            if (e instanceof CacheTaskWrapper) {
-                t = ((CacheTaskWrapper) e).getTask();
-            } else {
-                t = e;
-            }
-            logger.log(Level.FINEST,
-                    "ServiceDiscoveryManager {0} completed execution",
-                    t.toString());
-        }
-
-        /**
-         * Removes from the cache's task queue, all pending tasks associated
-         * with the given ProxyReg. This method is called when the given
-         * ProxyReg has been discarded.
-         */
-        private void removeUselessTask(ProxyReg reg) {
-            Iterator<CacheTaskWrapper> it = pending.iterator();
-            while (it.hasNext()) {
-                CacheTaskWrapper w = it.next();
-                Object t = w.getTask();
-                if (t instanceof CacheTask && ((CacheTask) t).isFromProxy(reg)) {
-                    w.cancel(true); // Also causes task to be removed
-                    logger.log(Level.FINEST,
-                            "ServiceDiscoveryManager {0} cancelled",
-                            t.toString());
-                }
-            }//end loop
-        }//end LookupCacheImpl.removeUselessTask
-    }
-
-    /**
-     * Internal implementation of the LookupCache interface. Instances of this
-     * class are used in the blocking versions of lookup() and are returned by
-     * createLookupCache.
-     */
-    private static final class LookupCacheImpl implements LookupCache {
-        private ExecutorService eventNotificationExecutor;
-
-        /* RemoteEventListener class that is registered with the proxy to
-         * receive notifications from lookup services when any ServiceItem
-         * changes (NOMATCH_MATCH, MATCH_NOMATCH, MATCH_MATCH)
-         */
-        private final class LookupListener implements RemoteEventListener,
-                ServerProxyTrust {
-
-            RemoteEventListener export() throws ExportException {
-                return (RemoteEventListener) lookupListenerExporter.export(this);
-            }
-
-            @Override
-            public void notify(RemoteEvent evt) throws UnknownEventException,
-                    java.rmi.RemoteException {
-                if (!(evt instanceof ServiceEvent)) {
-                    throw new UnknownEventException("ServiceEvent required,not: "
-                            + evt.toString());
-                }
-                ServiceEvent theEvent = (ServiceEvent) evt;
-		notifyServiceMap( theEvent.getSource(),
-				  theEvent.getID(),
-				  theEvent.getSequenceNumber(),
-				  theEvent.getServiceID(),
-				  theEvent.getServiceItem(),
-				  theEvent.getTransition() );
-            }
-
-            /**
-             * Returns a <code>TrustVerifier</code> which can be used to verify
-             * that a given proxy to this listener can be trusted.
-             */
-            @Override
-            public TrustVerifier getProxyVerifier() {
-                return new BasicProxyTrustVerifier(lookupListenerProxy);
-            }//end getProxyVerifier
-        }//end class LookupCacheImpl.LookupListener
-
-        /**
-         * This task class, when executed, first registers to receive
-         * ServiceEvents from the given ServiceRegistrar. If the registration
-         * process succeeds (no RemoteExceptions), it then performs a lookup
-         * to query the given ServiceRegistrar for a "snapshot" of
-         * its current state with respect to services that match the given
-         * template.
-         *
-         * Note that the order of execution is important. That
-         * is, the lookup must be executed only after registration for
-         * events has completed. This is because when an entity registers with
-         * the event mechanism of a ServiceRegistrar, the entity will only
-         * receive notification of events that occur "in the future", after the
-         * registration is made. The entity will not receive events about
-         * changes to the state of the ServiceRegistrar that may have occurred
-         * before or during the registration process.
-         *
-         * Thus, if the order of these tasks were reversed and lookup
-         * were to be performed prior to the RegisterListenerTask, then the
-         * possibility exists for the occurrence of a change in the
-         * ServiceRegistrar's state between the time lookup retrieves a
-         * snapshot of that state, and the time the event registration process
-         * has completed, resulting in an incorrect view of the current state of
-         * the ServiceRegistrar.
-         */
-        private static final class RegisterListenerTask extends CacheTask {
-
-            private final LookupCacheImpl cache;
-
-            public RegisterListenerTask(
-                    ProxyReg reg,
-                    long seqN,
-                    LookupCacheImpl cache) {
-                super(reg, seqN);
-                this.cache = cache;
-            }
-
-            @Override
-            public boolean hasDeps() {
-                return true;
-            }
-
-            @Override
-            public boolean dependsOn(CacheTask t) {
-                if (t instanceof ProxyRegDropTask) {
-                    ProxyReg r = getProxyReg();
-                    if (r != null && r.equals(t.getProxyReg())) {
-                        if (t.getSeqN() < getSeqN()) {
-                            return true;
-                        }
-                    }
-                }
-                return false;
-            }
-
-            @Override
-            public void run() {
-                logger.finest("ServiceDiscoveryManager - RegisterListenerTask "
-                        + "started");
-                long duration = cache.getLeaseDuration();
-                if (duration < 0) {
-                    return;
-                }
-                try {
-                    EventReg eventReg = cache.sdm.registerListener(reg.getProxy(),
-                            cache.tmpl,
-                            cache.lookupListenerProxy,
-                            duration);
-                    // eventReg is a new object not visible to other threads yet.
-                    // It will be safely published using a ConcurrentMap, so
-                    // we don't need to synchronize here.
-                    /* Cancel the lease if the cache has been terminated */
-                    if (cache.bCacheTerminated || Thread.currentThread().isInterrupted()) {
-                        // eventReg.lease is final and is already safely published
-                        cache.sdm.cancelLease(eventReg.lease);
-                        return;
-                    } else {
-                        EventReg existed = cache.eventRegMap.putIfAbsent(reg, eventReg);
-                        while (existed != null) {
-                            // Cancel existing lease.
-                            cache.sdm.cancelLease(existed.lease);
-                            boolean replaced = cache.eventRegMap.replace(reg, existed, eventReg);
-                            if (replaced) {
-                                break;
-                            } else {
-                                existed = cache.eventRegMap.putIfAbsent(reg, eventReg);
-                            }
-                        }
-                        /* Execute the lookup only if there were no problems */
-                        synchronized (eventReg){
-                            cache.lookup(reg, eventReg);
-                        }
-                    }//endif
-                } catch (Exception e) {
-                    cache.sdm.fail(e, reg.getProxy(), this.getClass().getName(), "run",
-                            "Exception occurred while attempting to register "
-                            + "with the lookup service event mechanism",
-                            cache.bCacheTerminated);
-                }
-                logger.finest("ServiceDiscoveryManager - RegisterListenerTask "
-                        + "completed");
-            }//end run
-
-        }//end class LookupCacheImpl.RegisterListenerTask
-
-        /**
-         * When the given registrar is discarded, this Task class is used to
-         * remove the registrar from the various maps maintained by this cache.
-         */
-        private static final class ProxyRegDropTask extends CacheTask {
-
-            private final LookupCacheImpl cache;
-            private final EventReg eReg;
-
-            public ProxyRegDropTask(
-                    ProxyReg reg, EventReg eReg, long seqN, LookupCacheImpl cache) {
-                super(reg, seqN);
-                this.cache = cache;
-                this.eReg = eReg;
-            }
-
-            @Override
-            public void run() {
-                logger.finest("ServiceDiscoveryManager - ProxyRegDropTask "
-                        + "started");
-                //lease has already been cancelled by removeProxyReg
-                cache.eventRegMap.remove(reg, eReg);
-                /* For each itemReg in the serviceIdMap, disassociate the
-                 * lookup service referenced here from the itemReg; and
-                 * if the itemReg then has no more lookup services associated
-                 * with it, remove the itemReg from the map and send a
-                 * service removed event.
-                 */
-                Iterator<Map.Entry<ServiceID, ServiceItemReg>> iter
-                        = cache.serviceIdMap.entrySet().iterator();
-                while (iter.hasNext()) {
-                    Map.Entry<ServiceID, ServiceItemReg> e = iter.next();
-                    ServiceID srvcID = e.getKey();
-                    ServiceItemReg itemReg = e.getValue();
-                    /* mutating the map would not have been allowed while
-                     * iterating when using a standard map.
-                     */
-                    ServiceRegistrar proxy = null;
-                    ServiceItem item;
-                    synchronized (itemReg){
-                        item = itemReg.removeProxy(reg.getProxy());//disassociate the LUS
-                        if (item != null) {// new LUS chosen to track changes
-                            proxy = itemReg.getProxy();
-                            cache.itemMatchMatchChange(srvcID, itemReg, proxy, item, false);
-                        } else if (itemReg.hasNoProxys()) {//no more LUSs, remove from map
-                            item = itemReg.getFilteredItem();
-                            iter.remove();
-                            if (!itemReg.isDiscarded()) cache.removeServiceNotify(item);
-                        }//endif
-                    }
-                    
-                }//end loop
-                logger.finest("ServiceDiscoveryManager - ProxyRegDropTask "
-                        + "completed");
-            }//end run
-
-            @Override
-            public boolean hasDeps() {
-                return true;
-            }
-
-            @Override
-            public boolean dependsOn(CacheTask t) {
-                if (t instanceof RegisterListenerTask 
-                        || t instanceof ProxyRegDropTask) {
-                    ProxyReg r = getProxyReg();
-                    if (r != null && r.equals(t.getProxyReg())) {
-                        if (t.getSeqN() < getSeqN()) {
-                            return true;
-                        }
-                    }
-                }
-                return false;
-            }
-        }//end class LookupCacheImpl.ProxyRegDropTask
-
-        /**
-         * Task class used to determine whether or not to "commit" a service
-         * discard request, increasing the chances that the service will
-         * eventually be re-discovered. This task is also used to attempt a
-         * filter retry on an item in which the cache's filter initially
-         * returned indefinite.
-         */
-        private static final class ServiceDiscardTimerTask implements Runnable {
-
-            private final ServiceID serviceID;
-            private final long endTime;
-            private final LookupCacheImpl cache;
-
-            public ServiceDiscardTimerTask(
-                    LookupCacheImpl cache, ServiceID serviceID) {
-                this.serviceID = serviceID;
-                this.cache = cache;
-                this.endTime = cache.sdm.discardWait + System.currentTimeMillis();
-            }//end constructor
-
-            @Override
-            public void run() {
-                logger.finest("ServiceDiscoveryManager - "
-                        + "ServiceDiscardTimerTask started");
-                /* Exit if this cache has already been terminated. */
-                if (cache.bCacheTerminated) {
-                    return;
-                }
-                /* Simply return if a MATCH_NOMATCH event arrived for this
-                 * item prior to this task running and as a result, the item
-                 * was removed from the map.
-                 */
-                if (!cache.serviceIdMap.containsKey(serviceID)) {
-                    return;
-                }
-                long curDur = endTime - System.currentTimeMillis();
-                synchronized (this) {
-                    /* Wait until interrupted or time expires */
-                    while (curDur > 0) {
-                        try {
-                            this.wait(curDur);
-                        } catch (InterruptedException e) {
-                            Thread.currentThread().interrupt();
-                            return; // Task cancelled
-                        }
-                        /* Exit if this cache was terminated while waiting. */
-                        if (cache.bCacheTerminated) {
-                            return;
-                        }
-                        /* Either the wait period has completed or has been
-                         * interrupted. If the service ID is no longer in
-                         * in the serviceIdMap, then it's assumed that a
-                         * MATCH_NOMATCH event must have arrived which could be
-                         * viewed as an indication that the service's lease
-                         * expired, which then could be interpreted as meaning
-                         * the service is actually down, and will be
-                         * re-discovered when it comes back on line. In that
-                         * case, exit the thread.
-                         */
-                        if (!cache.serviceIdMap.containsKey(serviceID)) {
-                            return;
-                        }
-                        curDur = endTime - System.currentTimeMillis();
-                    }//end loop
-                }//end sync
-                /* The thread was not interrupted, time expired.
-                 *
-                 * If the service ID is still contained in the serviceIdMap,
-                 * then a MATCH_NOMATCH event did not arrive, which is
-                 * interpreted here to mean that the service is still up.
-                 * The service ID will still be in the map if one (or both)
-                 * of the following is true:
-                 *  - the client discarded an unreachable service that never
-                 *    actually went down (so it's lease never expired, and
-                 *    a MATCH_NOMATCH event was never received)
-                 *  - upon applying the cache's filter to the service, the
-                 *    filter returned indefinite, and this task was queued
-                 *    to request that filtering be retried at a later time
-                 *
-                 * For the first case above, the service is "un-discarded" so
-                 * the service will be available to the client again. For the
-                 * second case, the filter is retried. If the service passes
-                 * the filter, the service is "un-discarded"; otherwise, it is
-                 * 'quietly' removed from the map (because a service removed
-                 * event was already sent when the service was originally
-                 * discarded.
-                 */
-                ServiceItemReg itemReg = cache.serviceIdMap.get(serviceID);
-                if (itemReg != null) { //Discarded status hasn't changed
-                    ServiceItem itemToSend;
-                    synchronized (itemReg){
-                        if (!itemReg.unDiscard()) return; // "un-discards"
-                        ServiceItem item;
-                        ServiceItem filteredItem = null;
-                        itemToSend = itemReg.getFilteredItem();
-                        if (itemToSend == null) {
-                            item = itemReg.getItem().clone();
-                            filteredItem = item.clone();
-                            //retry the filter
-                            if (cache.sdm.filterPassed(filteredItem, cache.filter)) {
-                                itemToSend = cache.addFilteredItemToMap(item, filteredItem, itemReg); 
-                                if (itemToSend == null) {
-                                    return;
-                                }
-                            } else {//'quietly' remove the item
-                                cache.removeServiceIdMapSendNoEvent(serviceID, itemReg);
-                                return;
-                            }//endif
-                        }//endif
-                        /* Either the filter was retried and passed, in which case,
-                         * the filtered itemCopy was placed in the map and 
-                         * "un-discarded"; or the
-                         * filter wasn't applied above (a non-null filteredItem
-                         * field in the itemReg in the map means that the filter
-                         * was applied at some previous time). In the latter case, the
-                         * service can now be "un-discarded", and a notification
-                         * that the service is now available can be sent for either case.
-                         */
-                        cache.addServiceNotify(itemToSend);
-                    }
-                }
-                logger.finest("ServiceDiscoveryManager - "
-                        + "ServiceDiscardTimerTask completed");
-            }//end run
-        }
-
-        private final static int ITEM_ADDED = 0;
-        private final static int ITEM_REMOVED = 2;
-        private final static int ITEM_CHANGED = 3;
-
-        /* The listener that receives remote events from the lookup services */
-        private final LookupListener lookupListener;
-        /* Exporter for the remote event listener (lookupListener) */
-        private volatile Exporter lookupListenerExporter;
-        /* Proxy to the listener that receives remote events from lookups */
-        private volatile RemoteEventListener lookupListenerProxy;
-        /**
-         * Task manager for the various tasks executed by this LookupCache
-         */
-        private volatile ExecutorService cacheTaskMgr;
-        private volatile CacheTaskDependencyManager cacheTaskDepMgr;
-        /* Flag that indicates if the LookupCache has been terminated. */
-        private volatile boolean bCacheTerminated = false;
-        /* Contains the ServiceDiscoveryListener's that receive local events */
-        private final Collection<ServiceDiscoveryListener> sItemListeners;
-        /* Map from ServiceID to ServiceItemReg */
-        private final ConcurrentMap<ServiceID, ServiceItemReg> serviceIdMap;
-        /* Map from ProxyReg to EventReg: (proxyReg, {source,id,seqNo,lease})*/
-        private final ConcurrentMap<ProxyReg, EventReg> eventRegMap;
-        /* Template current cache instance should use for primary matching */
-        private final ServiceTemplate tmpl;
-        /* Filter current cache instance should use for secondary matching */
-        private final ServiceItemFilter filter;
-        /* Desired lease duration to request from lookups' event mechanisms */
-        private final long leaseDuration;
-        /* Log the time when the cache gets created. This value is used to
-         * calculate the time when the cache should expire.
-         */
-        private final long startTime;
-        /**
-         * For tasks waiting on verification events after service discard
-         */
-        private volatile ExecutorService serviceDiscardTimerTaskMgr;
-        private final ConcurrentMap<ServiceID, Future> serviceDiscardFutures;
-        /**
-         * Whenever a ServiceIdTask is created in this cache, it is assigned a
-         * unique sequence number to allow such tasks associated with the same
-         * ServiceID to be executed in the order in which they were queued in
-         * the TaskManager. This field contains the value of the sequence number
-         * assigned to the most recently created ServiceIdTask.
-         */
-        private final AtomicLong taskSeqN;
-
-        private final ServiceDiscoveryManager sdm;
-
-        public LookupCacheImpl(
-                ServiceTemplate tmpl,
-                ServiceItemFilter filter,
-                ServiceDiscoveryListener sListener,
-                long leaseDuration,
-                ServiceDiscoveryManager sdm) throws RemoteException {
-            this.taskSeqN = new AtomicLong();
-            this.startTime = System.currentTimeMillis();
-            this.eventRegMap = new ConcurrentHashMap<ProxyReg, EventReg>();
-            this.serviceIdMap = new ConcurrentHashMap<ServiceID, ServiceItemReg>();
-            this.sItemListeners = new HashSet<ServiceDiscoveryListener>();
-            this.serviceDiscardFutures = RC.concurrentMap(new ConcurrentHashMap<Referrer<ServiceID>, Referrer<Future>>(), Ref.WEAK_IDENTITY, Ref.STRONG, 60000, 60000);
-            this.tmpl = tmpl.clone();
-            this.leaseDuration = leaseDuration;
-            this.filter = filter;
-            lookupListener = new LookupListener();
-            if (sListener != null) {
-                sItemListeners.add(sListener);
-            }
-            this.sdm = sdm;
-        }//end constructor
-
-        // This method's javadoc is inherited from an interface of this class
-        @Override
-        public void terminate() {
-            synchronized (this) {
-                if (bCacheTerminated) {
-                    return;//allow for multiple terminations
-                }
-                bCacheTerminated = true;
-            }//end sync
-            synchronized (sdm.caches) {
-                sdm.caches.remove(this);
-            }
-            /* Terminate all tasks: first, terminate this cache's Executors*/
-            cacheTaskMgr.shutdownNow();
-            /* Terminate ServiceDiscardTimerTasks running for this cache */
-            serviceDiscardTimerTaskMgr.shutdownNow();
-            eventNotificationExecutor.shutdownNow();
-            /* Cancel all event registration leases held by this cache. */
-            Set set = eventRegMap.entrySet();
-            Iterator iter = set.iterator();
-            while (iter.hasNext()) {
-                Map.Entry e = (Map.Entry) iter.next();
-                EventReg eReg = (EventReg) e.getValue();
-                sdm.cancelLease(eReg.lease);
-            }//end loop
-            /* Un-export the remote listener for events from lookups. */
-            try {
-                lookupListenerExporter.unexport(true);
-            } catch (IllegalStateException e) {
-                logger.log(Level.FINEST,
-                        "IllegalStateException occurred while unexporting "
-                        + "the cache's remote event listener",
-                        e);
-            }
-            logger.finest("ServiceDiscoveryManager - LookupCache terminated");
-        }//end LookupCacheImpl.terminate
-
-        // This method's javadoc is inherited from an interface of this class
-        @Override
-        public ServiceItem lookup(ServiceItemFilter myFilter) {
-            checkCacheTerminated();
-            ServiceItem[] ret = getServiceItems(myFilter);
-            if (ret.length == 0) {
-                return null;
-            }
-            // Maths.abs(Integer.MIN_VALUE) = -ve, so to avoid random 
-            // hard to debug bugs, this has been changed.
-            int rand = sdm.random.nextInt(ret.length);
-            return ret[rand];
-        }//end LookupCacheImpl.lookup
-
-        // This method's javadoc is inherited from an interface of this class
-        @Override
-        public ServiceItem[] lookup(ServiceItemFilter myFilter, int maxMatches) {
-            checkCacheTerminated();
-            if (maxMatches < 1) {
-                throw new IllegalArgumentException("maxMatches must be > 0");
-            }
-            List<ServiceItem> items = new LinkedList<ServiceItem>();
-            ServiceItem[] sa = getServiceItems(myFilter);
-            int len = sa.length;
-            if (len == 0) {
-                return new ServiceItem[0];
-            }
-            int rand = sdm.random.nextInt(Integer.MAX_VALUE) % len;
-            for (int i = 0; i < len; i++) {
-                items.add(sa[(i + rand) % len]);
-                if (items.size() == maxMatches) {
-                    break;
-                }
-            }//end loop
-            ServiceItem[] ret = new ServiceItem[items.size()];
-            items.toArray(ret);
-            return ret;
-        }//end LookupCacheImpl.lookup
-
-        // This method's javadoc is inherited from an interface of this class
-        @Override
-        public void discard(Object serviceReference) {
-            checkCacheTerminated();
-            /* Loop through the serviceIdMap, looking for the itemReg that
-             * corresponds to given serviceReference. If such an itemReg
-             * exists, and it's not already discarded, then queue a task
-             * to discard the given serviceReference.
-             */
-            Iterator<Map.Entry<ServiceID, ServiceItemReg>> iter = getServiceIdMapEntrySetIterator();
-            ServiceItem filteredItem;
-            ServiceID sid;
-            while (iter.hasNext()) {
-                Map.Entry<ServiceID, ServiceItemReg> e = iter.next();
-                ServiceItemReg itmReg = e.getValue();
-                synchronized (itmReg){
-                    filteredItem = itmReg.getFilteredItem();
-                    if ( filteredItem != null && (filteredItem.service).equals(serviceReference)) {
-                        sid = e.getKey();
-                        if (itmReg.discard()) {
-                            Future f = serviceDiscardTimerTaskMgr.submit(
-                                    new ServiceDiscardTimerTask(this, sid));
-                            serviceDiscardFutures.put(sid, f);
-                            removeServiceNotify(filteredItem);
-                        }
-                        return;
-                    }//endifeg)
-                }//end sync
-            }//end loop
-        }//end LookupCacheImpl.discard
-
-        /* Returns the iterator of entry set in the copy of the ServiceIdMap */
-        private Iterator<Map.Entry<ServiceID, ServiceItemReg>> getServiceIdMapEntrySetIterator() {
-            return serviceIdMap.entrySet().iterator();
-        }//end LookupCacheImpl.getServiceIdMapEntrySetIterator
-
-        /**
-         * This method returns a <code>ServiceItem</code> array containing
-         * elements that satisfy the following conditions: - is referenced by
-         * one of the <code>itemReg</code> elements contained in the
-         * <code>serviceIdMap</code> - is not currently discarded - satisfies
-         * the given <code>ServiceItemFilter</code>
-         *
-         * Note that the <code>filter</code> parameter is a "2nd stage" filter.
-         * That is, for each <code>itemReg</code> element in the
-         * <code>serviceIdMap</code>, the "1st stage" filter corresponding to
-         * the current instance of <code>LookupCache</code> has already been
-         * applied to the <code>ServiceItem</code> referenced in that
-         * <code>itemReg</code>. The <code>ServiceItemFilter</code> applied here
-         * is supplied by the entity interacting with the cache, and provides a
-         * second filtering process. Thus, this method applies the given
-         * <code>filter</code> parameter to the <code>filteredItem</code> field
-         * (not the <code>item</code> field) of each non-discarded
-         * <code>itemReg</code> element in the <code>serviceIdMap</code>.
-         *
-         * This method returns all the instances of <code>ServiceItem</code>
-         * that pass the given <code>filter</code>; and it discards all the
-         * items that produce an indefinite result when that <code>filter</code>
-         * is applied.
-         */
-        private ServiceItem[] getServiceItems(ServiceItemFilter filter2) {
-            List<ServiceItem> items = new LinkedList<ServiceItem>();
-            Iterator<Map.Entry<ServiceID, ServiceItemReg>> iter
-                    = getServiceIdMapEntrySetIterator();
-            while (iter.hasNext()) {
-                Map.Entry<ServiceID, ServiceItemReg> e = iter.next();
-                ServiceItemReg itemReg = e.getValue();
-                Object serviceToDiscard;
-                ServiceItem itemToFilter;
-                synchronized (itemReg){
-                    if ((itemReg.isDiscarded())
-                            || (itemReg.getFilteredItem() == null)) {
-                        continue;
-                    }
-                    /* Make a copy because the filter may change it to null */
-                    itemToFilter = itemReg.getFilteredItem().clone();
-                    serviceToDiscard = itemReg.getItem().service;
-                }
-                /* Apply the filter */
-                boolean pass = ((filter2 == null) || (filter2.check(itemToFilter)));
-                /* Handle filter fail - skip to next item */
-                if (!pass) {
-                    continue;
-                }
-                /* Handle filter pass - add item to return set */
-                if (itemToFilter.service != null) {
-                    items.add(itemToFilter);
-                    continue;
-                }//endif(pass)
-                /* Handle filter indefinite - discard the item */
-                discard(serviceToDiscard);
-            }//end loop
-            ServiceItem[] ret = new ServiceItem[items.size()];
-            items.toArray(ret);
-            return ret;
-        }//end LookupCacheImpl.getServiceItems
-
-        // This method's javadoc is inherited from an interface of this class
-        @Override
-        public void addListener(ServiceDiscoveryListener listener) {
-            checkCacheTerminated();
-            if (listener == null) {
-                throw new NullPointerException("can't add null listener");
-            }
-            //No action is taken if not added according to LookupCache
-            ServiceItem[] items = getServiceItems(null);
-            synchronized (sItemListeners) {
-                if (sItemListeners.add(listener)) {
-                    for (int i = 0, l = items.length; i < l; i++) {
-                        addServiceNotify(items[i], listener);
-                    }//end loop
-                }
-            }
-
-        }//end LookupCacheImpl.addListener
-
-        // This method's javadoc is inherited from an interface of this class
-        @Override
-        public void removeListener(ServiceDiscoveryListener listener) {
-            checkCacheTerminated();
-            if (listener == null) {
-                return;
-            }
-            synchronized (sItemListeners) {
-                sItemListeners.remove(listener);
-            }
-        }//end LookupCacheImpl.removeListener
-
-        /**
-         * Add a new ProxyReg to the lookupCache. Called by the constructor and
-         * the DiscMgrListener's discovered() method.
-         *
-         * @param reg a ProxyReg to add.
-         */
-        public void addProxyReg(ProxyReg reg) {
-            RegisterListenerTask treg
-                    = new RegisterListenerTask(
-                            reg,
-                            taskSeqN.getAndIncrement(),
-                            this);
-            cacheTaskDepMgr.submit(treg);
-        }//end LookupCacheImpl.addProxyReg
-
-        /**
-         * Remove a ProxyReg from the lookupCache. Called by DiscMgrListener's
-         * discarded() method.
-         *
-         * @param reg a ProxyReg to remove.
-         */
-        public void removeProxyReg(ProxyReg reg) {
-            ProxyRegDropTask t;
-            //let the ProxyRegDropTask do the eventRegMap.remove
-            EventReg eReg = eventRegMap.get(reg);
-            if (eReg != null) {
-                try {
-                    sdm.leaseRenewalMgr.remove(eReg.lease);
-                } catch (Exception e) {
-                    logger.log(Level.FINER,
-                            "exception occurred while removing an "
-                            + "event registration lease", e);
-                }
-            }//endif
-            t = new ProxyRegDropTask(reg, eReg, taskSeqN.getAndIncrement(), this);
-            cacheTaskDepMgr.removeUselessTask(reg);
-            cacheTaskDepMgr.submit(t);
-        }//end LookupCacheImpl.removeProxyReg
-
-        /* Throws IllegalStateException if this lookup cache has been
-         * terminated
-         */
-        private void checkCacheTerminated() {
-            sdm.checkTerminated();
-            if (bCacheTerminated) {
-                throw new IllegalStateException("this lookup cache was terminated");
-            }//endif
-        }//end LookupCacheImpl.checkCacheTerminated
-
-        /**
-         * Called by the lookupListener's notify() method. Checks the event
-         * sequence number and, based on whether or not a "gap" is found in in
-         * the event sequence, performs lookup (if a gap was found) or
-         * processes the event if no gap was found.
-         *
-         * Recall that the Event specification states that if the sequence
-         * numbers of two successive events differ by only 1, then one can be
-         * assured that no events were missed. On the other hand, if the
-         * difference is greater than 1 (the sequence contains a "gap"), then
-         * one or more events may -- or may not -- have been missed. Thus, if a
-         * gap is found in the events, although it's possible that no events
-         * were missed, this method takes the conservative approach by assuming
-         * events were missed. When this method determines that an event may
-         * have been missed, it requests a current "snapshot" of the given
-         * ServiceRegistrar's state by performing lookup.
-         * Since this method can safely assume that no events have been missed
-         * if it finds no gaps in the event sequence, it can safely process 
-         * the event maintaining equivalent state to the registrar, that is
-         * finding and filtering new services and filtering updated or changed
-         * existing services.
-         *
-         * Note that when a lookup service is discovered, this utility registers
-         * with that lookup service's event mechanism for service events related
-         * to the services of interest. Upon registering with the event
-         * mechanism, a data structure (of type EventReg) containing information
-         * about that registration is placed in a Map for later processing when
-         * events do arrive. If the timing is right, it is possible that a
-         * service event may arrive between the time the registration is made
-         * and the time the EventReg is stored in the map. Thus, this method may
-         * find that the eventRegMap does not contain an element corresponding
-         * to the event this method is currently processing. In that case, this
-         * method will do nothing. It will simply return so that the service
-         * referenced in the event can be discovered using the snapshot returned
-         * by the lookup method that is ultimately c by the
-         * RegisterListenerTask (whose listener registration caused this method
-         * to be invoked in the first place).
-         */
-        private void notifyServiceMap(
-                Object eventSource,
-                long eventID,
-                long seqNo,
-                ServiceID sid,
-                ServiceItem item,
-                int transition) {
-            if (eventSource == null) {
-                return;
-            }
-            /* Search eventRegMap for ProxyReg corresponding to event. */
-            ProxyReg reg = null;
-            EventReg eReg = null;
-            Set<Map.Entry<ProxyReg, EventReg>> set = eventRegMap.entrySet();
-            Iterator<Map.Entry<ProxyReg, EventReg>> iter = set.iterator();
-            while (iter.hasNext()) {
-                Map.Entry<ProxyReg, EventReg> e = iter.next();
-                eReg = e.getValue();
-                if ((eventID == eReg.eventID && eventSource.equals(eReg.source))) {
-                    reg = e.getKey();
-                    break;
-                }//endif
-            }//end loop
-            if(reg == null || eReg == null) return;//event arrived before eventReg in map
-
-            /* Next, look for any gaps in the event sequence. */
-            synchronized (eReg) {
-                long delta = eReg.updateSeqNo(seqNo);
-                CacheTask t;
-                if (delta == 1) {//no gap, handle current event
-                    /* Fix for Bug ID 4378751. The conditions described by that
-                     * bug involve a ServiceItem (corresponding to a previously
-                     * discovered service ID) having a null service field. A
-                     * null service field is due to an UnmarshalException caused
-                     * by a SecurityException that results from the lack of a
-                     * connection permission for the lookup service codebase
-                     * to the service's remote codebase. Skip this ServiceItem,
-                     * otherwise an un-expected serviceRemoved event will result
-                     * because the primary if-block will be unintentionally
-                     * entered due to the null service field in the ServiceItem.
-                     */
-                    if (((item != null) && (item.service == null))) {
-                        return;
-                    }
-                    /* Handle the event by the transition type, and by whether
-                     * the associated ServiceItem is an old, previously discovered
-                     * item, or a newly discovered item.
-                     */
-                    if(transition == ServiceRegistrar.TRANSITION_MATCH_NOMATCH) {
-                            handleMatchNoMatch(reg.getProxy(), sid);
-                    } else if (transition == ServiceRegistrar.TRANSITION_NOMATCH_MATCH ||
-                            transition == ServiceRegistrar.TRANSITION_MATCH_MATCH) {
-                        newOldService(reg,item,
-                            transition == ServiceRegistrar.TRANSITION_MATCH_MATCH);
-                    }//endif(transition)
-                } else if (delta == 0) { // Ignore
-                } else if (delta < 0) { // Ignore
-                } else {//gap in event sequence, request snapshot
-                    lookup(reg, eReg);
-                }//endif
-            } //end sync(eReg)
-        }//end LookupCacheImpl.notifyServiceMap
-        
-        /**
-         * Requests a "snapshot" of the given registrar's state.
-         */
-        private void lookup(ProxyReg reg, EventReg eReg){
-            assert Thread.holdsLock(eReg);
-            ServiceRegistrar proxy = reg.getProxy();
-            ServiceMatches matches;
-            /* For the given lookup, get all services matching the tmpl */
-            try {
-                // Don't like the fact that we're calling foreign code while
-                // holding an object lock, however holding this lock doesn't
-                // provide an opportunity for DOS as the lock only relates to a specific 
-                // ServiceRegistrar and doesn't interact with client code.
-                matches = proxy.lookup(tmpl, Integer.MAX_VALUE);
-            } catch (Exception e) {
-                // ReRegisterGoodEquals test failure becomes more predictable
-                // when fail is only called if decrement is successful.
-                sdm.fail(e, proxy, this.getClass().getName(), "run",
-                        "Exception occurred during call to lookup",
-                        bCacheTerminated);
-                return;
-            }
-            if (matches.items == null) {
-                throw new AssertionError("spec violation in queried "
-                        + "lookup service: ServicesMatches instance "
-                        + "returned by call to lookup() method contains "
-                        + "null 'items' field");
-            }
-            /* 1. Cleanup "orphaned" itemReg's. */
-            Iterator<Map.Entry<ServiceID, ServiceItemReg>> iter
-                    = serviceIdMap.entrySet().iterator();
-            while (iter.hasNext()) {
-                Map.Entry<ServiceID, ServiceItemReg> e = iter.next();
-                ServiceID srvcID = e.getKey();
-                ServiceItem itemInSnapshot = findItem(srvcID,
-                        matches.items);
-                if (itemInSnapshot != null) {
-                    continue;//not an orphan
-                }
-                if (Thread.currentThread().isInterrupted()) {
-                    continue; // skip
-                }
-                /* removal is performed whilst holding a lock on itemReg.*/
-                ServiceItemReg itemReg = e.getValue();
-                ServiceRegistrar prxy;
-                ServiceItem item;
-                synchronized (itemReg){
-                    item = itemReg.removeProxy(reg.getProxy());//disassociate the LUS
-                    if (item != null) {// new LUS chosen to track changes
-                        prxy = itemReg.getProxy();
-                        itemMatchMatchChange(srvcID, itemReg, prxy, item, false);
-                    } else if (itemReg.hasNoProxys()) {//no more LUSs, remove from map
-                        item = itemReg.getFilteredItem();
-                        iter.remove();
-                        if (!itemReg.isDiscarded()) removeServiceNotify(item);
-                    }//endif
-                }
-            }//end loop
-            /* 2. Handle "new" and "old" items from the given lookup */
-            for (int i = 0, l = (matches.items).length; i < l; i++) {
-                /* Skip items with null service field (Bug 4378751) */
-                if ((matches.items[i]).service == null) {
-                    continue;
-                }
-                newOldService(reg,matches.items[i],false);
-            }//end loop
-        }
-
-        /**
-         * Method used to  process the service state
-         * ("snapshot"), matching this cache's template, retrieved from
-         * the given lookup service.
-         *
-         * After retrieving the snapshot S, the lookup method calls this method
-         * for each service referenced in S. This method determines if
-         * the given service is an already-discovered service (is currently in
-         * this cache's serviceIdMap), or is a new service. This method handles
-         * the service differently, depending on whether the service is a new or
-         * old.
-         *
-         * a. if the item is old, then this method will: - compare the given item
-         * from the snapshot to the UN-filtered item in given itemReg if(same
-         * version but attributes have changed) send changed event else if(
-         * version has changed ) send removed event followed by added event else
-         * do nothing - apply the filter to the given item if(filter fails) send
-         * removed event else if(filter passes) set the filtered item in the
-         * itemReg in the map else if (filter is indefinite) discard item send
-         * removed event queue another filter attempt for later b. if the given
-         * item is newly discovered, then this task will: - create a new
-         * ServiceItemReg containing the given item - place the new itemReg in
-         * the serviceIdMap - apply the filter to the given item if(filter
-         * fails) remove the item from the map but send NO removed event else
-         * if(filter passes) send added event for the FILTERED item else if
-         * (filter is indefinite) discard item queue another filter attempt for
-         * later but send NO removed event
-         */
-        private void newOldService(ProxyReg reg, ServiceItem item, boolean matchMatchEvent)
-        {
-            boolean previouslyDiscovered = false;
-            ServiceItemReg itemReg;
-            ServiceID thisTaskSid = item.serviceID;
-            itemReg = serviceIdMap.get(thisTaskSid);
-            if (itemReg == null) {
-                if( !eventRegMap.containsKey(reg) ) {
-                    /* reg must have been discarded, simply return */
-                    return;
-                }//endif
-                // else
-                itemReg = new ServiceItemReg(reg.getProxy(), item);
-                ServiceItemReg existed = serviceIdMap.putIfAbsent(thisTaskSid, itemReg);
-                if (existed != null) {
-                    itemReg = existed;
-                    previouslyDiscovered = true;
-                }
-            } else if (itemReg.isDiscarded()) {
-                return;
-            } else {
-                previouslyDiscovered = true;
-            }
-
-            if (previouslyDiscovered) {//a. old, previously discovered item
-                    itemMatchMatchChange(thisTaskSid, itemReg,
-                            reg.getProxy(), item, matchMatchEvent);
-            } else {//b. newly discovered item
-                    ServiceItem newFilteredItem;
-                    synchronized (itemReg){
-                        newFilteredItem = filterMaybeDiscard(thisTaskSid, itemReg, item, false);
-                    }
-                    if (newFilteredItem != null) {
-                        addServiceNotify(newFilteredItem);
-                    }//endif
-            }//endif
-        }
-        /**
-         * Removes an entry in the serviceIdMap, but sends no notification.
-         */
-        private boolean removeServiceIdMapSendNoEvent(ServiceID sid, ServiceItemReg itemReg) {
-            return serviceIdMap.remove(sid, itemReg);
-        }//end LookupCacheImpl.removeServiceIdMapSendNoEvent
-
-        /**
-         * Returns the element in the given items array having the given
-         * ServiceID.
-         */
-        private ServiceItem findItem(ServiceID sid, ServiceItem[] items) {
-            if (items != null) {
-                for (int i = 0, length = items.length; i < length; i++) {
-                    if (items[i].serviceID.equals(sid)) {
-                        return items[i];
-                    }
-                }//end loop
-            }//endif
-            return null;
-        }//end LookupCacheImpl.findItem
-
-        /**
-         * With respect to a given service (referenced by the parameter
-         * newItem), if either an event has been received from the given lookup
-         * service (referenced by the proxy parameter), or a snapshot of the
-         * given lookup service's state has been retrieved, this method
-         * determines whether the service's attributes have changed, or whether
-         * a new version of the service has been registered. After the
-         * appropriate determination has been made, this method applies the
-         * filter associated with the current cache and sends the appropriate
-         * local ServiceDiscoveryEvent(s).
-         *
-         * This method is called under the following conditions: - when a new
-         * lookup service is discovered, this method will be called for each
-         * previously discovered service - when a gap in the events from a
-         * previously discovered lookup service is discovered, this method will
-         * be called for each previously discovered service - when a MATCH_MATCH
-         * event is received, this method will be called for each previously
-         * discovered service - when a NOMATCH_MATCH event is received, this
-         * method will be called for each previously discovered service Note
-         * that this method is never called when a MATCH_NOMATCH event is
-         * received; such an event is always handled by the handleMatchNoMatch
-         * method.
-         *
-         * When this method is called, it may send one of the following events
-         * or combination of events: - a service changed event - a service
-         * removed event followed by a service added event - a service removed
-         * event
-         *
-         * A service removed event is sent when the service either fails the
-         * filter, or the filter produces an indefinite result; in which case,
-         * the service is also discarded.
-         *
-         * A service changed event is sent when the service passes the filter,
-         * and it is determined that the service's attributes have changed. In
-         * this case, the old and new service proxies are treated as the same if
-         * one of the following conditions is met: - this method was called
-         * because of the receipt of a MATCH_MATCH event - the old and new
-         * service proxies are byte-wise fully equal (Note that the lookup
-         * service specification guarantees that the proxies are the same when a
-         * MATCH_MATCH event is received.)
-         *
-         * A service removed event followed by a service added event is sent
-         * when the service passes the filter, and the conditions for which a
-         * service changed event would be considered are not met; that is, this
-         * method was not called because of the receipt of a MATCH_MATCH event;
-         * or the old and new service proxies are not byte-wise fully equal.
-         *
-         * The if-else-block contained in this method implements the logic just
-         * described. The parameter matchMatchEvent reflects the pertinent event
-         * state that causes this method to be called. That is, either a
-         * MATCH_MATCH event was received, or it wasn't, (and if it wasn't, then
-         * a full byte-wise comparison is performed to determine whether the
-         * proxies are still the same).
-         *
-         * To understand when the 'else' part of the if-else-block is executed,
-         * consider the following conditions: - there is more than one lookup
-         * service with which the service registers (ex. LUS-0 and LUS-1) -
-         * after the service registers with LUS-0, a NOMATCH_MATCH event is
-         * received and handled (so the service is now known to the cache) -
-         * before the service registers with LUS-1, the service is replaced with
-         * a new version - the NOMATCH_MATCH event resulting from the service's
-         * registration with LUS-1 is received BEFORE receiving the
-         * MATCH_NOMATCH/NOMATCH_MATCH event sequence that will ultimately
-         * result from the re-registration of that new version with LUS-0 When
-         * the above conditions occur, the NOMATCH_MATCH event that resulted
-         * from the service's registration with LUS-1 will cause this method to
-         * be invoked and the proxies to be fully compared (because the event
-         * was not a MATCH_MATCH event); and since the old service proxy and the
-         * new service proxy will not be fully equal, the else part of the
-         * if-else-block will be executed.
-         *
-         * This method applies the filter only after the above comparisons and
-         * determinations have been completed.
-         */
-        private void itemMatchMatchChange(
-                ServiceID srvcID,
-                ServiceItemReg itemReg,
-                ServiceRegistrar proxy,
-                ServiceItem newItem,
-                boolean matchMatchEvent)
-        {
-            /* Save the pre-event state. Update the post-event state after
-             * applying the filter.
-             */
-            ServiceItem oldItem;
-            ServiceItem oldFilteredItem;
-            boolean notifyServiceRemoved;
-            boolean attrsChanged = false;
-            boolean versionChanged = false;
-            ServiceRegistrar proxyChanged = null;
-            ServiceItem newFilteredItem;
-            synchronized (itemReg){
-                if (itemReg != serviceIdMap.get(srvcID)) return;
-                notifyServiceRemoved = !itemReg.isDiscarded();
-                oldItem = itemReg.getItem();
-                oldFilteredItem = itemReg.getFilteredItem();
-                if (itemReg.proxyNotUsedToTrackChange(proxy, newItem)) { // not tracking
-                    if (matchMatchEvent) return;
-                    if (notifyServiceRemoved) return;
-                    proxyChanged = proxy; // start tracking instead
-                }//endif
-                if (!notifyServiceRemoved) {
-                    itemReg.replaceProxyUsedToTrackChange(proxyChanged, newItem);
-                    itemReg.setFilteredItem(null);
-                    itemReg.discard();
-                    if (matchMatchEvent) return;
-                }//endif
-                /* For an explanation of the logic of the following if-else-block,
-                 * refer to the method description above.
-                 */
-                if( matchMatchEvent || sameVersion(newItem,oldItem) ) {
-                    if(!notifyServiceRemoved) return;
-                    /* Same version, determine if the attributes have changed.
-                     * But first, replace the new service proxy with the old
-                     * service proxy so the client always uses the old proxy
-                     * (at least, until the version is changed).
-                     */
-    //                newItem.service = oldItem.service; //Data race
-                    /* Now compare attributes */
-                    attrsChanged = !LookupAttributes.equal(newItem.attributeSets,
-                            oldItem.attributeSets);
-
-                    if(!attrsChanged) return;//no change, no need to filter
-                } else {//(!matchMatchEvent && !same version) ==> re-registration
-                    versionChanged = true;
-                }//endif
-                /* Now apply the filter, and send events if appropriate */
-                newFilteredItem =
-                    filterMaybeDiscard(srvcID, itemReg, newItem, notifyServiceRemoved);
-            }
-            if(newFilteredItem != null) {
-                /* Passed the filter, okay to send event(s). */
-                if(attrsChanged) changeServiceNotify(newFilteredItem,
-                            oldFilteredItem);
-                if(versionChanged) {
-                    if (notifyServiceRemoved) {
-                        removeServiceNotify(oldFilteredItem);
-                    }//endif
-                    addServiceNotify(newFilteredItem);
-                }//endif
-            }//endif
-        }
-
-        /**
-         * Convenience method that performs a byte-wise comparison, including
-         * codebases, of the services referenced by the given service items, and
-         * returns the result. If the services cannot be compared, it is assumed
-         * that the versions are not the same, and <code>false</code> is
-         * returned.
-         */
-        private boolean sameVersion(ServiceItem item0, ServiceItem item1) {
-            boolean fullyEqual = false;
-            try {
-                MarshalledInstance mi0 = new MarshalledInstance(item0.service);
-                MarshalledInstance mi1 = new MarshalledInstance(item1.service);
-                fullyEqual = mi0.fullyEquals(mi1);
-            } catch (IOException e) {
-                logger.log(Level.INFO, "failure marshalling old and new "
-                        + "services for equality check", e);
-            }
-            return fullyEqual;
-        }//end LookupCacheImpl.sameVersion
-
-        /**
-         * Gets the remaining time left on the current cache's "lifespan".
-         */
-        public long getLeaseDuration() {
-            if (leaseDuration == Long.MAX_VALUE) {
-                return Long.MAX_VALUE;
-            }
-            return leaseDuration + startTime - System.currentTimeMillis();
-        }//end LookupCacheImpl.getLeaseDuration
-
-        /**
-         * Sends a notification to all listeners when a ServiceItem has been
-         * added.
-         */
-        private void addServiceNotify(ServiceItem item) {
-            serviceNotifyDo(null, item, ITEM_ADDED);
-        } //end LookupCacheImpl.addServiceNotify
-
-        /**
-         * Sends a notification to the given listener when a ServiceItem has
-         * been added.
-         */
-        private void addServiceNotify(ServiceItem item,
-                ServiceDiscoveryListener srvcListener) {
-            eventNotificationExecutor.execute(new ServiceNotifyDo(null, item, ITEM_ADDED, srvcListener, this));
-            if (logger.isLoggable(Level.FINEST)) {
-                try {
-                    throw new Exception("Back Trace");
-                } catch (Exception ex) {
-                    ex.fillInStackTrace();
-                    logger.log(Level.FINEST, "Log back trace", ex);
-                }
-            }
-        } //end LookupCacheImpl.addServiceNotify
-
-        /**
-         * Sends a notification when a ServiceItem has been removed.
-         */
-        private void removeServiceNotify(ServiceItem item) {
-            serviceNotifyDo(item, null, ITEM_REMOVED);
-        }//end LookupCacheImpl.removeServiceNotify
-
-        /**
-         * Sends a notification when a ServiceItem has been changed, but still
-         * matches.
-         */
-        private void changeServiceNotify(ServiceItem newItem,
-                ServiceItem oldItem) {
-            serviceNotifyDo(oldItem, newItem, ITEM_CHANGED);
-        }//end LookupCacheImpl.changeServiceNotify
-
-        /**
-         * Common code for performing service notification to all listeners.
-         */
-        private void serviceNotifyDo(ServiceItem oldItem,
-                ServiceItem item,
-                int action) {
-            synchronized (sItemListeners) {
-                if (sItemListeners.isEmpty()) {
-                    return;
-                }
-                Iterator<ServiceDiscoveryListener> iter = sItemListeners.iterator();
-                while (iter.hasNext()) {
-                    ServiceDiscoveryListener sl = iter.next();
-                    eventNotificationExecutor.execute(new ServiceNotifyDo(oldItem, item, action, sl, this));
-                    if (logger.isLoggable(Level.FINEST)) {
-                        try {
-                            throw new Exception("Back Trace");
-                        } catch (Exception ex) {
-                            ex.fillInStackTrace();
-                            logger.log(Level.FINEST, "Log back trace", ex);
-                        }
-                    }
-                }//end loop
-            }
-        }//end LookupCacheImpl.serviceNotifyDo
-
-        /**
-         * Common code for performing service notification to one listener in 
-         * an executor task thread.
-         */
-        private static class ServiceNotifyDo implements Runnable {
-
-            final ServiceItem oldItem;
-            final ServiceItem item;
-            final int action;
-            final ServiceDiscoveryListener sl;
-            final Object lookupCache;
-
-            ServiceNotifyDo(ServiceItem oldItem,
-                    ServiceItem item,
-                    int action,
-                    ServiceDiscoveryListener sl,
-                    LookupCache lookupCache) {
-                this.oldItem = oldItem;
-                this.item = item;
-                this.action = action;
-                this.sl = sl;
-                this.lookupCache = lookupCache;
-            }
-
-            @Override
-            public void run() {
-                ServiceDiscoveryEvent event;
-                try {
-                    event = new ServiceDiscoveryEvent(lookupCache, oldItem, item);
-                } catch (NullPointerException e){
-                    boolean lookupCacheNull = lookupCache == null;
-                    boolean oldItemNull = oldItem == null;
-                    boolean itemNull = item == null;
-                    logger.log(Level.INFO,
-                            "ServiceDiscoveryEvent constructor threw NullPointerException, lookupCache null? {0} oldItem null? {1} item null? {2}",
-                            new Object[]{lookupCacheNull, oldItemNull, itemNull});
-                    return;
-                }
-                switch (action) {
-                    case ITEM_ADDED:
-                        sl.serviceAdded(event);
-                        break;
-                    case ITEM_REMOVED:
-                        sl.serviceRemoved(event);
-                        break;
-                    case ITEM_CHANGED:
-                        sl.serviceChanged(event);
-                        break;
-                    default:
-                        throw new IllegalArgumentException(
-                                "case must be one of the following: ITEM_ADDED, ITEM_REMOVED or ITEM_CHANGED");
-                }//end switch(action)
-            }
-        }
-
-        private void initCache() throws RemoteException {
-            /* Get the exporter for the remote event listener from the
-             * configuration.
-             */
-            try {
-                Exporter defaultExporter
-                        = new BasicJeriExporter(TcpServerEndpoint.getInstance(0),
-                                new BasicILFactory(),
-                                false, false);
-                lookupListenerExporter
-                        = sdm.thisConfig.getEntry(COMPONENT_NAME,
-                                "eventListenerExporter",
-                                Exporter.class,
-                                defaultExporter);
-            } catch (ConfigurationException e) {// exception, use default
-                ExportException e1 = new ExportException("Configuration exception while "
-                        + "retrieving exporter for "
-                        + "cache's remote event listener",
-                        e);
-                throw e1;
-            }
-            /* 
-             * Executor dedicated to event notification.
-             */
-            
-            try {
-                eventNotificationExecutor = sdm.thisConfig.getEntry(COMPONENT_NAME,
-                        "eventNotificationExecutor",
-                        ExecutorService.class);
-            } catch (ConfigurationException e) { /* use default */
-                 eventNotificationExecutor
-                         = new ThreadPoolExecutor(
-                                2, /* Min Threads */
-                                30, /* Max Threads */
-                                15,
-                                TimeUnit.SECONDS,
-                                new ArrayBlockingQueue<Runnable>(20), /* Fixed Length */
-                                new NamedThreadFactory(
-                                        "SDM event notifier",
-                                        false
-                                ),
-                                new ThreadPoolExecutor.CallerRunsPolicy()
-                        );
-            }
-            
-            /* Get a general-purpose task manager for this cache from the
-             * configuration. This task manager will be used to manage the
-             * various tasks executed by this instance of the lookup cache.
-             */
-            try {
-                cacheTaskMgr = sdm.thisConfig.getEntry(COMPONENT_NAME,
-                        "cacheExecutorService",
-                        ExecutorService.class);
-            } catch (ConfigurationException e) { /* use default */
-
-                cacheTaskMgr
-                        = new ThreadPoolExecutor(
-                                10, /* Min Threads */
-                                10, /* Ignored */
-                                15,
-                                TimeUnit.SECONDS,
-                                new LinkedBlockingQueue<Runnable>(), /* Unbounded */
-                                new NamedThreadFactory(
-                                        "SDM lookup cache",
-                                        false
-                                )
-                        );
-
-            }
-            cacheTaskMgr = new ExtensibleExecutorService(
-                    cacheTaskMgr,
-                    new RunnableFutureFactory() {
-
-                        @Override
-                        public <T> RunnableFuture<T> newTaskFor(Runnable r, T value) {
-                            if (r instanceof ObservableFutureTask) {
-                                return (RunnableFuture<T>) r;
-                            }
-                            return new CacheTaskWrapper<T>(r, value);
-                        }
-
-                        @Override
-                        public <T> RunnableFuture<T> newTaskFor(Callable<T> c) {
-                            if (c instanceof ObservableFutureTask) {
-                                return (RunnableFuture<T>) c;
-                            }
-                            return new CacheTaskWrapper<T>(c);
-                        }
-                    }
-            );
-
-            cacheTaskDepMgr = new CacheTaskDependencyManager(cacheTaskMgr);
-            /* Get a special-purpose task manager for this cache from the
-             * configuration. That task manager will be used to manage the
-             * various instances of the special-purpose task, executed by
-             * this instance of the lookup cache, that waits on verification
-             * events after a previousy discovered service has been discarded.
-             */
-            try {
-                serviceDiscardTimerTaskMgr
-                        = sdm.thisConfig.getEntry(COMPONENT_NAME,
-                                "discardExecutorService",
-                                ExecutorService.class);
-            } catch (ConfigurationException e) { /* use default */
-                serviceDiscardTimerTaskMgr
-                        = //                        new TaskManager(10,(15*1000),1.0f);
-                        new ThreadPoolExecutor(
-                                10, /* Min Threads */
-                                10, /* Ignored */
-                                15,
-                                TimeUnit.SECONDS,
-                                new LinkedBlockingQueue<Runnable>(), /* Unbounded Queue */
-                                new NamedThreadFactory(
-                                        "SDM discard timer",
-                                        false
-                                )
-                        );
-            }
-            // Moved here from constructor to avoid publishing this reference
-            lookupListenerProxy = lookupListener.export();
-            Iterator<ProxyReg> it = sdm.proxyRegSet.iterator();
-            while (it.hasNext()) {
-                addProxyReg(it.next());
-            }
-        }//end LookupCacheImpl.initCache
-
-        /**
-         * Applies the first-stage <code>filter</code> associated with the
-         * current instance of <code>LookupCache</code> to the given
-         * <code>item</code> and returns the resulting filtered item if the
-         * <code>filter</code> is passed (or is <code>null</code>); otherwise,
-         * returns <code>null</code> and sends a service removed event if the
-         * <code>sendEvent</code> parameter is <code>true</code>.
-         * <p>
-         * This method is called only when the <code>item</code> to be filtered
-         * corresponds to an element that currently exists in the
-         * <code>serviceIdMap</code>.
-         * <p>
-         * As described in the <code>ServiceItemFilter</code> specification,
-         * when the <code>item</code> passes the <code>filter</code>, the
-         * <code>service</code> field of the <code>item</code> is replaced with
-         * the filtered form of the object previously contained in that field.
-         * In this case, the <code>filteredItem</code> field of the
-         * corresponding <code>ServiceItemReg</code> element of the
-         * <code>serviceIdMap</code> is set to this new filtered item.
-         * <p>
-         * If the <code>filter</code> returns <code>indefinite</code>, then that
-         * specification states that the <code>service</code> field is replaced
-         * with <code>null</code>. In this case, the <code>filteredItem</code>
-         * field of the corresponding <code>ServiceItemReg</code> element of the
-         * <code>serviceIdMap</code> is left unchanged.
-         */
-        private ServiceItem filterMaybeDiscard(ServiceID srvcID,
-                ServiceItemReg itemReg, ServiceItem item, boolean sendEvent) {
-            if ((item == null) || (item.service == null)) {
-                return null;
-            }
-            if (filter == null) {
-                return addFilteredItemToMap(item, item, itemReg);
-            }//endif
-            /* Make a copy to filter because the filter may modify it. */
-            ServiceItem filteredItem = item.clone();
-            boolean pass = filter.check(filteredItem);
-            /* Handle filter fail */
-            if (!pass) {
-                boolean notify = false;
-                ServiceItem oldFilteredItem = null;
-                if (itemReg != null) {
-                    if (sendEvent) {
-                        oldFilteredItem = itemReg.getFilteredItem();
-                        notify = removeServiceIdMapSendNoEvent(srvcID, itemReg);
-                    } else {
-                        removeServiceIdMapSendNoEvent(srvcID, itemReg);
-                    }//endif
-                    if (notify) {
-                        removeServiceNotify(oldFilteredItem);
-                    }
-                }//endif
-                return null;
-            }//endif(fail)
-            /* Handle filter pass */
-            if (filteredItem.service != null) {
-                return addFilteredItemToMap(item, filteredItem, itemReg);
-            }//endif(pass)
-            /* Handle filter indefinite */
-            discardRetryLater(item, sendEvent, itemReg);
-            return null;
-        }//end LookupCacheImpl.filterMaybeDiscard
-
-        /**
-         * Convenience method called by <code>filterMaybeDiscard</code> that
-         * finds the <code>ServiceItemReg</code> element in the
-         * <code>serviceIdMap</code> that corresponds to the given
-         * <code>ServiceItem</code> and, if such an element is found, replaces
-         * the <code>item</code> field of that element with the given
-         * <code>item</code> parameter; and sets the <code>filteredItem</code>
-         * field of that element to the value contained in the
-         * <code>filteredItem</code> parameter.
-         */
-        private ServiceItem addFilteredItemToMap(ServiceItem item, ServiceItem filteredItem, ServiceItemReg itemReg) {
-            ServiceID id = item.serviceID;
-            assert Thread.holdsLock(itemReg);
-            if (itemReg == serviceIdMap.get(id)){
-                cancelDiscardTask(id);
-                itemReg.replaceProxyUsedToTrackChange(null, item);
-                itemReg.setFilteredItem(filteredItem);
-                return filteredItem;
-            }
-            return null;
-        }//end LookupCacheImpl.addFilteredItemToMap
-
-        /**
-         * Convenience method called by <code>filterMaybeDiscard</code> that
-         * finds in the <code>serviceIdMap</code>, the
-         * <code>ServiceItemReg</code> element corresponding to the given
-         * <code>ServiceItem</code>, sets a service removed event, and queues a
-         * <code>ServiceDiscardTimerTask</code> to retry the filter at a later
-         * time. If the <code>serviceIdMap</code> does not contain a
-         * <code>ServiceItemReg</code> corresponding to the given
-         * <code>ServiceItem</code>, then this method simply returns.
-         */
-        private void discardRetryLater(ServiceItem item, boolean sendEvent, ServiceItemReg itemReg) {
-            ServiceItem oldFilteredItem;
-            oldFilteredItem = itemReg.getFilteredItem();
-            /* If there's been any change in what is being discarded for
-             * filter retry, then update the item field in the map to
-             * capture that change; and set the filteredItem field to
-             * to null to guarantee that the filter is re-applied to
-             * that changed item.
-             */
-            
-            if (itemReg.discard()){
-                itemReg.replaceProxyUsedToTrackChange(null, item);
-                itemReg.setFilteredItem(null);
-                Future f = serviceDiscardTimerTaskMgr.submit(
-                        new ServiceDiscardTimerTask(this, item.serviceID));
-                serviceDiscardFutures.put(item.serviceID, f);
-                if (sendEvent) removeServiceNotify(oldFilteredItem); // Maybe send anyway?
-            }
-        }//end LookupCacheImpl.discardRetryLater
-
-        /**
-         * Convenience method called (only
-         * when a TRANSITION_MATCH_NOMATCH event is received) that removes the
-         * given <code>item</code> from the <code>serviceIdMap</code> and wakes
-         * up the <code>ServiceDiscardTimerTask</code> if the given
-         * <code>item</code> is discarded; otherwise, sends a removed event.
-         */
-  	private void handleMatchNoMatch(ServiceRegistrar proxy, ServiceID srvcID)
-        {
-            ServiceItemReg itemReg = serviceIdMap.get(srvcID);
-            
-                if(itemReg != null) {
-                    ServiceItem newItem;
-                    ServiceItem filteredItem;
-                    boolean notify = false;
-                    ServiceRegistrar itemRegProxy = null;
-                    synchronized (itemReg){
-                        newItem = itemReg.removeProxy(proxy);
-                        filteredItem = itemReg.getFilteredItem();
-                        if (newItem != null) {
-                            itemRegProxy = itemReg.getProxy();
-                        } else if(itemReg.hasNoProxys()) {
-                            if(itemReg.isDiscarded()) {
-                                /* Remove item from map and wake up the discard task */
-                                removeServiceIdMapSendNoEvent(srvcID, itemReg);
-                                cancelDiscardTask(srvcID);
-                            } else {//remove item from map and send removed event
-                                notify = removeServiceIdMapSendNoEvent(srvcID, itemReg);
-                            }//endif
-                        }//endif
-                    }
-                    if (itemRegProxy != null) {
-                        itemMatchMatchChange(srvcID, itemReg, itemRegProxy, newItem, false);
-                    } else if (notify){
-                        removeServiceNotify(filteredItem);
-                    }
-                }//endif
-            
-        }//end LookupCacheImpl.handleMatchNoMatch
-
-        /**
-         * Wake up service discard task if running, else remove from mgr.
-         */
-        private void cancelDiscardTask(ServiceID sid) {
-            // Might need to record future's and cancel from there.
-            Future task = serviceDiscardFutures.get(sid);
-            if (task != null) {
-                task.cancel(true);
-            }
-        }//end LookupCacheImpl.cancelDiscardTask
-
-    }
-    /* Name of this component; used in config entry retrieval and the logger.*/
-    private static final String COMPONENT_NAME
-            = "net.jini.lookup.ServiceDiscoveryManager";
-    /* Logger used by this utility. */
-    private static final Logger logger = Logger.getLogger(COMPONENT_NAME);
-    /* The discovery manager to use (passed in, or create one). */
-    private final DiscoveryManagement discMgr;
-    /* Indicates whether the discovery manager was created internally or not */
-    private final boolean discMgrInternal;
-    /* The listener added to discMgr that receives DiscoveryEvents */
-    private final DiscMgrListener discMgrListener;
-    /* The LeaseRenewalManager to use (passed in, or create one). */
-    private final LeaseRenewalManager leaseRenewalMgr;
-    /* Contains all of the discovered lookup services (ServiceRegistrar). */
-    private final Set<ProxyReg> proxyRegSet;
-    /* Random number generator for use in lookup. */
-    private final Random random = new Random();
-    /* Contains all of the instances of LookupCache that are requested. */
-    private final List<LookupCache> caches;
-
-    /* Flag to indicate if the ServiceDiscoveryManager has been terminated. */
-    private boolean bTerminated = false; //sync on this
-
-    private final Thread terminatorThread;
-    private final LookupCacheTerminator terminator;
-    /* Flag to indicate LookupCacheTerminator has been started */
-    private boolean started = false; // sync on terminatorThread
-    /* Object used to obtain the configuration items for this utility. */
-    private final Configuration thisConfig;
-    /* Preparer for the proxies to the lookup services that are discovered
-     * and used by this utility.
-     */
-    private final ProxyPreparer registrarPreparer;
-    /* Preparer for the proxies to the leases returned to this utility when
-     * it registers with the event mechanism of any of the discovered lookup
-     * services.
-     */
-    private final ProxyPreparer eventLeasePreparer;
-    /* Wait value used when handling the "service discard problem". */
-    private final long discardWait;
-
-    /* Listener class for lookup service discovery notification. */
-    private class DiscMgrListener implements DiscoveryListener {
-        /* New or previously discarded proxy has been discovered. */
-
-        @Override
-        public void discovered(DiscoveryEvent e) {
-            ServiceRegistrar[] proxys = e.getRegistrars();
-            ArrayList<ProxyReg> newProxys = new ArrayList<ProxyReg>(1);
-            for (int i = 0; i < proxys.length; i++) {
-                /* Prepare each lookup service proxy before using it. */
-                try {
-                    proxys[i]
-                            = (ServiceRegistrar) registrarPreparer.prepareProxy(proxys[i]);
-                    logger.log(Level.FINEST, "ServiceDiscoveryManager - "
-                            + "discovered lookup service proxy prepared: {0}",
-                            proxys[i]);
-                } catch (Exception e1) {
-                    logger.log(Level.INFO,
-                            "failure preparing discovered ServiceRegistrar "
-                            + "proxy, discarding the proxy",
-                            e1);
-                    discard(proxys[i]);
-                    continue;
-                }
-                ProxyReg reg = new ProxyReg(proxys[i]);
-                // Changed to only add to newProxys if actually new 7th Jan 2014
-                if (proxyRegSet.add(reg)) {
-                    newProxys.add(reg);
-                }
-            }//end loop
-            Iterator<ProxyReg> iter = newProxys.iterator();
-            while (iter.hasNext()) {
-                ProxyReg reg = iter.next();
-                cacheAddProxy(reg);
-            }//end loop
-        }//end DiscMgrListener.discovered
-
-        /* Previously discovered proxy has been discarded. */
-        @Override
-        public void discarded(DiscoveryEvent e) {
-            ServiceRegistrar[] proxys = e.getRegistrars();
-            List<ProxyReg> drops = new LinkedList<ProxyReg>();
-            for (int i = 0, l = proxys.length; i < l; i++) {
-                ProxyReg reg = removeReg(proxys[i]);
-                if (reg != null) { // this check can be removed.
-                    drops.add(reg);
-                } else {
-                    //River-337
-                    logger.severe("discard error, proxy was null");
-                    //throw new RuntimeException("discard error");
-                }//endif
-            }//end loop
-            Iterator<ProxyReg> iter = drops.iterator();
-            while (iter.hasNext()) {
-                dropProxy(iter.next());
-            }//end loop
-        }//end DiscMgrListener.discarded
-
-        /**
-         * Discards a ServiceRegistrar through the discovery manager.
-         */
-        private void discard(ServiceRegistrar proxy) {
-            discMgr.discard(proxy);
-        }//end discard
-
-    }//end class ServiceDiscoveryManager.DiscMgrListener
-
-    /**
-     * Adds the given proxy to all the caches maintained by the SDM.
-     */
-    private void cacheAddProxy(ProxyReg reg) {
-        synchronized (caches) {
-            Iterator iter = caches.iterator();
-            while (iter.hasNext()) {
-                LookupCacheImpl cache = (LookupCacheImpl) iter.next();
-                cache.addProxyReg(reg);
-            }//end loop
-        }
-    }//end cacheAddProxy
-
-    /**
-     * Removes the given proxy from all the caches maintained by the SDM.
-     */
-    private void dropProxy(ProxyReg reg) {
-        synchronized (caches) {
-            Iterator iter = caches.iterator();
-            while (iter.hasNext()) {
-                LookupCacheImpl cache = (LookupCacheImpl) iter.next();
-                cache.removeProxyReg(reg);
-            }//end loop
-        }
-    }//end dropProxy
-
-    /**
-     * Constructs an instance of <code>ServiceDiscoveryManager</code> which
-     * will, on behalf of the entity that constructs this class, discover and
-     * manage a set of lookup services, as well as discover and manage sets of
-     * services registered with those lookup services. The entity indicates
-     * which lookup services to discover and manage through the parameters input
-     * to this constructor.
-     * <p>
-     * As stated in the class description, this class has three usage patterns:
-     * <p>
-     * <ul>
-     * <li> the entity uses a {@link net.jini.lookup.LookupCache
-     *        LookupCache} to locally store and manage discovered services so that
-     * those services can be accessed quickly
-     * <li> the entity registers with the event mechanism provided by a
-     * {@link net.jini.lookup.LookupCache LookupCache} to be notified when
-     * services of interest are discovered
-     * <li> the entity uses the <code>ServiceDiscoveryManager</code> to perform
-     * remote queries of the lookup services, employing richer semantics than
-     * that provided through the standard
-     * {@link net.jini.core.lookup.ServiceRegistrar ServiceRegistrar} interface
-     * </ul>
-     * <p>
-     * Although the first two usage patterns emphasize the use of a cache
-     * object, that cache is acquired only through an instance of the
-     * <code>ServiceDiscoveryManager</code> class.
-     * <p>
-     * It is important to note that some of the methods of this class      ({@link net.jini.lookup.ServiceDiscoveryManager#createLookupCache
-     * createLookupCache} and the <i>blocking</i> versions of
-     * {@link net.jini.lookup.ServiceDiscoveryManager#lookup lookup} to be
-     * exact) can throw a {@link java.rmi.RemoteException} when invoked. This is
-     * because each of these methods may attempt to register with the event
-     * mechanism of at least one lookup service, a process that requires a
-     * remote object (a listener) to be exported to the lookup service(s). Both
-     * the process of registering with a lookup service's event mechanism and
-     * the process of exporting a remote object are processes that can result in
-     * a {@link java.rmi.RemoteException}.
-     * <p>
-     * In order to facilitate the exportation of the remote listener just
-     * described, the <code>ServiceDiscoveryManager</code> class instantiates an
-     * inner class that implements the
-     * {@link net.jini.core.event.RemoteEventListener RemoteEventListener}
-     * interface. Although this class defines, instantiates, and exports this
-     * remote listener, <i>it is the entity's responsibility</i> to provide a
-     * mechanism for any lookup service to acquire the proxy to the exported
-     * listener. One way to do this is to configure this utility to export the
-     * listener using the Jini(TM) Extensible Remote Invocation (Jini ERI)
-     * communication framework. When the listener is exported to use Jini ERI,
-     * and no proxy customizations (such as a custom invocation handler or
-     * transport endpoint) are used, no other action is necessary to make the
-     * proxy to the listener available to the lookup service(s) with which that
-     * listener is registered.
-     * <p>
-     * The <a href="#eventListenerExporter">default exporter</a> for this
-     * utility will export the remote event listener under Jini ERI, specifying
-     * that the port and object ID with which the listener is to be exported
-     * should be chosen by the Jini ERI framework, not the deployer.
-     * <p>
-     * If it is required that the remote event listener be exported under JRMP
-     * instead of Jini ERI, then the entity that employs this utility must
-     * specify this in its configuration. For example, the entity's
-     * configuration would need to contain something like the following:
-     * <p>
-     * <blockquote>
-     * <pre>
-     * import net.jini.jrmp.JrmpExporter;
-     *
-     * application.configuration.component.name {
-     *    .......
-     *    .......
-     *    // configuration items specific to the application
-     *    .......
-     *    .......
-     * }//end application.configuration.component.name
-     *
-     * net.jini.lookup.ServiceDiscoveryManager {
-     *
-     *    serverExporter = new JrmpExporter();
-     *
-     * }//end net.jini.lookup.ServiceDiscoveryManager
-     * </pre>
-     * </blockquote>
-     * <p>
-     * It is important to note that when the remote event listener is exported
-     * under JRMP, unlike Jini ERI, the JRMP remote communication framework does
-     * <b><i>not</i></b> provide a mechanism that automatically makes the
-     * listener proxy available to the lookup service(s) with which the listener
-     * is registered; the deployer of the entity, or the entity itself, must
-     * provide such a mechanism.
-     * <p>
-     * When exported under JRMP, one of the more common mechanisms for making
-     * the listener proxy available to the lookup service(s) with which the
-     * listener is registered consists of the following:
-     * <p>
-     * <ul><li> store the necessary class files in a JAR file
-     * <li> make the class files in the JAR file <i>preferred</i>
-     * (see {@link net.jini.loader.pref} for details)
-     * <li> run an HTTP server to serve up the JAR file to any requesting lookup
-     * service
-     * <li> advertise the location of that JAR file by setting the
-     * <code>java.rmi.server.codebase</code> property of the entity to "point"
-     * at the JAR file
-     * </ul>
-     * <p>
-     * For example, suppose an application consists of an entity that intends to
-     * use the <code>ServiceDiscoveryManager</code> will run on a host named
-     * <b><i>myHost</i></b>. And suppose that the <i>down-loadable</i> JAR file
-     * named <b><i>sdm-dl.jar</i></b> that is provided in the distribution is
-     * located in the directory <b><i>/files/jini/lib</i></b>, and will be
-     * served by an HTTP server listening on port
-     * <b><i>8082</i></b>. If the application is run with its codebase property
-     * set to
-     * <code>-Djava.rmi.server.codebase="http://myHost:8082/sdm-dl.jar"</code>,
-     * the lookup service(s) should then be able to access the remote listener
-     * exported under JRMP by the <code>ServiceDiscoveryManager</code> on behalf
-     * of the entity.
-     * <p>
-     * If a mechanism for lookup services to access the remote listener exported
-     * by the <code>ServiceDiscoveryManager</code> is not provided (either by
-     * the remote communication framework itself, or by some other means), the
-     * remote methods of the <code>ServiceDiscoveryManager</code> - the methods
-     * involved in the two most important usage patterns of that utility - will
-     * be of no use.
-     * <p>
-     * This constructor takes two arguments: an object that implements the
-     * <code>DiscoveryManagement</code> interface and a reference to a
-     * <code>LeaseRenewalManager</code> object. The constructor throws an
-     * <code>IOException</code> because construction of a
-     * <code>ServiceDiscoveryManager</code> may initiate the multicast discovery
-     * process, a process that can throw an <code>IOException</code>.
-     *
-     * @param discoveryMgr the <code>DiscoveryManagement</code> implementation
-     * through which notifications that indicate a lookup service has been
-     * discovered or discarded will be received. If the value of the argument is
-     * <code>null</code>, then an instance of the
-     * <code>LookupDiscoveryManager</code> utility class will be constructed to
-     * listen for events announcing the discovery of only those lookup services
-     * that are members of the public group.
-     *
-     * @param leaseMgr the <code>LeaseRenewalManager</code> to use. A value of
-     * <code>null</code> may be passed as the <code>LeaseRenewalManager</code>
-     * argument. If the value of the argument is <code>null</code>, an instance
-     * of the <code>LeaseRenewalManager</code> class will be created, initially
-     * managing no <code>Lease</code> objects.
-     *
-     * @throws IOException because construction of a
-     * <code>ServiceDiscoveryManager</code> may initiate the multicast discovery
-     * process which can throw an <code>IOException</code>.
-     *
-     * @see net.jini.discovery.DiscoveryManagement
-     * @see net.jini.core.event.RemoteEventListener
-     * @see net.jini.core.lookup.ServiceRegistrar
-     */
-    public ServiceDiscoveryManager(DiscoveryManagement discoveryMgr,
-            LeaseRenewalManager leaseMgr)
-            throws IOException {
-
-        this(initial(discoveryMgr, leaseMgr, EmptyConfiguration.INSTANCE));
-
-    }//end constructor
-
-    /**
-     * Constructs an instance of this class, which is configured using the items
-     * retrieved through the given <code>Configuration</code>, that will, on
-     * behalf of the entity that constructs this class, discover and manage a
-     * set of lookup services, as well as discover and manage sets of services
-     * registered with those lookup services. Through the parameters input to
-     * this constructor, the client of this utility indicates which lookup
-     * services to discover and manage, and how it wants the utility
-     * additionally configured.
-     * <p>
-     * For a more details, refer to the description of the alternate constructor
-     * of this class.
-     * <p>
-     * This constructor takes three arguments: an object that implements the
-     * <code>DiscoveryManagement</code> interface, a reference to an instance of
-     * the <code>LeaseRenewalManager</code> class, and a
-     * <code>Configuration</code> object. The constructor throws an
-     * <code>IOException</code> because construction of a
-     * <code>ServiceDiscoveryManager</code> may initiate the multicast discovery
-     * process, a process that can throw an <code>IOException</code>. The
-     * constructor also throws a <code>ConfigurationException</code> when an
-     * exception occurs while retrieving an item from the given
-     * <code>Configuration</code>
-     *
-     * @param discoveryMgr the <code>DiscoveryManagement</code> implementation
-     * through which notifications that indicate a lookup service has been
-     * discovered or discarded will be received. If the value of the argument is
-     * <code>null</code>, then an instance of the
-     * <code>LookupDiscoveryManager</code> utility class will be constructed to
-     * listen for events announcing the discovery of only those lookup services
-     * that are members of the public group.
-     *
-     * @param leaseMgr the <code>LeaseRenewalManager</code> to use. A value of
-     * <code>null</code> may be passed as the <code>LeaseRenewalManager</code>
-     * argument. If the value of the argument is <code>null</code>, an instance
-     * of the <code>LeaseRenewalManager</code> class will be created, initially
-     * managing no <code>Lease</code> objects.
-     * @param config the <code>Configuration</code>
-     *
-     * @throws IOException because construction of a
-     * <code>ServiceDiscoveryManager</code> may initiate the multicast discovery
-     * process which can throw an <code>IOException</code>.
-     *
-     * @throws net.jini.config.ConfigurationException indicates an exception
-     * occurred while retrieving an item from the given
-     * <code>Configuration</code>
-     *
-     * @throws java.lang.NullPointerException if <code>null</code> is input for
-     * the configuration
-     *
-     * @see net.jini.discovery.DiscoveryManagement
-     * @see net.jini.core.event.RemoteEventListener
-     * @see net.jini.core.lookup.ServiceRegistrar
-     * @see net.jini.config.Configuration
-     * @see net.jini.config.ConfigurationException
-     */
-    public ServiceDiscoveryManager(DiscoveryManagement discoveryMgr,
-            LeaseRenewalManager leaseMgr,
-            Configuration config)
-            throws IOException,
-            ConfigurationException {
-        this(init(discoveryMgr, leaseMgr, config));
-    }//end constructor
-
-    private ServiceDiscoveryManager(Initializer init) {
-        this.proxyRegSet = Collections.newSetFromMap(new ConcurrentHashMap<ProxyReg, Boolean>());
-        this.caches = new ArrayList<LookupCache>(32);
-        thisConfig = init.thisConfig;
-        registrarPreparer = init.registrarPreparer;
-        eventLeasePreparer = init.eventLeasePreparer;
-        leaseRenewalMgr = init.leaseRenewalMgr;
-        discardWait = init.discardWait.longValue();
-        discMgr = init.discMgr;
-        discMgrInternal = init.discMgrInternal;
-        discMgrListener = new DiscMgrListener();
-        discMgr.addDiscoveryListener(discMgrListener);
-        terminator = new LookupCacheTerminator();
-        terminatorThread = new Thread(terminator, "SDM lookup cache terminator");
-        terminatorThread.setDaemon(false);
-    }
-
-    /**
-     * Returns array of ServiceRegistrar created from the proxyRegSet
-     */
-    private ServiceRegistrar[] buildServiceRegistrar() {
-        List<ServiceRegistrar> proxys = new LinkedList<ServiceRegistrar>();
-        Iterator<ProxyReg> iter = proxyRegSet.iterator();
-        while (iter.hasNext()) {
-            ProxyReg reg = iter.next();
-            proxys.add(reg.getProxy());
-        }//end loop
-        return proxys.toArray(new ServiceRegistrar[proxys.size()]);
-    }//end buildServiceRegistrar
-
-    /**
-     * Queries each available lookup service in the set of lookup services
-     * managed by the <code>ServiceDiscoveryManager</code> (the <i>managed
-     * set</i>) for a service reference that matches criteria defined by the
-     * entity that invokes this method. The semantics of this method are similar
-     * to the semantics of the <code>lookup</code> method provided by the
-     * <code>ServiceRegistrar</code> interface; employing the same
-     * template-matching scheme. Additionally, this method allows any entity to
-     * supply an object referred to as a <i>filter</i>. Such an object is a
-     * non-remote object that defines additional matching criteria that the
-     * <code>ServiceDiscoveryManager</code> applies when searching for the
-     * entity's services of interest. This filtering facility is particularly
-     * useful to entities that wish to extend the capabilities of standard
-     * template-matching.
-     * <p>
-     * Entities typically employ this method when they need infrequent access to
-     * services, and when the cost of making remote queries is outweighed by the
-     * overhead of maintaining a local cache (for example, because of resource
-     * limitations).
-     * <p>
-     * This version of <code>lookup</code> returns a <i>single</i> instance of
-     * <code>ServiceItem</code> corresponding to one of possibly many service
-     * references that satisfy the matching criteria. If multiple services
-     * matching the input criteria happen to exist, it is arbitrary as to which
-     * reference is actually returned. It is for this reason that entities that
-     * invoke this method typically care only that <i>a</i>
-     * service is returned, not <i>which</i> service.
-     * <p>
-     * Note that, unlike other versions of <code>lookup</code> provided by the
-     * <code>ServiceDiscoveryManager</code>, this version does not
-     * <i>block</i>. That is, this version will return immediately upon failure
-     * (or success) to find a service matching the input criteria.
-     *
-     * It is important to understand this characteristic because there is a
-     * common usage scenario that can cause confusion when this version of
-     * <code>lookup</code> is used but fails to discover the expected service of
-     * interest. Suppose an entity creates a service discovery manager and then
-     * immediately calls this version of <code>lookup</code>, which simply
-     * queries the currently discovered lookup services for the service of
-     * interest. If the discovery manager employed by the service discovery
-     * manager has not yet disovered any lookup services (thus, there are no
-     * lookup services to query) the method will immediately return a value of
-     * <code>null</code>. This can be confusing when one verifies that such a
-     * service of interest has indeed been started and registered with the
-     * existing lookup service(s). To address this issue, one of the blocking
-     * versions of <code>lookup</code> could be used instead of this version, or
-     * the entity could simply wait until the discovery manager has been given
-     * enough time to complete its own (lookup) discovery processing.
-     *
-     * @param tmpl an instance of <code>ServiceTemplate</code> corresponding to
-     * the object to use for template-matching when searching for desired
-     * services. If <code>null</code> is input to this parameter, this method
-     * will use a <i>wildcarded</i>
-     * template (will match all services) when performing template-matching.
-     * Note that the effects of modifying contents of this parameter before this
-     * method returns are unpredictable and undefined.
-     * @param filter an instance of <code>ServiceItemFilter</code> containing
-     * matching criteria that should be applied in addition to the
-     * template-matching employed when searching for desired services. If
-     * <code>null</code> is input to this parameter, then only template-matching
-     * will be employed to find the desired services.
-     *
-     * @return a single instance of <code>ServiceItem</code> corresponding to a
-     * reference to a service that matches the criteria represented in the input
-     * parameters; or <code>null</code> if no matching service can be found.
-     * Note that if multiple services matching the input criteria exist, it is
-     * arbitrary as to which reference is returned.
-     *
-     * @see net.jini.core.lookup.ServiceRegistrar#lookup
-     * @see net.jini.core.lookup.ServiceTemplate
-     * @see net.jini.lookup.ServiceItemFilter
-     */
-    public ServiceItem lookup(ServiceTemplate tmpl, ServiceItemFilter filter) {
-        checkTerminated();
-        ServiceRegistrar[] proxys = buildServiceRegistrar();
-        int len = proxys.length;
-        if (len == 0) {
-            return null;
-        }
-        int rand = random.nextInt(Integer.MAX_VALUE) % len;
-        for (int i = 0; i < len; i++) {
-            ServiceRegistrar proxy = proxys[(i + rand) % len];
-            ServiceItem sItem = null;
-            try {
-                int maxMatches = ((filter != null) ? Integer.MAX_VALUE : 1);
-                ServiceMatches sm = proxy.lookup(tmpl, maxMatches);
-                sItem = getMatchedServiceItem(sm, filter);
-            } catch (Exception e) {
-                logger.log(Level.INFO,
-                        "Exception occurred during query, discarding proxy",
-                        e);
-                discard(proxy);
-            }
-            if (sItem != null) {
-                return sItem; //Don't need to clone
-            }
-        }//end loop
-        return null;
-    }//end lookup
-
-    /**
-     * Queries each available lookup service in the managed set for a service
-     * that matches the input criteria. The semantics of this method are similar
-     * to the semantics of the <code>lookup</code> method provided by the
-     * <code>ServiceRegistrar</code> interface; employing the same
-     * template-matching scheme. Additionally, this method allows any entity to
-     * supply an object referred to as a <i>filter</i>. Such an object is a
-     * non-remote object that defines additional matching criteria that the
-     * <code>ServiceDiscoveryManager</code> applies when searching for the
-     * entity's services of interest. This filtering facility is particularly
-     * useful to entities that wish to extend the capabilities of standard
-     * template-matching.
-     * <p>
-     * This version of <code>lookup</code> returns a <i>single</i> instance of
-     * <code>ServiceItem</code> corresponding to one of possibly many service
-     * references that satisfy the matching criteria. If multiple services
-     * matching the input criteria happen to exist, it is arbitrary as to which
-     * reference is actually returned. It is for this reason that entities that
-     * invoke this method typically care only that <i>a</i>
-     * service is returned, not <i>which</i> service.
-     * <p>
-     * Note that this version of <code>lookup</code> provides a
-     * <i>blocking</i> feature that is controlled through the
-     * <code>waitDur</code> parameter. That is, this version will not return
-     * until either a service that matches the input criteria has been found, or
-     * the amount of time contained in the <code>waitDur</code> parameter has
-     * passed. If, while waiting for the service of interest to be found, the
-     * entity decides that it no longer wishes to wait the entire period for
-     * this method to return, the entity may interrupt this method by invoking
-     * the interrupt method from the <code>Thread</code> class. The intent of
-     * this mechanism is to allow the entity to interrupt this method in the
-     * same way it would a sleeping thread.
-     * <p>
-     * Entities typically employ this method when they need infrequent access to
-     * services, are willing (or forced) to wait for those services to be found,
-     * and consider the cost of making remote queries for those services is
-     * outweighed by the overhead of maintaining a local cache (for example,
-     * because of resource limitations).
-     *
-     * @param tmpl an instance of <code>ServiceTemplate</code> corresponding to
-     * the object to use for template-matching when searching for desired
-     * services. If <code>null</code> is input to this parameter, this method
-     * will use a <i>wildcarded</i>
-     * template (will match all services) when performing template-matching.
-     * Note that the effects of modifying contents of this parameter before this
-     * method returns are unpredictable and undefined.
-     * @param filter an instance of <code>ServiceItemFilter</code> containing
-     * matching criteria that should be applied in addition to the
-     * template-matching employed when searching for desired services. If
-     * <code>null</code> is input to this parameter, then only template-matching
-     * will be employed to find the desired services.
-     * @param waitDur the amount of time (in milliseconds) to wait before ending
-     * the "search" and returning <code>null</code>. If a non-positive value is
-     * input to this parameter, then this method will not wait; it will simply
-     * query the available lookup services and return a matching service
-     * reference or <code>null</code>.
-     *
-     * @return a single instance of <code>ServiceItem</code> corresponding to a
-     * reference to a service that matches the criteria represented in the input
-     * parameters; or <code>null</code> if no matching service can be found.
-     * Note that if multiple services matching the input criteria exist, it is
-     * arbitrary as to which reference is returned.
-     *
-     * @throws java.lang.InterruptedException this exception occurs when the
-     * entity interrupts this method by invoking the interrupt method from the
-     * <code>Thread</code> class.
-     *
-     * @throws java.rmi.RemoteException typically, this exception occurs when a
-     * RemoteException occurs either as a result of an attempt to export a
-     * remote listener, or an attempt to register with the event mechanism of a
-     * lookup service.
-     *
-     * @see net.jini.core.lookup.ServiceRegistrar#lookup
-     * @see net.jini.core.lookup.ServiceTemplate
-     * @see net.jini.lookup.ServiceItemFilter
-     * @see java.lang.Thread
-     */
-    public ServiceItem lookup(ServiceTemplate tmpl,
-            ServiceItemFilter filter,
-            long waitDur) throws InterruptedException,
-            RemoteException {
-        /* First query each lookup for the desired service */
-        ServiceItem sm = lookup(tmpl, filter);//checkTerminated() is done here
-        if (sm != null) {
-            return sm;
-        }
-        /* If the desired service is not in any of the lookups, wait for it. */
-        ServiceDiscoveryListener cacheListener
-                = new ServiceDiscoveryListenerImpl();
-        LookupCacheImpl cache = null;
-        try {
-            /* The cache must be created inside the listener sync block,
-             * otherwise a race condition can occur. This is because the
-             * creation of a cache results in event registration which
-             * will ultimately result in the invocation of the serviceAdded()
-             * method in the cache's listener, and the interruption of any
-             * objects waiting on the cache's listener. If the notifications
-             * happen to occur before commencing the wait on the listener
-             * object (see below), then the wait will never be interrupted
-             * because the interrupts were sent before the wait() method
-             * was invoked. Synchronizing on the listener and the listener's
-             * serviceAdded() method, and creating the cache only after the
-             * lock has been acquired, together will prevent this situation
-             * since event registration cannot occur until the cache is
-             * created, and the lock that allows entry into the serviceAdded()
-             * method (which is invoked once the events do arrive) is not
-             * released until the wait() method is invoked .
-             */
-            synchronized (cacheListener) {
-                cache = createLookupCache(tmpl, filter, cacheListener, waitDur);
-                long duration = cache.getLeaseDuration();
-                while (duration > 0) {
-                    cacheListener.wait(duration);
-                    sm = cache.lookup(null);
-                    if (sm != null) {
-                        return sm;
-                    }
-                    duration = cache.getLeaseDuration();
-                }//end loop
-            }//end sync(cacheListener)
-            return null; // Make it clear we're returning null.
-        } finally {
-            if (cache != null) {
-                terminator.terminate(cache);
-            }
-        }
-    }//end lookup
-
-    /**
-     * The <code>createLookupCache</code> method allows the client-like entity
-     * to request that the <code>ServiceDiscoveryManager</code> create a new
-     * managed set (or cache) and populate it with services, which match
-     * criteria defined by the entity, and whose references are registered with
-     * one or more of the lookup services the entity has targeted for discovery.
-     * <p>
-     * This method returns an object of type <code>LookupCache</code>. Through
-     * this return value, the entity can query the cache for services of
-     * interest, manage the cache's event mechanism for service discoveries, or
-     * terminate the cache.
-     * <p>
-     * An entity typically uses the object returned by this method to provide
-     * local storage of, and access to, references to services that it is
-     * interested in using. Entities needing frequent access to numerous
-     * services will find the object returned by this method quite useful
-     * because acquisition of those service references is provided through local
-     * method invocations. Additionally, because the object returned by this
-     * method provides an event mechanism, it is also useful to entities wishing
-     * to simply monitor, in an event-driven manner, the state changes that
-     * occur in the services of interest.
-     * <p>
-     * Although not required, a common usage pattern for entities that wish to
-     * use the <code>LookupCache</code> class to store and manage "discovered"
-     * services is to create a separate cache for each service type of interest.
-     *
-     * @param tmpl template to match. It uses template-matching semantics to
-     * identify the service(s) to acquire from lookup services in the managed
-     * set. If this value is <code>null</code>, it is the equivalent of passing
-     * a <code>ServiceTemplate</code> constructed with all <code>null</code>
-     * arguments (all wildcards).
-     * @param filter used to apply additional matching criteria to any
-     * <code>ServiceItem</code> found through template-matching. If this value
-     * is <code>null</code>, no additional filtering will be applied beyond the
-     * template-matching.
-     * @param listener object that will receive notifications when services
-     * matching the input criteria are discovered for the first time, or have
-     * encountered a state change such as removal from all lookup services or
-     * attribute set changes. If this value is <code>null</code>, the cache
-     * resulting from that invocation will send no such notifications.
-     *
-     * @return LookupCache used to query the cache for services of interest,
-     * manage the cache's event mechanism for service discoveries, or terminate
-     * the cache.
-     *
-     * @throws java.rmi.RemoteException typically, this exception occurs when a
-     * RemoteException occurs as a result of an attempt to export the remote
-     * listener that receives service events from the lookup services in the
-     * managed set.
-     *
-     * @see net.jini.lookup.ServiceItemFilter
-     */
-    public LookupCache createLookupCache(ServiceTemplate tmpl,
-            ServiceItemFilter filter,
-            ServiceDiscoveryListener listener)
-            throws RemoteException {
-        checkTerminated();
-        return createLookupCache(tmpl, filter, listener, Long.MAX_VALUE);
-    }//end createLookupCache
-
-    /**
-     * The <code>getDiscoveryManager</code> method will return an object that
-     * implements the <code>DiscoveryManagement</code> interface. The object
-     * returned by this method provides the <code>ServiceDiscoveryManager</code>
-     * with the ability to set discovery listeners and to discard previously
-     * discovered lookup services when they are found to be unavailable.
-     *
-     * @return DiscoveryManagement implementation
-     * @see net.jini.discovery.DiscoveryManagement
-     */
-    public DiscoveryManagement getDiscoveryManager() {
-        checkTerminated();
-        return discMgr;
-    }//end getDiscoveryManager
-
-    /**
-     * The <code>getLeaseRenewalManager</code> method will return an instance of
-     * the <code>LeaseRenewalManager</code> class. The object returned by this
-     * method manages the leases requested and held by the
-     * <code>ServiceDiscoveryManager</code>. In general, these leases correspond
-     * to the registrations made by the <code>ServiceDiscoveryManager</code>
-     * with the event mechanism of each lookup service in the managed set.
-     *
-     * @return LeaseRenewalManager for this instance of the
-     * <code>ServiceDiscoveryManager</code>.
-     * @see net.jini.lease.LeaseRenewalManager
-     */
-    public LeaseRenewalManager getLeaseRenewalManager() {
-        checkTerminated();
-        return leaseRenewalMgr;
-    }//end getLeaseRenewalManager
-
-    /**
-     * The <code>terminate</code> method performs cleanup duties related to the
-     * termination of the event mechanism for lookup service discovery, the
-     * event mechanism for service discovery, and the cache management duties of
-     * the <code>ServiceDiscoveryManager</code>.
-     * <p>
-     * For each instance of <code>LookupCache</code> created and managed by the
-     * <code>ServiceDiscoveryManager</code>, the <code>terminate</code> method
-     * will do the following:
-     * <ul>
-     * <li>Either remove all listener objects registered for receipt of
-     * <code>DiscoveryEvent</code> objects or, if the discovery manager employed
-     * by the <code>ServiceDiscoveryManager</code> was created by the
-     * <code>ServiceDiscoveryManager</code> itself, terminate all discovery
-     * processing being performed by that manager object on behalf of the
-     * entity.
-     * <p>
-     * <li>Cancel all event leases granted by each lookup service in the managed
-     * set of lookup services.
-     * <p>
-     * <li>Un-export all remote listener objects registered with each lookup
-     * service in the managed set.
-     * <p>
-     * <li>Terminate all threads involved in the process of retrieving and
-     * storing references to discovered services of interest.
-     * </ul>
-     * Calling any method after the termination will result in an
-     * <code>IllegalStateException</code>.
-     *
-     * @see net.jini.lookup.LookupCache
-     * @see net.jini.discovery.DiscoveryEvent
-     */
-    public void terminate() {
-        synchronized (this) {
-            if (bTerminated) {
-                return;//allow for multiple terminations
-            }
-            bTerminated = true;
-            /* Terminate lookup service discovery processing */
-            discMgr.removeDiscoveryListener(discMgrListener);
-            if (discMgrInternal) {
-                discMgr.terminate();
-            }
-        }//end sync
-        terminatorThread.interrupt();
-        /* Terminate all caches: cancel event leases, un-export listeners */
-        List<LookupCache> terminate;
-        synchronized (caches) {
-            terminate = new ArrayList<LookupCache>(caches);
-        }
-        Iterator iter = terminate.iterator();
-        while (iter.hasNext()) {
-            LookupCacheImpl cache = (LookupCacheImpl) iter.next();
-            cache.terminate();
-        }//end loop
-        leaseRenewalMgr.close();
-    }//end terminate
-
-    /**
-     * Queries each available lookup service in the managed set for service(s)
-     * that match the input criteria. The semantics of this method are similar
-     * to the semantics of the <code>lookup</code> method provided by the
-     * <code>ServiceRegistrar</code> interface; employing the same
-     * template-matching scheme. Additionally, this method allows any entity to
-     * supply an object referred to as a <i>filter</i>. Such an object is a
-     * non-remote object that defines additional matching criteria that the
-     * <code>ServiceDiscoveryManager</code> applies when searching for the
-     * entity's services of interest. This filtering facility is particularly
-     * useful to entities that wish to extend the capabilities of standard
-     * template-matching.
-     * <p>
-     * Entities typically employ this method when they need infrequent access to
-     * multiple instances of services, and when the cost of making remote
-     * queries is outweighed by the overhead of maintaining a local cache (for
-     * example, because of resource limitations).
-     * <p>
-     * This version of <code>lookup</code> returns an <i>array</i> of instances
-     * of <code>ServiceItem</code> in which each element corresponds to a
-     * service reference that satisfies the matching criteria. The number of
-     * elements in the returned set will be no greater than the value of the
-     * <code>maxMatches</code> parameter, but may be less.
-     * <p>
-     * Note that this version of <code>lookup</code> does not provide a
-     * <i>blocking</i> feature. That is, this version will return immediately
-     * with whatever number of service references it can find, up to the number
-     * indicated in the <code>maxMatches</code> parameter. If no services
-     * matching the input criteria can be found on the first attempt, an empty
-     * array is returned.
-     *
-     * It is important to understand this characteristic because there is a
-     * common usage scenario that can cause confusion when this version of
-     * <code>lookup</code> is used but fails to discover any instances of the
-     * expected service of interest. Suppose an entity creates a service
-     * discovery manager and then immediately calls this version of
-     * <code>lookup</code>, which simply queries the currently discovered lookup
-     * services for the service of interest. If the discovery manager employed
-     * by the service discovery manager has not yet discovered any lookup
-     * services (thus, there are no lookup services to query) the method will
-     * immediately return an empty array. This can be confusing when one
-     * verifies that instance(s) of such a service of interest have indeed been
-     * started and registered with the existing lookup service(s). To address
-     * this issue, one of the blocking versions of <code>lookup</code> could be
-     * used instead of this version, or the entity could simply wait until the
-     * discovery manager has been given enough time to complete its own (lookup)
-     * discovery processing.
-     *
-     * @param tmpl an instance of <code>ServiceTemplate</code> corresponding to
-     * the object to use for template-matching when searching for desired
-     * services. If <code>null</code> is input to this parameter, this method
-     * will use a <i>wildcarded</i> template (will match all services) when
-     * performing template-matching. Note that the effects of modifying contents
-     * of this parameter before this method returns are unpredictable and
-     * undefined.
-     * @param maxMatches this method will return no more than this number of
-     * service references
-     * @param filter an instance of <code>ServiceItemFilter</code> containing
-     * matching criteria that should be applied in addition to the
-     * template-matching employed when searching for desired services. If
-     * <code>null</code> is input to this parameter, then only template-matching
-     * will be employed to find the desired services.
-     *
-     * @return an array of instances of <code>ServiceItem</code> where each
-     * element corresponds to a reference to a service that matches the criteria
-     * represented in the input parameters; or an empty array if no matching
-     * service can be found.
-     *
-     * @see net.jini.core.lookup.ServiceRegistrar#lookup
-     * @see net.jini.core.lookup.ServiceTemplate
-     * @see net.jini.lookup.ServiceItemFilter
-     */
-    public ServiceItem[] lookup(ServiceTemplate tmpl,
-            int maxMatches,
-            ServiceItemFilter filter) {
-        checkTerminated();
-        if (maxMatches < 1) {
-            throw new IllegalArgumentException("maxMatches must be > 0");
-        }
-        /* retrieve the lookup service(s) to query for matching service(s) */
-        ServiceRegistrar[] proxys = buildServiceRegistrar();
-
-        int len = proxys.length;
-        List<ServiceItem> sItemSet = new ArrayList<ServiceItem>(len);
-        if (len > 0) {
-            /* loop thru the set of lookups, randomly selecting each lookup */
-            int rand = (random.nextInt(Integer.MAX_VALUE)) % len;
-            for (int i = 0; i < len; i++) {
-                int max = maxMatches;
-                ServiceRegistrar proxy = proxys[(i + rand) % len];
-                try {
-                    /* If a filter is to be applied (filter != null), then
-                     * the value of the maxMatches parameter will not
-                     * suffice when querying the current lookup service.
-                     * This is because although services returned from a
-                     * query of the lookup service will match the template,
-                     * some of those services may get filtered out. Thus,
-                     * asking for exactly maxMatches may result in fewer
-                     * matching services than actually are contained in
-                     * the lookup. Thus, all matching services are
-                     * requested by passing in "infinity" for the maximum
-                     * number of matches (Integer.MAX_VALUE).
-                     */
-                    if (filter != null) {
-                        max = Integer.MAX_VALUE;
-                    }
-                    /* Query the current lookup for matching service(s). */
-                    ServiceMatches sm = proxy.lookup(tmpl, max);
-                    int nItems = sm.items.length;
-                    if (nItems == 0) {
-                        continue;//no matches, query next lookup
-                    }                    /* Loop thru the matching services, randomly selecting
-                     * each service, applying the filter if appropriate,
-                     * and making sure the service has not already been
-                     * selected (it may have been returned from a previously
-                     * queried lookup).
-                     */
-
-                    int r = (random.nextInt(Integer.MAX_VALUE)) % nItems;
-                    for (int j = 0; j < nItems; j++) {
-                        ServiceItem sItem = sm.items[(j + r) % nItems];
-                        if (sItem == null) {
-                            continue;
-                        }
-                        if (!filterPassed(sItem, filter)) {
-                            continue;
-                        }
-                        if (!isArrayContainsServiceItem(sItemSet, sItem)) {
-                            sItemSet.add(sItem);
-                        }
-                        if (sItemSet.size() >= maxMatches) {
-                            return sItemSet.toArray(new ServiceItem[sItemSet.size()]);
-                        }
-                    }//end loop(j)
-                } catch (Exception e) {
-                    logger.log(Level.INFO,
-                            "Exception occurred during query, "
-                            + "discarding proxy",
-                            e);
-                    discard(proxy);
-                }
-            }//end loop(i)
-        }//endif(len>0)
-        /* Will reach this return statement only when less than the number
-         * of services requested have been found in the loop above.
-         */
-        return (ServiceItem[]) (sItemSet.toArray(new ServiceItem[sItemSet.size()]));
-    }//end lookup
-
-    /**
-     * Queries each available lookup service in the managed set for service(s)
-     * that match the input criteria. The semantics of this method are similar
-     * to the semantics of the <code>lookup</code> method provided by the
-     * <code>ServiceRegistrar</code> interface; employing the same
-     * template-matching scheme. Additionally, this method allows any entity to
-     * supply an object referred to as a <i>filter</i>. Such an object is a
-     * non-remote object that defines additional matching criteria that the
-     * <code>ServiceDiscoveryManager</code> applies when searching for the
-     * entity's services of interest. This filtering facility is particularly
-     * useful to entities that wish to extend the capabilities of standard
-     * template-matching.
-     * <p>
-     * This version of <code>lookup</code> returns an <i>array</i> of instances
-     * of <code>ServiceItem</code> in which each element corresponds to a
-     * service reference that satisfies the matching criteria. The number of
-     * elements in the returned set will be no greater than the value of the
-     * <code>maxMatches</code> parameter, but may be less.
-     * <p>
-     * Note that this version of <code>lookup</code> provides a
-     * <i>blocking</i> feature that is controlled through the
-     * <code>waitDur</code> parameter in conjunction with the
-     * <code>minMatches</code> and the <code>maxMatches</code> parameters. This
-     * method will not return until one of the following occurs:
-     * <p>
-     * <ul>
-     * <li> the number of matching services found on the first attempt is
-     * greater than or equal to the value of the <code>minMatches</code>
-     * parameter, in which case this method returns each of the services found
-     * up to the value of the <code>maxMatches</code> parameter
-     * <li> the number of matching services found <i>after</i> the first attempt
-     * (that is, after the method enters the "wait state") is at least as great
-     * as the value of the <code>minMatches</code> parameter in which case this
-     * method returns each of the services found up to the value of the
-     * <code>maxMatches</code> parameter
-     * <li> the amount of time that has passed since this method entered the
-     * wait state exceeds the value of the <code>waitDur</code> parameter, in
-     * which case this method returns all of the currently discovered services
-     * </ul>
-     * <p>
-     * The purpose of the <code>minMatches</code> parameter is to allow the
-     * entity to balance its need for multiple matching service references with
-     * its need to minimize the time spent in the wait state; time that most
-     * would consider wasted if an acceptable number of matching service
-     * references were found, but this method continued to wait until the end of
-     * the designated time period.
-     * <p>
-     * If, while waiting for the minimum number of desired services to be
-     * discovered, the entity decides that it no longer wishes to wait the
-     * entire period for this method to return, the entity may interrupt this
-     * method by invoking the interrupt method from the <code>Thread</code>
-     * class. The intent of this mechanism is to allow the entity to interrupt
-     * this method in the same way it would a sleeping thread.
-     * <p>
-     * Entities typically employ this method when they need infrequent access to
-     * multiple instances of services, are willing (or forced) to wait for those
-     * services to be found, and consider the cost of making remote queries for
-     * those services is outweighed by the overhead of maintaining a local cache
-     * (for example, because of resource limitations).
-     *
-     * @param tmpl an instance of <code>ServiceTemplate</code> corresponding to
-     * the object to use for template-matching when searching for desired
-     * services. If <code>null</code> is input to this parameter, this method
-     * will use a
-     * <i>wildcarded</i> template (will match all services) when performing
-     * template-matching. Note that the effects of modifying contents of this
-     * parameter before this method returns are unpredictable and undefined.
-     * @param minMatches this method will immediately exit the wait state and
-     * return once this number of service references is found
-     * @param maxMatches this method will return no more than this number of
-     * service references
-     * @param filter an instance of <code>ServiceItemFilter</code> containing
-     * matching criteria that should be applied in addition to the
-     * template-matching employed when searching for desired services. If
-     * <code>null</code> is input to this parameter, then only template-matching
-     * will be employed to find the desired services.
-     * @param waitDur the amount of time (in milliseconds) to wait before ending
-     * the "search" and returning an empty array. If a non-positive value is
-     * input to this parameter, then this method will not wait; it will simply
-     * query the available lookup services and return whatever matching service
-     * reference(s) it could find, up to <code>maxMatches</code>.
-     *
-     * @return an array of instances of <code>ServiceItem</code> where each
-     * element corresponds to a reference to a service that matches the criteria
-     * represented in the input parameters; or an empty array if no matching
-     * service can be found within the time allowed.
-     *
-     * @throws java.lang.InterruptedException this exception occurs when the
-     * entity interrupts this method by invoking the interrupt method from the
-     * <code>Thread</code> class.
-     *
-     * @throws java.lang.IllegalArgumentException this exception occurs when one
-     * of the following conditions is satisfied:
-     * <p>
-     * <ul> <li>the <code>minMatches</code> parameter is non-positive
-     * <li>the <code>maxMatches</code> parameter is non-positive
-     * <li>the value of <code>maxMatches</code> is <i>less than</i>
-     * the value of <code>minMatches</code>
-     * </ul>
-     *
-     * @throws java.rmi.RemoteException typically, this exception occurs when a
-     * RemoteException occurs either as a result of an attempt to export a
-     * remote listener, or an attempt to register with the event mechanism of a
-     * lookup service.
-     *
-     * @see net.jini.core.lookup.ServiceRegistrar#lookup
-     * @see net.jini.core.lookup.ServiceTemplate
-     * @see net.jini.lookup.ServiceItemFilter
-     * @see java.lang.Thread
-     */
-    public ServiceItem[] lookup(ServiceTemplate tmpl,
-            int minMatches,
-            int maxMatches,
-            ServiceItemFilter filter,
-                                long waitDur )  throws InterruptedException,
-                                                       RemoteException
-    {
-        checkTerminated();
-        if (minMatches < 1) {
-            throw new IllegalArgumentException("minMatches must be > 0");
-        }
-        if (maxMatches < minMatches) {
-            throw new IllegalArgumentException("maxMatches must be > minMatches");
-        }
-
-        long delay = System.currentTimeMillis();
-        ServiceItem[] sItems = lookup(tmpl, maxMatches, filter);
-        if (sItems.length >= minMatches) {
-            return sItems;
-        }
-        List<ServiceItem> sItemSet = new LinkedList<ServiceItem>();
-        for (int i = 0, l = sItems.length; i < l; i++) {
-	    //if(!sItemSet.contains(sItems[i])
-            //sItemSet.add(sItems[i]);
-            if (!isArrayContainsServiceItem(sItemSet, sItems[i])) {
-                sItemSet.add(sItems[i]);
-            }//endif
-        }//end loop       
-        ServiceDiscoveryListenerImpl cacheListener
-                = new ServiceDiscoveryListenerImpl();
-        /* The cache must be created inside the listener sync block,
-         * otherwise a race condition can occur. This is because the
-         * creation of a cache results in event registration which
-         * will ultimately result in the invocation of the serviceAdded()
-         * method in the cache's listener, and the interruption of any
-         * objects waiting on the cache's listener. If the notifications
-         * happen to occur before commencing the wait on the listener
-         * object (see below), then the wait will never be interrupted
-         * because the interrupts were sent before the wait() method
-         * was invoked. Synchronizing on the listener and the listener's
-         * serviceAdded() method, and creating the cache only after the
-         * lock has been acquired, together will prevent this situation
-         * since event registration cannot occur until the cache is
-         * created, and the lock that allows entry into the serviceAdded()
-         * method (which is invoked once the events do arrive) is not
-         * released until the wait() method is invoked.
-         */
-        LookupCacheImpl cache;
-        synchronized (cacheListener) { // uncontended lock.
-            delay = (System.currentTimeMillis() - delay) + 1; // Calculate initial time delay in ms.
-            cache = createLookupCache(tmpl, filter, cacheListener, waitDur);
-            long duration = cache.getLeaseDuration();
-            while (duration > delay) { // Some milli's to spare to ensure we return in reasonable time.
-                cacheListener.wait(duration - delay);
-                ServiceItem items[] = cacheListener.getServiceItem();
-                for (int i = 0, l = items.length; i < l; i++) {
-                    if (!isArrayContainsServiceItem(sItemSet, items[i])) {
-                        sItemSet.add(items[i]);
-                    }//endif
-                }//end loop
-                if (sItemSet.size() == minMatches) {
-                    break;
-                }
-                duration = cache.getLeaseDuration();
-            }//end loop
-        }//end sync(cacheListener)
-        // Termination is now performed by a dedicated thread to ensure
-        // Remote method call doesn't take too long.
-        terminator.terminate(cache);
-        if (sItemSet.size() > maxMatches) {
-            // Discard some matches
-            ServiceItem[] r = new ServiceItem[maxMatches];
-            // Iterator is faster for LinkedList.
-            Iterator<ServiceItem> it = sItemSet.iterator();
-            for (int i = 0; it.hasNext() && i < maxMatches; i++) {
-                r[i] = it.next();
-            }
-            return r;
-        }
-        ServiceItem[] r = new ServiceItem[sItemSet.size()];
-        sItemSet.toArray(r);
-        return r;
-    }//end lookup
-
-    /**
-     * From the given set of ServiceMatches, randomly selects and returns a
-     * ServiceItem that matches the given filter (if applicable).
-     */
-    private ServiceItem getMatchedServiceItem(ServiceMatches sm,
-            ServiceItemFilter filter) {
-        int len = sm.items.length;
-        if (len > 0) {
-            int rand = random.nextInt(Integer.MAX_VALUE) % len;
-            for (int i = 0; i < len; i++) {
-                ServiceItem sItem = sm.items[(i + rand) % len];
-                if (sItem == null) continue;
-                if (!filterPassed(sItem, filter))  continue;
-                return sItem;
-            }//end loop
-        }//endif
-        return null;
-    }//end getMatchedServiceItem
-
-    /**
-     * Creates a LookupCache with specific lease duration.
-     */
-    private LookupCacheImpl createLookupCache(ServiceTemplate tmpl,
-            ServiceItemFilter filter,
-            ServiceDiscoveryListener listener,
-            long leaseDuration)
-            throws RemoteException {
-        /* Atomic start of terminator */
-        synchronized (terminatorThread) {
-            if (!started) {
-                terminatorThread.start();
-            }
-            started = true;
-        }
-        if (tmpl == null) {
-            tmpl = new ServiceTemplate(null, null, null);
-        }
-        LookupCacheImpl cache = new LookupCacheImpl(tmpl, filter, listener, leaseDuration, this);
-        cache.initCache();
-        synchronized (caches) {
-            caches.add(cache);
-        }
-        logger.finest("ServiceDiscoveryManager - LookupCache created");
-        return cache;
-    }//end createLookupCache
-
-    /**
-     * Removes and returns element from proxyRegSet that corresponds to the
-     * given proxy.
-     */
-    private ProxyReg removeReg(ServiceRegistrar proxy) {
-        Iterator<ProxyReg> iter = proxyRegSet.iterator();
-        while (iter.hasNext()) {
-            ProxyReg reg = iter.next();
-            // ProxyReg hashcode is same as proxy - optimisation
-            if (reg.hashCode() == proxy.hashCode()) {
-                if (reg.getProxy().equals(proxy)) {
-                    iter.remove();
-                    return reg;
-                }
-            }
-        }//end loop
-        return null;
-    }//end removeReg
-
-    /**
-     * Convenience method invoked when failure occurs in the cache tasks
-     * executed in this utility. If the appropriate logging level is enabled,
-     * this method will log the stack trace of the given <code>Throwable</code>;
-     * noting the given source class and method, and displaying the given
-     * message. Additionally, this method will discard the given lookup service
-     * proxy. Note that if the utility itself has already been terminated, or if
-     * the cache in which the failure occurred has been terminated, then the
-     * failure is logged at the HANDLED level, and the lookup service proxy is
-     * not discarded.
-     *
-     * Also, note that if the discovery manager employed by this utility has
-     * already been terminated, then the attempt to discard the given lookup
-     * service proxy will result in an <code>IllegalStateException</code>. Since
-     * this method is called from within the tasks run by this utility, and
-     * since propagating an <code>IllegalStateException</code> out into the
-     * ThreadGroup of those tasks is undesirable, this method does not propagate
-     * <code>IllegalStateException</code>s that occur as a result of an attempt
-     * to discard a lookup service proxy from the discovery manager.
-     *
-     * For more information, refer to Bug 4490358 and 4858211.
-     */
-    private void fail(Throwable e,
-            ServiceRegistrar proxy,
-            String sourceClass,
-            String sourceMethod,
-            String msg,
-            boolean cacheTerminated) {
-        Level logLevel = Level.INFO;
-        boolean discardProxy = true;
-        synchronized (this) {
-            if (bTerminated || cacheTerminated) {
-                logLevel = Levels.HANDLED;
-                discardProxy = false;
-            }//endif
-        }//end sync(this)
-        if ((e != null) && (logger.isLoggable(logLevel))) {
-            logger.logp(logLevel, sourceClass, sourceMethod, msg, e);
-        }//endif
-        try {
-            if (discardProxy) {
-                discard(proxy);
-            }
-        } catch (IllegalStateException e1) {
-            if (logger.isLoggable(logLevel)) {
-                logger.logp(logLevel,
-                        sourceClass,
-                        sourceMethod,
-                        "failure discarding lookup service proxy, "
-                        + "discovery manager already terminated",
-                        e1);
-            }//endif
-        }
-    }//end fail
-
-    /**
-     * Discards a ServiceRegistrar through the discovery manager.
-     */
-    private void discard(ServiceRegistrar proxy) {
-        discMgr.discard(proxy);
-    }//end discard
-
-    /**
-     * Cancels the given event lease.
-     */
-    private void cancelLease(Lease lease) {
-        try {
-            leaseRenewalMgr.cancel(lease);
-        } catch (Exception e) {
-            logger.log(Level.FINER,
-                    "exception occurred while cancelling an event "
-                    + "registration lease",
-                    e);
-        }
-    }//end cancelLease
-
-    /**
-     * Registers for events from the lookup service associated with the given
-     * proxy, and returns both the lease and the event sequence number from the
-     * event registration wrapped in the locally-defined class,
-     * <code>EventReg</code>.
-     *
-     * This method is called from the <code>RegisterListenerTask</code>. If a
-     * <code>RemoteException</code> occurs during the event registration
-     * attempt, this method discards the lookup service and returns
-     * <code>null</code>.
-     */
-    private EventReg registerListener(ServiceRegistrar proxy,
-            ServiceTemplate tmpl,
-            RemoteEventListener listenerProxy,
-            long duration) throws RemoteException {
-        /* Register with the event mechanism of the given lookup service */
-        EventRegistration e;
-        int transition = (ServiceRegistrar.TRANSITION_NOMATCH_MATCH
-                | ServiceRegistrar.TRANSITION_MATCH_NOMATCH
-                | ServiceRegistrar.TRANSITION_MATCH_MATCH);
-        e = proxy.notify(tmpl, transition, listenerProxy, null, duration);
-        /* Proxy preparation -
-         *
-         * Prepare the proxy to the lease on the event registration just
-         * returned. Because lease management (renewal and cancellation)
-         * involves remote calls, lease proxies should be prepared before
-         * management of the associated leases begins. This allows one to
-         * verify trust in the lease, and ensures that the appropriate
-         * constraints are attached to the lease.
-         */
-        Lease eventLease = e.getLease();
-        eventLease = (Lease) eventLeasePreparer.prepareProxy(eventLease);
-        logger.log(Level.FINEST, "ServiceDiscoveryManager - proxy to event "
-                + "registration lease prepared: {0}", eventLease);
-        /* Management the lease on the event registration */
-        leaseRenewalMgr.renewFor(eventLease,
-                duration,
-                new LeaseListenerImpl(proxy));
-        /* Wrap source, id, event sequence & lease in EventReg, and return. */
-        return (new EventReg(e.getSource(),
-                e.getID(),
-                e.getSequenceNumber(),
-                eventLease));
-    }//end registerListener
-
-    /**
-     * Throws an IllegalStateException if the current instance of the
-     * ServiceDiscoveryManager has been terminated.
-     */
-    private synchronized void checkTerminated() {
-        if (bTerminated) {
-            throw new IllegalStateException("service discovery manager was terminated");
-        }//endif
-    }//end checkTerminated
-
-    /**
-     * Determines if the given ServiceItem is an element of the given array.
-     */
-    static private boolean isArrayContainsServiceItem(List<ServiceItem> a,
-            ServiceItem s) {
-        Iterator<ServiceItem> iter = a.iterator();
-        while (iter.hasNext()) {
-            Object o = iter.next();
-            if (!(o instanceof ServiceItem)) {
-                continue;
-            }
-            ServiceItem sa = (ServiceItem) o;
-            if (sa.serviceID.equals(s.serviceID)
-                    && LookupAttributes.equal(sa.attributeSets, s.attributeSets)
-                    && (sa.service.equals(s.service))) {
-                return true;
-            }
-        }//end loop
-        return false;
-    }//end isArrayContainsServiceItems
-
-    private static class Initializer {
-
-        Configuration thisConfig;
-        ProxyPreparer registrarPreparer;
-        ProxyPreparer eventLeasePreparer;
-        LeaseRenewalManager leaseRenewalMgr;
-        Long discardWait = Long.valueOf(2 * (5 * 60 * 1000));
-        DiscoveryManagement discMgr;
-        boolean discMgrInternal;
-    }
-
-    private static Initializer initial(
-            DiscoveryManagement discoveryMgr,
-            LeaseRenewalManager leaseMgr,
-            Configuration config)
-            throws IOException {
-        try {
-            return init(discoveryMgr, leaseMgr, config);
-        } catch (ConfigurationException e) {
-            /* This should never happen */
-            throw new IOException(e);
-        }
-    }
-
-    /* Convenience method that encapsulates the retrieval of the configurable
-     * items from the given <code>Configuration</code> object.
-     */
-    private static Initializer init(DiscoveryManagement discoveryMgr,
-            LeaseRenewalManager leaseMgr,
-            Configuration config)
-            throws IOException, ConfigurationException {
-        /* Retrieve configuration items if applicable */
-        if (config == null) {
-            throw new NullPointerException("config is null");
-        }
-        Initializer init = new Initializer();
-        init.thisConfig = config;
-        /* Proxy preparers */
-        init.registrarPreparer = init.thisConfig.getEntry(COMPONENT_NAME,
-                "registrarPreparer",
-                ProxyPreparer.class,
-                new BasicProxyPreparer());
-        init.eventLeasePreparer = init.thisConfig.getEntry(COMPONENT_NAME,
-                "eventLeasePreparer",
-                ProxyPreparer.class,
-                new BasicProxyPreparer());
-        /* Lease renewal manager */
-        init.leaseRenewalMgr = leaseMgr;
-        if (init.leaseRenewalMgr == null) {
-            try {
-                init.leaseRenewalMgr
-                        = init.thisConfig.getEntry(COMPONENT_NAME,
-                                "leaseManager",
-                                LeaseRenewalManager.class);
-            } catch (NoSuchEntryException e) { /* use default */
-
-                init.leaseRenewalMgr = new LeaseRenewalManager(init.thisConfig);
-            }
-        }//endif
-        /* Wait value for the "service discard problem". */
-        init.discardWait = (init.thisConfig.getEntry(COMPONENT_NAME,
-                "discardWait",
-                long.class,
-                init.discardWait));
-        /* Discovery manager */
-        init.discMgr = discoveryMgr;
-        if (init.discMgr == null) {
-            init.discMgrInternal = true;
-            try {
-                init.discMgr = init.thisConfig.getEntry(COMPONENT_NAME,
-                        "discoveryManager",
-                        DiscoveryManagement.class);
-            } catch (NoSuchEntryException e) { /* use default */
-
-                init.discMgr = new LookupDiscoveryManager(new String[]{""}, null, null, init.thisConfig);
-            }
-        }//endif
-        return init;
-    }//end init
-
-    /**
-     * Applies the given <code>filter</code> to the given <code>item</code>, and
-     * returns <code>true</code> if the <code>filter</code> returns a
-     * <code>pass</code> value; otherwise, returns <code>false</code>.
-     * <p>
-     * Note that as described in the specification of
-     * <code>ServiceItemFilter</code>, when the <code>item</code> passes the
-     * <code>filter</code>, the <code>service</code> field of the
-     * <code>item</code> is replaced with the filtered form of the object
-     * previously contained in that field. Additionally, if the
-     * <code>filter</code> returns <code>indefinite</code>, then as specified,
-     * the <code>service</code> field is replaced with <code>null</code> (in
-     * which case, this method returns <code>false</code>).
-     * <p>
-     * This method is used by the non-blocking version(s) of the
-     * <code>lookup</code> method of the <code>ServiceDiscoveryManager</code>,
-     * as well as when second-stage filtering is performed in the
-     * <code>LookupCache</code>.
-     */
-    private boolean filterPassed(ServiceItem item, ServiceItemFilter filter) {
-        if ((item == null) || (item.service == null)) {
-            return false;
-        }
-        if (filter == null) {
-            return true;
-        }
-        return filter.check(item);
-    }//end filterPassFail
-
-}//end class ServiceDiscoveryManager
->>>>>>> cdb30c97
+/*
+ * Licensed to the Apache Software Foundation (ASF) under one
+ * or more contributor license agreements.  See the NOTICE file
+ * distributed with this work for additional information
+ * regarding copyright ownership. The ASF licenses this file
+ * to you under the Apache License, Version 2.0 (the
+ * "License"); you may not use this file except in compliance
+ * with the License. You may obtain a copy of the License at
+ *
+ *      http://www.apache.org/licenses/LICENSE-2.0
+ *
+ * Unless required by applicable law or agreed to in writing, software
+ * distributed under the License is distributed on an "AS IS" BASIS,
+ * WITHOUT WARRANTIES OR CONDITIONS OF ANY KIND, either express or implied.
+ * See the License for the specific language governing permissions and
+ * limitations under the License.
+ */
+package net.jini.lookup;
+
+import org.apache.river.concurrent.RC;
+import org.apache.river.concurrent.Ref;
+import org.apache.river.concurrent.Referrer;
+import org.apache.river.logging.Levels;
+import org.apache.river.lookup.entry.LookupAttributes;
+import org.apache.river.proxy.BasicProxyTrustVerifier;
+import java.io.IOException;
+import java.rmi.RemoteException;
+import java.rmi.server.ExportException;
+import java.util.ArrayList;
+import java.util.Collection;
+import java.util.Collections;
+import java.util.HashMap;
+import java.util.HashSet;
+import java.util.Iterator;
+import java.util.LinkedList;
+import java.util.List;
+import java.util.Map;
+import java.util.Random;
+import java.util.Set;
+import java.util.concurrent.ArrayBlockingQueue;
+import java.util.concurrent.BlockingQueue;
+import java.util.concurrent.Callable;
+import java.util.concurrent.ConcurrentHashMap;
+import java.util.concurrent.ConcurrentLinkedQueue;
+import java.util.concurrent.ConcurrentMap;
+import java.util.concurrent.ExecutorService;
+import java.util.concurrent.Future;
+import java.util.concurrent.LinkedBlockingQueue;
+import java.util.concurrent.RunnableFuture;
+import java.util.concurrent.ThreadPoolExecutor;
+import java.util.concurrent.TimeUnit;
+import java.util.concurrent.atomic.AtomicLong;
+import java.util.logging.Level;
+import java.util.logging.Logger;
+import net.jini.config.Configuration;
+import net.jini.config.ConfigurationException;
+import net.jini.config.EmptyConfiguration;
+import net.jini.config.NoSuchEntryException;
+import net.jini.core.entry.Entry;
+import net.jini.core.event.EventRegistration;
+import net.jini.core.event.RemoteEvent;
+import net.jini.core.event.RemoteEventListener;
+import net.jini.core.event.UnknownEventException;
+import net.jini.core.lease.Lease;
+import net.jini.core.lookup.ServiceEvent;
+import net.jini.core.lookup.ServiceID;
+import net.jini.core.lookup.ServiceItem;
+import net.jini.core.lookup.ServiceMatches;
+import net.jini.core.lookup.ServiceRegistrar;
+import net.jini.core.lookup.ServiceTemplate;
+import net.jini.discovery.DiscoveryEvent;
+import net.jini.discovery.DiscoveryListener;
+import net.jini.discovery.DiscoveryManagement;
+import net.jini.discovery.LookupDiscoveryManager;
+import net.jini.export.Exporter;
+import net.jini.io.MarshalledInstance;
+import net.jini.jeri.BasicILFactory;
+import net.jini.jeri.BasicJeriExporter;
+import net.jini.jeri.tcp.TcpServerEndpoint;
+import net.jini.lease.LeaseListener;
+import net.jini.lease.LeaseRenewalEvent;
+import net.jini.lease.LeaseRenewalManager;
+import net.jini.security.BasicProxyPreparer;
+import net.jini.security.ProxyPreparer;
+import net.jini.security.TrustVerifier;
+import net.jini.security.proxytrust.ServerProxyTrust;
+import org.apache.river.api.util.FutureObserver;
+import org.apache.river.api.util.FutureObserver.ObservableFuture;
+import org.apache.river.impl.thread.DependencyLinker;
+import org.apache.river.impl.thread.ExtensibleExecutorService;
+import org.apache.river.impl.thread.ExtensibleExecutorService.RunnableFutureFactory;
+import org.apache.river.impl.thread.NamedThreadFactory;
+import org.apache.river.impl.thread.ObservableFutureTask;
+
+/**
+ * The <code>ServiceDiscoveryManager</code> class is a helper utility class that
+ * any client-like entity can use to "discover" services registered with any
+ * number of lookup services of interest. On behalf of such entities, this class
+ * maintains - as much as possible - up-to-date state information about both the
+ * lookup services the entity wishes to query, and the services the entity
+ * wishes to acquire and use. By maintaining current service state information,
+ * the entity can implement efficient mechanisms for service access and usage.
+ * <p>
+ * There are three basic usage patterns for this class. In order of importance
+ * and typical usage, those patterns are:
+ * <p>
+ * <ul>
+ * <li> The entity requests that the <code>ServiceDiscoveryManager</code> create
+ * a cache (an instance of {@link net.jini.lookup.LookupCache LookupCache})
+ * which will asynchronously "discover", and locally store, references to
+ * services that match criteria defined by the entity; services which are
+ * registered with one or more lookup services managed by the
+ * <code>ServiceDiscoveryManager</code> on behalf of the entity. The cache can
+ * be viewed as a set of service references that the entity can access locally
+ * as needed through one of the public, non-remote methods provided in the
+ * cache's interface. Thus, rather than making costly remote queries of multiple
+ * lookup services at the point in time when the entity needs the service, the
+ * entity can simply make local queries on the cache for the services that the
+ * cache acquired and stored at a prior time. An entity should employ this
+ * pattern when the entity must make <i>frequent</i>
+ * queries for multiple services. By populating the cache with multiple
+ * instances of the desired services, redundancy in the availability of those
+ * services can be provided. Thus, if an instance of a service is found to be
+ * unavailable when needed, the entity can execute a local query on the cache
+ * rather than one or more remote queries on the lookup services to acquire an
+ * instance that is available. To employ this pattern, the entity invokes the
+ * method  {@link net.jini.lookup.ServiceDiscoveryManager#createLookupCache
+ *        createLookupCache}.
+ * <li> The entity can register with the event mechanism provided by the
+ * <code>ServiceDiscoveryManager</code>. This event mechanism allows the entity
+ * to request that it be notified when a service of interest is discovered for
+ * the first time, or has encountered a state change such as removal from all
+ * lookup services, or attribute set changes. Although interacting with a local
+ * cache of services in the way described in the first pattern can be very
+ * useful to entities that need frequent access to multiple services, some
+ * client-like entities may wish to interact with the cache in a reactive
+ * manner. For example, an entity such as a service browser typically wishes to
+ * be notified of the arrival of new services of interest as well as any changes
+ * in the state of the current services in the cache. In these situations,
+ * polling for such changes is usually viewed as undesirable. If the cache were
+ * to also provide an event mechanism with notification semantics, the needs of
+ * entities that employ either pattern can be satisfied. To employ this pattern,
+ * the entity must create a cache and supply it with an instance of the  {@link net.jini.lookup.ServiceDiscoveryListener
+ *        ServiceDiscoveryListener} interface that will receive instances of
+ * {@link net.jini.lookup.ServiceDiscoveryEvent ServiceDiscoveryEvent} when
+ * events of interest, related to the services in the cache, occur.
+ * <li> The entity, through the public API of the
+ * <code>ServiceDiscoveryManager</code>, can directly query the lookup services
+ * managed by the <code>ServiceDiscoveryManager</code> for services of interest;
+ * employing semantics similar to the semantics employed in a typical lookup
+ * service query made through the
+ * {@link net.jini.core.lookup.ServiceRegistrar ServiceRegistrar} interface.
+ * Such queries will result in a remote call being made at the same time the
+ * service is needed (unlike the first pattern, in which remote calls typically
+ * occur prior to the time the service is needed). This pattern may be useful to
+ * entities needing to find services on an infrequent basis, or when the cost of
+ * making a remote call is outweighed by the overhead of maintaining a local
+ * cache (for example, due to limited resources). Although an entity that needs
+ * to query lookup service(s) can certainly make such queries through the
+ * {@link net.jini.core.lookup.ServiceRegistrar ServiceRegistrar} interface, the
+ * <code>ServiceDiscoveryManager</code> provides a broad API with semantics that
+ * are richer than the semantics of the
+ * {@link net.jini.core.lookup.ServiceRegistrar#lookup lookup} methods provided
+ * by the {@link net.jini.core.lookup.ServiceRegistrar
+ *        ServiceRegistrar}. This API encapsulates functionality that many client-like
+ * entities may find more useful when managing both the set of desired lookup
+ * services, and the service queries made on those lookup services. To employ
+ * this pattern, the entity simply instantiates this class with the desired
+ * parameters, and then invokes the appropriate version of the
+ * {@link net.jini.lookup.ServiceDiscoveryManager#lookup lookup} method when the
+ * entity wishes to acquire a service that matches desired criteria.
+ * </ul>
+ * <p>
+ * All three mechanisms just described - local queries on the cache, service
+ * discovery notification, and remote lookups - employ the same
+ * template-matching scheme as that employed in the
+ * {@link net.jini.core.lookup.ServiceRegistrar ServiceRegistrar} interface.
+ * Additionally, each mechanism allows the entity to supply an object referred
+ * to as a <i>filter</i>; an instance of
+ * {@link net.jini.lookup.ServiceItemFilter ServiceItemFilter}. A filter is a
+ * non-remote object that defines additional matching criteria that the
+ * <code>ServiceDiscoveryManager</code> applies when searching for the entity's
+ * services of interest. Employing a filter is particularly useful to entities
+ * that wish to extend the capabilities of the standard template-matching
+ * scheme.
+ * <p>
+ * In addition to (or instead of) employing a filter to apply additional
+ * matching criteria to candidate service proxies initially found through
+ * template matching, filters can also be used to extend the selection process
+ * so that only proxies that are <i>safe</i> to use are returned to the entity.
+ * To do this, the entity would use the
+ * {@link net.jini.lookup.ServiceItemFilter ServiceItemFilter} interface to
+ * supply the <code>ServiceDiscoveryManager</code> or
+ * {@link net.jini.lookup.LookupCache LookupCache} with a filter that, when
+ * applied to a candidate proxy, performs a set of operations that is referred
+ * to as <i>proxy preparation</i>. As described in the documentation for
+ * {@link net.jini.security.ProxyPreparer}, proxy preparation typically includes
+ * operations such as, verifying trust in the proxy, specifying client
+ * constraints, and dynamically granting necessary permissions to the proxy.
+ * <p>
+ * Note that this utility class is not remote. Clients and services that wish to
+ * use this class will create an instance of this class in their own address
+ * space to manage the state of discovered services and their associated lookup
+ * services locally.
+ *
+ * @org.apache.river.impl <!-- Implementation Specifics -->
+ *
+ * The following implementation-specific items are discussed below:
+ * <ul><li> <a href="#sdmConfigEntries">Configuring ServiceDiscoveryManager</a>
+ * <li> <a href="#sdmLogging">Logging</a>
+ * </ul>
+ *
+ * <a name="sdmConfigEntries">
+ * <p>
+ * <b><font size="+1">Configuring ServiceDiscoveryManager</font></b>
+ * <p>
+ * </a>
+ *
+ * This implementation of <code>ServiceDiscoveryManager</code> supports the
+ * following configuration entries; where each configuration entry name is
+ * associated with the component name
+ * <code>net.jini.lookup.ServiceDiscoveryManager</code>. Note that the
+ * configuration entries specified here are specific to this implementation of
+ * <code>ServiceDiscoveryManager</code>. Unless otherwise stated, each entry is
+ * retrieved from the configuration only once per instance of this utility,
+ * where each such retrieval is performed in the constructor.
+ * <p>
+ * It is important to note that in addition to allowing a client of this utility
+ * to request - through the public API - the creation of a cache that is used
+ * externally by the client, this utility also creates instances of the cache
+ * that are used internally by the utility itself. As such, in addition to the
+ * configuration entries that are used only in this utility (and not in any
+ * cache), and the configuration entries that are retrieved during the
+ * construction of each new cache (and used by only that cache), there are
+ * configuration entries specified below that are retrieved once during the
+ * construction of this utility, but which are shared with, and used by, the
+ * caches that are created.
+ *
+ *
+ * <a name="cacheExecutorService">
+ * <table summary="Describes the cacheExecutorService configuration entry"
+ * border="0" cellpadding="2">
+ * <tr valign="top">
+ * <th scope="col" summary="layout"> <font size="+1">&#X2022;</font>
+ * <th scope="col" align="left" colspan="2"> <font size="+1">
+ * <code>cacheExecutorService</code></font>
+ *
+ * <tr valign="top"> <td> &nbsp <th scope="row" align="right">
+ * Type: <td> {@link java.util.concurrent/ExecutorService ExecutorService}
+ *
+ * <tr valign="top"> <td> &nbsp <th scope="row" align="right">
+ * Default: <td> <code>new
+ *             {@link java.util.concurrent/ThreadPoolExecutor
+ *                     ThreadPoolExecutor}( 10, 10, 15, TimeUnit.SECONDS, new LinkedBlockingQueue(),
+ * new NamedThreadFactory( "SDM lookup cache", false ))</code>
+ *
+ * <tr valign="top"> <td> &nbsp <th scope="row" align="right">
+ * Description:
+ * <td> The object that pools and manages the various threads executed by each
+ * of the lookup caches created by this utility. There is one such
+ * ExecutorService created for each cache. For each cache that is created in
+ * this utility, a single, separate instance of this ExecutorService will be
+ * retrieved and employed by that cache. This object should not be shared with
+ * other components in the application that employs this utility.
+ * </table>
+ * </a>
+ * <a name="discardExecutorService">
+ * <table summary="Describes the discardExecutorService configuration entry"
+ * border="0" cellpadding="2">
+ * <tr valign="top">
+ * <th scope="col" summary="layout"> <font size="+1">&#X2022;</font>
+ * <th scope="col" align="left" colspan="2"> <font size="+1">
+ * <code>discardExecutorService</code></font>
+ *
+ * <tr valign="top"> <td> &nbsp <th scope="row" align="right">
+ * Type: <td> {@link java.util.concurrent/ExecutorService ExecutorService}
+ *
+ * <tr valign="top"> <td> &nbsp <th scope="row" align="right">
+ * Default: <td> <code>new
+ *             {@link java.util.concurrent/ThreadPoolExecutor
+ *                     ThreadPoolExecutor}( 10, 10, 15, TimeUnit.SECONDS, new LinkedBlockingQueue(),
+ * new NamedThreadFactory( "SDM discard timer", false ))</code>
+ *
+ * <tr valign="top"> <td> &nbsp <th scope="row" align="right">
+ * Description:
+ * <td> The object that pools and manages the threads, executed by a cache, that
+ * wait on verification events after a previousy discovered service has been
+ * discarded. For each cache that is created in this utility, a single, separate
+ * instance of this ExecutorService will be retrieved and employed by that
+ * cache. This object should not be shared with other components in the
+ * application that employs this utility.
+ * </table>
+ * </a>
+ * <a name="discardWait">
+ * <table summary="Describes the discardWait configuration entry" border="0"
+ * cellpadding="2">
+ * <tr valign="top">
+ * <th scope="col" summary="layout"> <font size="+1">&#X2022;</font>
+ * <th scope="col" align="left" colspan="2"> <font size="+1">
+ * <code>discardWait</code></font>
+ *
+ * <tr valign="top"> <td> &nbsp <th scope="row" align="right">
+ * Type: <td> <code>long</code>
+ *
+ * <tr valign="top"> <td> &nbsp <th scope="row" align="right">
+ * Default: <td> <code>2*(5*60*1000)</code>
+ *
+ * <tr valign="top"> <td> &nbsp <th scope="row" align="right">
+ * Description:
+ * <td> The value used to affect the behavior of the mechanism that handles the
+ * <i>service discard problem</i> described in this utility's specification.
+ * This item allows each entity that uses this utility to define how long (in
+ * milliseconds) to wait for verification from the lookup service(s) that a
+ * discarded service is actually down before committing or un-committing a
+ * requested service discard. The current implementation of this utility
+ * defaults to waiting 10 minutes (twice the maximum lease duration granted by
+ * the Reggie implementation of the lookup service). Note that this item is used
+ * only by the caches (both internal and external) that are created by this
+ * utility, and not by the utility itself.
+ * </table>
+ * </a>
+ * <a name="discoveryManager">
+ * <table summary="Describes the discoveryManager configuration entry"
+ * border="0" cellpadding="2">
+ * <tr valign="top">
+ * <th scope="col" summary="layout"> <font size="+1">&#X2022;</font>
+ * <th scope="col" align="left" colspan="2"> <font size="+1">
+ * <code>discoveryManager</code></font>
+ *
+ * <tr valign="top"> <td> &nbsp <th scope="row" align="right">
+ * Type: <td> {@link net.jini.discovery.DiscoveryManagement}
+ *
+ * <tr valign="top"> <td> &nbsp <th scope="row" align="right">
+ * Default: <td> <code> new
+ *    {@link net.jini.discovery.LookupDiscoveryManager#LookupDiscoveryManager(
+ *      java.lang.String[],
+ *      net.jini.core.discovery.LookupLocator[],
+ *      net.jini.discovery.DiscoveryListener,
+ *      net.jini.config.Configuration) LookupDiscoveryManager}( new
+ * java.lang.String[] {""}, new
+ * {@link net.jini.core.discovery.LookupLocator}[0], null, config)</code>
+ *
+ * <tr valign="top"> <td> &nbsp <th scope="row" align="right">
+ * Description:
+ * <td> The object used to manage the discovery processing performed by this
+ * utility. This entry will be retrieved from the configuration only if no
+ * discovery manager is specified in the constructor. Note that this object
+ * should not be shared with other components in the application that employs
+ * this utility. This item is used only by the service discovery manager, and
+ * not by any cache that is created.
+ * </table>
+ * </a>
+ * <a name="eventLeasePreparer">
+ * <table summary="Describes the eventLeasePreparer configuration entry"
+ * border="0" cellpadding="2">
+ * <tr valign="top">
+ * <th scope="col" summary="layout"> <font size="+1">&#X2022;</font>
+ * <th scope="col" align="left" colspan="2"> <font size="+1">
+ * <code>eventLeasePreparer</code></font>
+ *
+ * <tr valign="top"> <td> &nbsp <th scope="row" align="right">
+ * Type: <td> {@link net.jini.security.ProxyPreparer}
+ *
+ * <tr valign="top"> <td> &nbsp <th scope="row" align="right">
+ * Default: <td> <code>new {@link net.jini.security.BasicProxyPreparer}()
+ * </code>
+ *
+ * <tr valign="top"> <td> &nbsp <th scope="row" align="right">
+ * Description:
+ * <td> Preparer for the leases returned when a cache registers with the event
+ * mechanism of any of the discovered lookup services. This item is used only by
+ * the caches (both internal and external) that are created by this utility, and
+ * not by the utility itself.
+ * <p>
+ * Currently, no methods of the returned proxy are invoked by this utility.
+ * </table>
+ * </a>
+ * <a name="eventListenerExporter">
+ * <table summary="Describes the eventListenerExporter configuration entry"
+ * border="0" cellpadding="2">
+ * <tr valign="top">
+ * <th scope="col" summary="layout"> <font size="+1">&#X2022;</font>
+ * <th scope="col" align="left" colspan="2"> <font size="+1">
+ * <code>eventListenerExporter</code></font>
+ *
+ * <tr valign="top"> <td> &nbsp <th scope="row" align="right">
+ * Type: <td> {@link net.jini.export.Exporter}
+ *
+ * <tr valign="top"> <td> &nbsp <th scope="row" align="right">
+ * Default: <td> <code> new
+ *                {@link net.jini.jeri.BasicJeriExporter#BasicJeriExporter(
+ *                                        net.jini.jeri.ServerEndpoint,
+ *                                        net.jini.jeri.InvocationLayerFactory,
+ *                                        boolean,
+ *                                        boolean) BasicJeriExporter}(
+ *              {@link net.jini.jeri.tcp.TcpServerEndpoint#getInstance
+ *                                      TcpServerEndpoint.getInstance}(0),<br>
+ * &nbsp &nbsp &nbsp &nbsp &nbsp &nbsp &nbsp &nbsp &nbsp &nbsp &nbsp &nbsp new
+ * {@link net.jini.jeri.BasicILFactory}(),<br>
+ * &nbsp &nbsp &nbsp &nbsp &nbsp &nbsp &nbsp &nbsp &nbsp &nbsp &nbsp &nbsp
+ * false, false)</code>
+ *
+ * <tr valign="top"> <td> &nbsp <th scope="row" align="right">
+ * Description:
+ * <td> Exporter for the remote event listener that each cache supplies to the
+ * lookup services whose event mechanisms those caches register with. Note that
+ * for each cache that is created in this utility, a single, separate instance
+ * of this exporter will be retrieved and employed by that cache. Note also that
+ * the default exporter defined here will disable distributed garbage collection
+ * (DGC) for the server endpoint associated with the exported listener, and the
+ * listener backend (the "impl") will be strongly referenced. This means that
+ * the listener will not "go away" unintentionally. Additionally, that exporter
+ * also sets the <code>keepAlive</code> flag to <code>false</code> to allow the
+ * VM in which this utility runs to "go away" when desired; and not be kept
+ * alive simply because the listener is still exported.
+ * </table>
+ * </a>
+ * <a name="leaseManager">
+ * <table summary="Describes the leaseManager configuration entry" border="0"
+ * cellpadding="2">
+ * <tr valign="top">
+ * <th scope="col" summary="layout"> <font size="+1">&#X2022;</font>
+ * <th scope="col" align="left" colspan="2"> <font size="+1">
+ * <code>leaseManager</code></font>
+ *
+ * <tr valign="top"> <td> &nbsp <th scope="row" align="right">
+ * Type: <td> {@link net.jini.lease.LeaseRenewalManager}
+ *
+ * <tr valign="top"> <td> &nbsp <th scope="row" align="right">
+ * Default: <td> <code> new
+ *       {@link net.jini.lease.LeaseRenewalManager#LeaseRenewalManager(
+ *        net.jini.config.Configuration) LeaseRenewalManager}(config)</code>
+ *
+ * <tr valign="top"> <td> &nbsp <th scope="row" align="right">
+ * Description:
+ * <td> The object used to manage any event leases returned to a cache that has
+ * registered with the event mechanism of the various discovered lookup
+ * services. This entry will be retrieved from the configuration only if no
+ * lease renewal manager is specified in the constructor. This item is used only
+ * by the caches (both internal and external) that are created by this utility,
+ * and not by the utility itself.
+ * </table>
+ * </a>
+ * <a name="registrarPreparer">
+ * <table summary="Describes the registrarPreparer configuration entry"
+ * border="0" cellpadding="2">
+ * <tr valign="top">
+ * <th scope="col" summary="layout"> <font size="+1">&#X2022;</font>
+ * <th scope="col" align="left" colspan="2"> <font size="+1">
+ * <code>registrarPreparer</code></font>
+ *
+ * <tr valign="top"> <td> &nbsp <th scope="row" align="right">
+ * Type: <td> {@link net.jini.security.ProxyPreparer}
+ *
+ * <tr valign="top"> <td> &nbsp <th scope="row" align="right">
+ * Default: <td> <code>new {@link net.jini.security.BasicProxyPreparer}()
+ * </code>
+ *
+ * <tr valign="top"> <td> &nbsp <th scope="row" align="right">
+ * Description:
+ * <td> Preparer for the proxies to the lookup services that are discovered and
+ * used by this utility. This item is used only by the service discovery
+ * manager, and not by any cache that is created.
+ * <p>
+ * The following methods of the proxy returned by this preparer are invoked by
+ * this utility:
+ * <ul>
+ * <li>{@link net.jini.core.lookup.ServiceRegistrar#lookup lookup}
+ * <li>{@link net.jini.core.lookup.ServiceRegistrar#notify notify}
+ * </ul>
+ *
+ * </table>
+ * </a>
+ * <a name="sdmLogging">
+ * <p>
+ * <b><font size="+1">Logging</font></b>
+ * <p>
+ * </a>
+ *
+ * This implementation of <code>ServiceDiscoveryManager</code> uses the
+ * {@link Logger} named <code>net.jini.lookup.ServiceDiscoveryManager</code> to
+ * log information at the following logging levels:
+ * <p>
+ *
+ * <table border="1" cellpadding="5" summary="Describes the information logged
+ * by ServiceDiscoveryManager, and the levels at which that information is
+ * logged">
+ *
+ *
+ * <caption halign="center" valign="top">
+ * <b><code>net.jini.lookup.ServiceDiscoveryManager</code></b>
+ * </caption>
+ *
+ * <tr> <th scope="col"> Level</th>
+ * <th scope="col"> Description</th>
+ * </tr>
+ *
+ * <tr>
+ * <td>{@link java.util.logging.Level#INFO INFO}</td>
+ * <td>
+ * when any exception occurs while querying a lookup service, or upon applying a
+ * filter to the results of such a query
+ * </td>
+ * </tr>
+ * <tr>
+ * <td>{@link java.util.logging.Level#INFO INFO}</td>
+ * <td>
+ * when any exception occurs while attempting to register with the event
+ * mechanism of a lookup service, or while attempting to prepare the lease on
+ * the registration with that event mechanism
+ * </td>
+ * </tr>
+ * <tr>
+ * <td>{@link java.util.logging.Level#INFO INFO}</td>
+ * <td>when any exception occurs while attempting to prepare a proxy</td>
+ * </tr>
+ * <tr>
+ * <td>{@link java.util.logging.Level#INFO INFO}</td>
+ * <td>
+ * when an <code>IllegalStateException</code> occurs while discarding a lookup
+ * service proxy after logging a failure that has occurred in one of the tasks
+ * executed by this utility
+ * </td>
+ * </tr>
+ * <tr>
+ * <td>{@link java.util.logging.Level#INFO INFO}</td>
+ * <td>upon failure of the lease renewal process</td>
+ * </tr>
+ * <tr>
+ * <td>{@link org.apache.river.logging.Levels#HANDLED HANDLED}</td>
+ * <td>
+ * when an exception occurs because a remote call to a lookup service has been
+ * interrupted as a result of the termination of a cache
+ * </td>
+ * </tr>
+ * <tr>
+ * <td>{@link org.apache.river.logging.Levels#HANDLED HANDLED}</td>
+ * <td>
+ * when a "gap" is encountered in an event sequence from a lookup service
+ * </td>
+ * </tr>
+ * <tr>
+ * <td>{@link java.util.logging.Level#FINER FINER}</td>
+ * <td>upon failure of the lease cancellation process</td>
+ * </tr>
+ * <tr>
+ * <td>{@link java.util.logging.Level#FINEST FINEST}</td>
+ * <td>whenever any task is started</td>
+ * </tr>
+ * <tr>
+ * <td>{@link java.util.logging.Level#FINEST FINEST}</td>
+ * <td>whenever any task completes successfully</td>
+ * </tr>
+ * <tr>
+ * <td>{@link java.util.logging.Level#FINEST FINEST}</td>
+ * <td>whenever a lookup cache is created</td>
+ * </tr>
+ * <tr>
+ * <td>{@link java.util.logging.Level#FINEST FINEST}</td>
+ * <td>whenever a lookup cache is terminated</td>
+ * </tr>
+ * <tr>
+ * <td>{@link java.util.logging.Level#FINEST FINEST}</td>
+ * <td>whenever a proxy is prepared</td>
+ * </tr>
+ * <tr>
+ * <td>{@link java.util.logging.Level#FINEST FINEST}</td>
+ * <td>
+ * when an exception (that is, <code>IllegalStateException</code>) occurs while
+ * unexporting a cache's remote event listener while the cache is being
+ * terminated
+ * </td>
+ * </tr>
+ * </table>
+ * <p>
+ * See the {@link org.apache.river.logging.LogManager} class for one way to use the
+ * logging level {@link org.apache.river.logging.Levels#HANDLED HANDLED} in standard
+ * logging configuration files.
+ * <p>
+ *
+ * @author Sun Microsystems, Inc.
+ *
+ * @see net.jini.discovery.DiscoveryManagement
+ * @see net.jini.lookup.LookupCache
+ * @see net.jini.lookup.ServiceDiscoveryListener
+ * @see net.jini.lookup.ServiceDiscoveryEvent
+ * @see net.jini.core.lookup.ServiceRegistrar
+ */
+public class ServiceDiscoveryManager {
+
+    /**
+     * Class for implementing register/lookup/notify/dropProxy/discard tasks
+     */
+    private static abstract class CacheTask implements Runnable {
+        protected final ProxyReg reg;
+        protected volatile long thisTaskSeqN;
+
+        protected CacheTask(ProxyReg reg, long seqN) {
+            this.reg = reg;
+            this.thisTaskSeqN = seqN;
+            logger.log(Level.FINEST,
+                    "ServiceDiscoveryManager {0} constructed",
+                    this.toString());
+        }//end constructor
+        /* check if the task is on a specific ProxyReg, return true if it is */
+
+        public boolean isFromProxy(ProxyReg reg) {
+            if (this.reg == null) {
+                return false;
+            }
+            return (this.reg).equals(reg);
+        }//end isFromProxy
+
+        /**
+         * Returns the ProxyReg associated with this task (if any).
+         */
+        public ProxyReg getProxyReg() {
+            return reg;
+        }//end ProxyReg
+
+        /**
+         * Returns the unique sequence number of this task.
+         */
+        public long getSeqN() {
+            return thisTaskSeqN;
+        }//end getSeqN
+
+        public abstract boolean hasDeps();
+
+        public boolean dependsOn(CacheTask task) {
+            return false;
+        }
+    }//end class ServiceDiscoveryManager.CacheTask
+
+    /**
+     * Class that defines the listener that will receive local events from the
+     * internal LookupCache used in the blocking versions of lookup().
+     */
+    private final static class ServiceDiscoveryListenerImpl
+            implements ServiceDiscoveryListener {
+
+        private final List<ServiceItem> items = new LinkedList<ServiceItem>();
+
+        @Override
+        public synchronized void serviceAdded(ServiceDiscoveryEvent event) {
+            items.add(event.getPostEventServiceItem());
+            this.notifyAll();
+        }
+
+        @Override
+        public void serviceRemoved(ServiceDiscoveryEvent event) {
+        }
+
+        @Override
+        public void serviceChanged(ServiceDiscoveryEvent event) {
+        }
+
+        public synchronized ServiceItem[] getServiceItem() {
+            ServiceItem[] r = new ServiceItem[items.size()];
+            items.toArray(r);
+            items.clear();
+            return r;
+        }
+    }//end class ServiceDiscoveryManager.ServiceDiscoveryListenerImpl
+
+    /**
+     * Data structure used to group together the lease and event sequence
+     * number. For each LookupCache, there is a HashMap that maps a ProxyReg to
+     * an EventReg.
+     * 
+     * EventReg's object lock is also used to maintain atomicity of 
+     * lookup service state.
+     */
+    private final static class EventReg {
+        /* The Event source from the event registration */
+        final Object source;
+        /* The Event ID */
+        public final long eventID;
+        /* The current event sequence number for the Service template */
+        private long seqNo;
+        /* The Event notification lease */
+        public final Lease lease;
+
+        public EventReg(Object source, long eventID, long seqNo, Lease lease) {
+            this.source = source;
+            this.eventID = eventID;
+            this.seqNo = seqNo;
+            this.lease = lease;
+        }
+
+        /**
+         * @param seqNo the seqNo to set, return a positive delta if successful,
+         * otherwise a negative value indicates failure.
+         */
+        public long updateSeqNo(long seqNo) {
+            assert Thread.holdsLock(this);
+            long difference;
+                difference = seqNo - this.seqNo;
+                if (difference > 0) {
+                    this.seqNo = seqNo;
+                    return difference;
+                } else {
+                    return difference; // Return a negative or zero value
+                }
+        }
+    }//end class ServiceDiscoveryManager.EventReg
+
+    /**
+     * Used in the LookupCache. For each LookupCache, there is a HashMap that
+     * maps ServiceId to a ServiceItemReg. The ServiceItemReg class helps track
+     * where the ServiceItem comes from.
+     */
+    private final static class ServiceItemReg {
+        /* Maps ServiceRegistrars to their latest registered item */
+
+        private final Map<ServiceRegistrar, ServiceItem> items;
+        /* The ServiceRegistrar currently being used to track changes */
+        private ServiceRegistrar proxy;
+        /* Flag that indicates that the ServiceItem has been discarded. */
+        private boolean bDiscarded;
+        /* The discovered service, prior to filtering. */
+        private ServiceItem item;
+        /* The discovered service, after filtering. */
+        private ServiceItem filteredItem;
+        /* Creates an instance of this class, and associates it with the given
+         * lookup service proxy.
+         */
+
+        public ServiceItemReg(ServiceRegistrar proxy, ServiceItem item) {
+            this.bDiscarded = false;
+            items = new HashMap<ServiceRegistrar, ServiceItem>();
+            this.proxy = proxy;
+            items.put(proxy, item);
+            this.item = item;
+            filteredItem = null;
+        }
+
+        /* Adds the given proxy to the 'proxy-to-item' map. This method is
+         * called by the newOldService method.  Returns false if the proxy is being used
+         * to track changes, true otherwise.
+         */
+        public boolean proxyNotUsedToTrackChange(ServiceRegistrar proxy, ServiceItem item) {
+            synchronized (this) {
+                items.put(proxy, item);
+                return !proxy.equals(this.proxy);
+            }
+        }
+        
+        /**
+         * Replaces the proxy used to track change if the proxy passed in is non null,
+         * also replaces the ServiceItem.
+         * @param proxy replacement proxy
+         * @param item replacement item.
+         */
+        public void replaceProxyUsedToTrackChange(ServiceRegistrar proxy, ServiceItem item){
+            synchronized (this) {
+                if (proxy != null) this.proxy = proxy;
+                this.item = item;
+            }
+        }
+        /* Removes the given proxy from the 'proxy-to-item' map. This method
+         * is called from the lookup, handleMatchNoMatch methods and 
+         * ProxyRegDropTask.  If this proxy was being used to track changes, 
+         * then pick a new one and return its current item, else return null.
+         */
+        public ServiceItem removeProxy(ServiceRegistrar proxy) {
+            synchronized (this) {
+                items.remove(proxy);
+                if (proxy.equals(this.proxy)) {
+                    if (items.isEmpty()) {
+                        this.proxy = null;
+                    } else {
+                        Map.Entry ent = (Map.Entry) items.entrySet().iterator().next();
+                        this.proxy = (ServiceRegistrar) ent.getKey();
+                        return (ServiceItem) ent.getValue();
+                    }//endif
+                }//endif
+            }
+            return null;
+        }
+        /* Determines if the 'proxy-to-item' map contains any mappings.
+         */
+
+        public boolean hasNoProxys() {
+            synchronized (this) {
+                return items.isEmpty();
+            }
+        }
+        /* Returns the flag indicating whether the ServiceItem is discarded. */
+
+        public boolean isDiscarded() {
+            synchronized (this){
+                return bDiscarded;
+            }
+        }
+        
+        /* Discards if not discarded and returns true if successful */
+        public boolean discard() {
+            synchronized (this){
+                if (!bDiscarded) {
+                    bDiscarded = true;
+                    return true;
+                }
+                return false;
+            }
+        }
+        
+        /* Undiscards if discarded and returns true if successful */
+        public boolean unDiscard(){
+            synchronized (this){
+                if (bDiscarded){
+                    bDiscarded = false;
+                    return true;
+                }
+                return false;
+            }
+        }
+
+        /**
+         * @return the proxy
+         */
+        public ServiceRegistrar getProxy() {
+            synchronized (this) {
+                return proxy;
+            }
+        }
+
+        /**
+         * @return the filteredItem
+         */
+        public ServiceItem getFilteredItem() {
+            synchronized (this){
+                return filteredItem;
+            }
+        }
+
+        /**
+         * @param filteredItem the filteredItem to set
+         */
+        public void setFilteredItem(ServiceItem filteredItem) {
+            synchronized (this){
+                this.filteredItem = filteredItem;
+            }
+        }
+
+        /**
+         * @return the item
+         */
+        public ServiceItem getItem() {
+            synchronized (this){
+                return item;
+            }
+        }
+    }
+
+    /**
+     * A wrapper class for a ServiceRegistrar.
+     */
+    private final static class ProxyReg {
+
+        private final ServiceRegistrar proxy;
+        private final int hash;
+
+        public ProxyReg(ServiceRegistrar proxy) {
+            if (proxy == null) {
+                throw new IllegalArgumentException("proxy cannot be null");
+            }
+            this.proxy = proxy;
+            hash = proxy.hashCode();
+        }//end constructor
+
+        @Override
+
+        public boolean equals(Object obj) {
+            if (obj instanceof ProxyReg) {
+                return getProxy().equals(((ProxyReg) obj).getProxy());
+            } else {
+                return false;
+            }
+        }//end equals
+
+        @Override
+        public int hashCode() {
+            return hash;
+        }//end hashCode
+
+        /**
+         * @return the proxy
+         */
+        public ServiceRegistrar getProxy() {
+            return proxy;
+        }
+
+    }//end class ServiceDiscoveryManager.ProxyReg
+
+    /**
+     * The Listener class for the LeaseRenewalManager.
+     */
+    private final class LeaseListenerImpl implements LeaseListener {
+
+        private final ServiceRegistrar proxy;
+
+        public LeaseListenerImpl(ServiceRegistrar proxy) {
+            this.proxy = proxy;
+        }
+        /* When lease renewal fails, we discard the proxy  */
+
+        @Override
+        public void notify(LeaseRenewalEvent e) {
+            fail(e.getException(), proxy, this.getClass().getName(), "notify",
+                    "failure occurred while renewing an event lease", false);
+        }
+    }//end class ServiceDiscoveryManager.LeaseListenerImpl
+
+    /**
+     * Allows termination of LookupCacheImpl so blocking lookup can return
+     * quickly
+     */
+    private static final class LookupCacheTerminator implements Runnable {
+
+        private final BlockingQueue<LookupCacheImpl> cacheList = new LinkedBlockingQueue<LookupCacheImpl>(20);
+
+        @Override
+        public void run() {
+            while (!cacheList.isEmpty() || !Thread.currentThread().isInterrupted()) {
+                try {
+                    LookupCacheImpl cache = cacheList.take();
+                    synchronized (cache) {
+                        cache.terminate();
+                    }
+                } catch (InterruptedException ex) {
+                    logger.log(Level.FINEST, "SDM lookup cache terminator interrupted", ex);
+                    Thread.currentThread().interrupt();
+                }
+            }
+        }
+
+        void terminate(LookupCacheImpl cache) {
+            boolean added = cacheList.offer(cache);
+            if (!added) { // happens if cacheList is full.
+                // Do it yourself you lazy caller thread!  Can't you see I'm busy?
+                synchronized (cache) {
+                    cache.terminate();
+                }
+            }
+        }
+
+    }
+
+    /**
+     * ObservableFuture wrapper class for CacheTask's.
+     * @param <T>
+     */
+    static final class CacheTaskWrapper<T> extends ObservableFutureTask<T> {
+
+        private final Object task;
+
+        private CacheTaskWrapper(Runnable r, T result) {
+            super(r, result);
+            task = r;
+        }
+
+        private CacheTaskWrapper(Callable<T> c) {
+            super(c);
+            task = c;
+        }
+
+        private Object getTask() {
+            return task;
+        }
+    }
+
+    /** */
+    private static final class CacheTaskDependencyManager implements FutureObserver {
+
+        // CacheTasks pending completion.
+
+        private final ConcurrentLinkedQueue<CacheTaskWrapper> pending;
+        private final ExecutorService executor;
+
+        private CacheTaskDependencyManager(ExecutorService e) {
+            this.pending = new ConcurrentLinkedQueue<CacheTaskWrapper>();
+            executor = e;
+        }
+
+        private CacheTaskWrapper submit(Runnable t) {
+            CacheTaskWrapper future = new CacheTaskWrapper(t, null);
+            pending.offer(future);
+            future.addObserver(this);
+            if (t instanceof CacheTask && ((CacheTask) t).hasDeps()) {
+                List<ObservableFuture> deps = new LinkedList<ObservableFuture>();
+                Iterator<CacheTaskWrapper> it = pending.iterator();
+                while (it.hasNext()) {
+                    CacheTaskWrapper w = it.next();
+                    Object c = w.getTask();
+                    if (c instanceof CacheTask && ((CacheTask) t).dependsOn((CacheTask) c)) {
+                        deps.add(w);
+                    }
+                }
+                if (deps.isEmpty()) {
+                    executor.submit(future);
+                    logger.log(Level.FINEST,
+                            "ServiceDiscoveryManager {0} submitted to executor task queue",
+                            t.toString());
+                } else {
+                    DependencyLinker linker = new DependencyLinker(executor, deps, future);
+                    linker.register();
+                    logger.log(Level.FINEST,
+                            "ServiceDiscoveryManager {0} registered dependencies",
+                            t.toString());
+                }
+            } else {
+                executor.submit(future);
+                logger.log(Level.FINEST,
+                        "ServiceDiscoveryManager {0} submitted to executor task queue",
+                        t.toString());
+            }
+            return future;
+        }
+
+        @Override
+        public void futureCompleted(Future e) {
+            pending.remove(e);
+            Object t;
+            if (e instanceof CacheTaskWrapper) {
+                t = ((CacheTaskWrapper) e).getTask();
+            } else {
+                t = e;
+            }
+            logger.log(Level.FINEST,
+                    "ServiceDiscoveryManager {0} completed execution",
+                    t.toString());
+        }
+
+        /**
+         * Removes from the cache's task queue, all pending tasks associated
+         * with the given ProxyReg. This method is called when the given
+         * ProxyReg has been discarded.
+         */
+        private void removeUselessTask(ProxyReg reg) {
+            Iterator<CacheTaskWrapper> it = pending.iterator();
+            while (it.hasNext()) {
+                CacheTaskWrapper w = it.next();
+                Object t = w.getTask();
+                if (t instanceof CacheTask && ((CacheTask) t).isFromProxy(reg)) {
+                    w.cancel(true); // Also causes task to be removed
+                    logger.log(Level.FINEST,
+                            "ServiceDiscoveryManager {0} cancelled",
+                            t.toString());
+                }
+            }//end loop
+        }//end LookupCacheImpl.removeUselessTask
+    }
+
+    /**
+     * Internal implementation of the LookupCache interface. Instances of this
+     * class are used in the blocking versions of lookup() and are returned by
+     * createLookupCache.
+     */
+    private static final class LookupCacheImpl implements LookupCache {
+        private ExecutorService eventNotificationExecutor;
+
+        /* RemoteEventListener class that is registered with the proxy to
+         * receive notifications from lookup services when any ServiceItem
+         * changes (NOMATCH_MATCH, MATCH_NOMATCH, MATCH_MATCH)
+         */
+        private final class LookupListener implements RemoteEventListener,
+                ServerProxyTrust {
+
+            RemoteEventListener export() throws ExportException {
+                return (RemoteEventListener) lookupListenerExporter.export(this);
+            }
+
+            @Override
+            public void notify(RemoteEvent evt) throws UnknownEventException,
+                    java.rmi.RemoteException {
+                if (!(evt instanceof ServiceEvent)) {
+                    throw new UnknownEventException("ServiceEvent required,not: "
+                            + evt.toString());
+                }
+                ServiceEvent theEvent = (ServiceEvent) evt;
+		notifyServiceMap( theEvent.getSource(),
+				  theEvent.getID(),
+				  theEvent.getSequenceNumber(),
+				  theEvent.getServiceID(),
+				  theEvent.getServiceItem(),
+				  theEvent.getTransition() );
+            }
+
+            /**
+             * Returns a <code>TrustVerifier</code> which can be used to verify
+             * that a given proxy to this listener can be trusted.
+             */
+            @Override
+            public TrustVerifier getProxyVerifier() {
+                return new BasicProxyTrustVerifier(lookupListenerProxy);
+            }//end getProxyVerifier
+        }//end class LookupCacheImpl.LookupListener
+
+        /**
+         * This task class, when executed, first registers to receive
+         * ServiceEvents from the given ServiceRegistrar. If the registration
+         * process succeeds (no RemoteExceptions), it then performs a lookup
+         * to query the given ServiceRegistrar for a "snapshot" of
+         * its current state with respect to services that match the given
+         * template.
+         *
+         * Note that the order of execution is important. That
+         * is, the lookup must be executed only after registration for
+         * events has completed. This is because when an entity registers with
+         * the event mechanism of a ServiceRegistrar, the entity will only
+         * receive notification of events that occur "in the future", after the
+         * registration is made. The entity will not receive events about
+         * changes to the state of the ServiceRegistrar that may have occurred
+         * before or during the registration process.
+         *
+         * Thus, if the order of these tasks were reversed and lookup
+         * were to be performed prior to the RegisterListenerTask, then the
+         * possibility exists for the occurrence of a change in the
+         * ServiceRegistrar's state between the time lookup retrieves a
+         * snapshot of that state, and the time the event registration process
+         * has completed, resulting in an incorrect view of the current state of
+         * the ServiceRegistrar.
+         */
+        private static final class RegisterListenerTask extends CacheTask {
+
+            private final LookupCacheImpl cache;
+
+            public RegisterListenerTask(
+                    ProxyReg reg,
+                    long seqN,
+                    LookupCacheImpl cache) {
+                super(reg, seqN);
+                this.cache = cache;
+            }
+
+            @Override
+            public boolean hasDeps() {
+                return true;
+            }
+
+            @Override
+            public boolean dependsOn(CacheTask t) {
+                if (t instanceof ProxyRegDropTask) {
+                    ProxyReg r = getProxyReg();
+                    if (r != null && r.equals(t.getProxyReg())) {
+                        if (t.getSeqN() < getSeqN()) {
+                            return true;
+                        }
+                    }
+                }
+                return false;
+            }
+
+            @Override
+            public void run() {
+                logger.finest("ServiceDiscoveryManager - RegisterListenerTask "
+                        + "started");
+                long duration = cache.getLeaseDuration();
+                if (duration < 0) {
+                    return;
+                }
+                try {
+                    EventReg eventReg = cache.sdm.registerListener(reg.getProxy(),
+                            cache.tmpl,
+                            cache.lookupListenerProxy,
+                            duration);
+                    // eventReg is a new object not visible to other threads yet.
+                    // It will be safely published using a ConcurrentMap, so
+                    // we don't need to synchronize here.
+                    /* Cancel the lease if the cache has been terminated */
+                    if (cache.bCacheTerminated || Thread.currentThread().isInterrupted()) {
+                        // eventReg.lease is final and is already safely published
+                        cache.sdm.cancelLease(eventReg.lease);
+                        return;
+                    } else {
+                        EventReg existed = cache.eventRegMap.putIfAbsent(reg, eventReg);
+                        while (existed != null) {
+                            // Cancel existing lease.
+                            cache.sdm.cancelLease(existed.lease);
+                            boolean replaced = cache.eventRegMap.replace(reg, existed, eventReg);
+                            if (replaced) {
+                                break;
+                            } else {
+                                existed = cache.eventRegMap.putIfAbsent(reg, eventReg);
+                            }
+                        }
+                        /* Execute the lookup only if there were no problems */
+                        synchronized (eventReg){
+                            cache.lookup(reg, eventReg);
+                        }
+                    }//endif
+                } catch (Exception e) {
+                    cache.sdm.fail(e, reg.getProxy(), this.getClass().getName(), "run",
+                            "Exception occurred while attempting to register "
+                            + "with the lookup service event mechanism",
+                            cache.bCacheTerminated);
+                }
+                logger.finest("ServiceDiscoveryManager - RegisterListenerTask "
+                        + "completed");
+            }//end run
+
+        }//end class LookupCacheImpl.RegisterListenerTask
+
+        /**
+         * When the given registrar is discarded, this Task class is used to
+         * remove the registrar from the various maps maintained by this cache.
+         */
+        private static final class ProxyRegDropTask extends CacheTask {
+
+            private final LookupCacheImpl cache;
+            private final EventReg eReg;
+
+            public ProxyRegDropTask(
+                    ProxyReg reg, EventReg eReg, long seqN, LookupCacheImpl cache) {
+                super(reg, seqN);
+                this.cache = cache;
+                this.eReg = eReg;
+            }
+
+            @Override
+            public void run() {
+                logger.finest("ServiceDiscoveryManager - ProxyRegDropTask "
+                        + "started");
+                //lease has already been cancelled by removeProxyReg
+                cache.eventRegMap.remove(reg, eReg);
+                /* For each itemReg in the serviceIdMap, disassociate the
+                 * lookup service referenced here from the itemReg; and
+                 * if the itemReg then has no more lookup services associated
+                 * with it, remove the itemReg from the map and send a
+                 * service removed event.
+                 */
+                Iterator<Map.Entry<ServiceID, ServiceItemReg>> iter
+                        = cache.serviceIdMap.entrySet().iterator();
+                while (iter.hasNext()) {
+                    Map.Entry<ServiceID, ServiceItemReg> e = iter.next();
+                    ServiceID srvcID = e.getKey();
+                    ServiceItemReg itemReg = e.getValue();
+                    /* mutating the map would not have been allowed while
+                     * iterating when using a standard map.
+                     */
+                    ServiceRegistrar proxy = null;
+                    ServiceItem item;
+                    synchronized (itemReg){
+                        item = itemReg.removeProxy(reg.getProxy());//disassociate the LUS
+                        if (item != null) {// new LUS chosen to track changes
+                            proxy = itemReg.getProxy();
+                            cache.itemMatchMatchChange(srvcID, itemReg, proxy, item, false);
+                        } else if (itemReg.hasNoProxys()) {//no more LUSs, remove from map
+                            item = itemReg.getFilteredItem();
+                            iter.remove();
+                            if (!itemReg.isDiscarded()) cache.removeServiceNotify(item);
+                        }//endif
+                    }
+                    
+                }//end loop
+                logger.finest("ServiceDiscoveryManager - ProxyRegDropTask "
+                        + "completed");
+            }//end run
+
+            @Override
+            public boolean hasDeps() {
+                return true;
+            }
+
+            @Override
+            public boolean dependsOn(CacheTask t) {
+                if (t instanceof RegisterListenerTask 
+                        || t instanceof ProxyRegDropTask) {
+                    ProxyReg r = getProxyReg();
+                    if (r != null && r.equals(t.getProxyReg())) {
+                        if (t.getSeqN() < getSeqN()) {
+                            return true;
+                        }
+                    }
+                }
+                return false;
+            }
+        }//end class LookupCacheImpl.ProxyRegDropTask
+
+        /**
+         * Task class used to determine whether or not to "commit" a service
+         * discard request, increasing the chances that the service will
+         * eventually be re-discovered. This task is also used to attempt a
+         * filter retry on an item in which the cache's filter initially
+         * returned indefinite.
+         */
+        private static final class ServiceDiscardTimerTask implements Runnable {
+
+            private final ServiceID serviceID;
+            private final long endTime;
+            private final LookupCacheImpl cache;
+
+            public ServiceDiscardTimerTask(
+                    LookupCacheImpl cache, ServiceID serviceID) {
+                this.serviceID = serviceID;
+                this.cache = cache;
+                this.endTime = cache.sdm.discardWait + System.currentTimeMillis();
+            }//end constructor
+
+            @Override
+            public void run() {
+                logger.finest("ServiceDiscoveryManager - "
+                        + "ServiceDiscardTimerTask started");
+                /* Exit if this cache has already been terminated. */
+                if (cache.bCacheTerminated) {
+                    return;
+                }
+                /* Simply return if a MATCH_NOMATCH event arrived for this
+                 * item prior to this task running and as a result, the item
+                 * was removed from the map.
+                 */
+                if (!cache.serviceIdMap.containsKey(serviceID)) {
+                    return;
+                }
+                long curDur = endTime - System.currentTimeMillis();
+                synchronized (this) {
+                    /* Wait until interrupted or time expires */
+                    while (curDur > 0) {
+                        try {
+                            this.wait(curDur);
+                        } catch (InterruptedException e) {
+                            Thread.currentThread().interrupt();
+                            return; // Task cancelled
+                        }
+                        /* Exit if this cache was terminated while waiting. */
+                        if (cache.bCacheTerminated) {
+                            return;
+                        }
+                        /* Either the wait period has completed or has been
+                         * interrupted. If the service ID is no longer in
+                         * in the serviceIdMap, then it's assumed that a
+                         * MATCH_NOMATCH event must have arrived which could be
+                         * viewed as an indication that the service's lease
+                         * expired, which then could be interpreted as meaning
+                         * the service is actually down, and will be
+                         * re-discovered when it comes back on line. In that
+                         * case, exit the thread.
+                         */
+                        if (!cache.serviceIdMap.containsKey(serviceID)) {
+                            return;
+                        }
+                        curDur = endTime - System.currentTimeMillis();
+                    }//end loop
+                }//end sync
+                /* The thread was not interrupted, time expired.
+                 *
+                 * If the service ID is still contained in the serviceIdMap,
+                 * then a MATCH_NOMATCH event did not arrive, which is
+                 * interpreted here to mean that the service is still up.
+                 * The service ID will still be in the map if one (or both)
+                 * of the following is true:
+                 *  - the client discarded an unreachable service that never
+                 *    actually went down (so it's lease never expired, and
+                 *    a MATCH_NOMATCH event was never received)
+                 *  - upon applying the cache's filter to the service, the
+                 *    filter returned indefinite, and this task was queued
+                 *    to request that filtering be retried at a later time
+                 *
+                 * For the first case above, the service is "un-discarded" so
+                 * the service will be available to the client again. For the
+                 * second case, the filter is retried. If the service passes
+                 * the filter, the service is "un-discarded"; otherwise, it is
+                 * 'quietly' removed from the map (because a service removed
+                 * event was already sent when the service was originally
+                 * discarded.
+                 */
+                ServiceItemReg itemReg = cache.serviceIdMap.get(serviceID);
+                if (itemReg != null) { //Discarded status hasn't changed
+                    ServiceItem itemToSend;
+                    synchronized (itemReg){
+                        if (!itemReg.unDiscard()) return; // "un-discards"
+                        ServiceItem item;
+                        ServiceItem filteredItem = null;
+                        itemToSend = itemReg.getFilteredItem();
+                        if (itemToSend == null) {
+                            item = itemReg.getItem().clone();
+                            filteredItem = item.clone();
+                            //retry the filter
+                            if (cache.sdm.filterPassed(filteredItem, cache.filter)) {
+                                itemToSend = cache.addFilteredItemToMap(item, filteredItem, itemReg); 
+                                if (itemToSend == null) {
+                                    return;
+                                }
+                            } else {//'quietly' remove the item
+                                cache.removeServiceIdMapSendNoEvent(serviceID, itemReg);
+                                return;
+                            }//endif
+                        }//endif
+                        /* Either the filter was retried and passed, in which case,
+                         * the filtered itemCopy was placed in the map and 
+                         * "un-discarded"; or the
+                         * filter wasn't applied above (a non-null filteredItem
+                         * field in the itemReg in the map means that the filter
+                         * was applied at some previous time). In the latter case, the
+                         * service can now be "un-discarded", and a notification
+                         * that the service is now available can be sent for either case.
+                         */
+                        cache.addServiceNotify(itemToSend);
+                    }
+                }
+                logger.finest("ServiceDiscoveryManager - "
+                        + "ServiceDiscardTimerTask completed");
+            }//end run
+        }
+
+        private final static int ITEM_ADDED = 0;
+        private final static int ITEM_REMOVED = 2;
+        private final static int ITEM_CHANGED = 3;
+
+        /* The listener that receives remote events from the lookup services */
+        private final LookupListener lookupListener;
+        /* Exporter for the remote event listener (lookupListener) */
+        private volatile Exporter lookupListenerExporter;
+        /* Proxy to the listener that receives remote events from lookups */
+        private volatile RemoteEventListener lookupListenerProxy;
+        /**
+         * Task manager for the various tasks executed by this LookupCache
+         */
+        private volatile ExecutorService cacheTaskMgr;
+        private volatile CacheTaskDependencyManager cacheTaskDepMgr;
+        /* Flag that indicates if the LookupCache has been terminated. */
+        private volatile boolean bCacheTerminated = false;
+        /* Contains the ServiceDiscoveryListener's that receive local events */
+        private final Collection<ServiceDiscoveryListener> sItemListeners;
+        /* Map from ServiceID to ServiceItemReg */
+        private final ConcurrentMap<ServiceID, ServiceItemReg> serviceIdMap;
+        /* Map from ProxyReg to EventReg: (proxyReg, {source,id,seqNo,lease})*/
+        private final ConcurrentMap<ProxyReg, EventReg> eventRegMap;
+        /* Template current cache instance should use for primary matching */
+        private final ServiceTemplate tmpl;
+        /* Filter current cache instance should use for secondary matching */
+        private final ServiceItemFilter filter;
+        /* Desired lease duration to request from lookups' event mechanisms */
+        private final long leaseDuration;
+        /* Log the time when the cache gets created. This value is used to
+         * calculate the time when the cache should expire.
+         */
+        private final long startTime;
+        /**
+         * For tasks waiting on verification events after service discard
+         */
+        private volatile ExecutorService serviceDiscardTimerTaskMgr;
+        private final ConcurrentMap<ServiceID, Future> serviceDiscardFutures;
+        /**
+         * Whenever a ServiceIdTask is created in this cache, it is assigned a
+         * unique sequence number to allow such tasks associated with the same
+         * ServiceID to be executed in the order in which they were queued in
+         * the TaskManager. This field contains the value of the sequence number
+         * assigned to the most recently created ServiceIdTask.
+         */
+        private final AtomicLong taskSeqN;
+
+        private final ServiceDiscoveryManager sdm;
+
+        public LookupCacheImpl(
+                ServiceTemplate tmpl,
+                ServiceItemFilter filter,
+                ServiceDiscoveryListener sListener,
+                long leaseDuration,
+                ServiceDiscoveryManager sdm) throws RemoteException {
+            this.taskSeqN = new AtomicLong();
+            this.startTime = System.currentTimeMillis();
+            this.eventRegMap = new ConcurrentHashMap<ProxyReg, EventReg>();
+            this.serviceIdMap = new ConcurrentHashMap<ServiceID, ServiceItemReg>();
+            this.sItemListeners = new HashSet<ServiceDiscoveryListener>();
+            this.serviceDiscardFutures = RC.concurrentMap(new ConcurrentHashMap<Referrer<ServiceID>, Referrer<Future>>(), Ref.WEAK_IDENTITY, Ref.STRONG, 60000, 60000);
+            this.tmpl = tmpl.clone();
+            this.leaseDuration = leaseDuration;
+            this.filter = filter;
+            lookupListener = new LookupListener();
+            if (sListener != null) {
+                sItemListeners.add(sListener);
+            }
+            this.sdm = sdm;
+        }//end constructor
+
+        // This method's javadoc is inherited from an interface of this class
+        @Override
+        public void terminate() {
+            synchronized (this) {
+                if (bCacheTerminated) {
+                    return;//allow for multiple terminations
+                }
+                bCacheTerminated = true;
+            }//end sync
+            synchronized (sdm.caches) {
+                sdm.caches.remove(this);
+            }
+            /* Terminate all tasks: first, terminate this cache's Executors*/
+            cacheTaskMgr.shutdownNow();
+            /* Terminate ServiceDiscardTimerTasks running for this cache */
+            serviceDiscardTimerTaskMgr.shutdownNow();
+            eventNotificationExecutor.shutdownNow();
+            /* Cancel all event registration leases held by this cache. */
+            Set set = eventRegMap.entrySet();
+            Iterator iter = set.iterator();
+            while (iter.hasNext()) {
+                Map.Entry e = (Map.Entry) iter.next();
+                EventReg eReg = (EventReg) e.getValue();
+                sdm.cancelLease(eReg.lease);
+            }//end loop
+            /* Un-export the remote listener for events from lookups. */
+            try {
+                lookupListenerExporter.unexport(true);
+            } catch (IllegalStateException e) {
+                logger.log(Level.FINEST,
+                        "IllegalStateException occurred while unexporting "
+                        + "the cache's remote event listener",
+                        e);
+            }
+            logger.finest("ServiceDiscoveryManager - LookupCache terminated");
+        }//end LookupCacheImpl.terminate
+
+        // This method's javadoc is inherited from an interface of this class
+        @Override
+        public ServiceItem lookup(ServiceItemFilter myFilter) {
+            checkCacheTerminated();
+            ServiceItem[] ret = getServiceItems(myFilter);
+            if (ret.length == 0) {
+                return null;
+            }
+            // Maths.abs(Integer.MIN_VALUE) = -ve, so to avoid random 
+            // hard to debug bugs, this has been changed.
+            int rand = sdm.random.nextInt(ret.length);
+            return ret[rand];
+        }//end LookupCacheImpl.lookup
+
+        // This method's javadoc is inherited from an interface of this class
+        @Override
+        public ServiceItem[] lookup(ServiceItemFilter myFilter, int maxMatches) {
+            checkCacheTerminated();
+            if (maxMatches < 1) {
+                throw new IllegalArgumentException("maxMatches must be > 0");
+            }
+            List<ServiceItem> items = new LinkedList<ServiceItem>();
+            ServiceItem[] sa = getServiceItems(myFilter);
+            int len = sa.length;
+            if (len == 0) {
+                return new ServiceItem[0];
+            }
+            int rand = sdm.random.nextInt(Integer.MAX_VALUE) % len;
+            for (int i = 0; i < len; i++) {
+                items.add(sa[(i + rand) % len]);
+                if (items.size() == maxMatches) {
+                    break;
+                }
+            }//end loop
+            ServiceItem[] ret = new ServiceItem[items.size()];
+            items.toArray(ret);
+            return ret;
+        }//end LookupCacheImpl.lookup
+
+        // This method's javadoc is inherited from an interface of this class
+        @Override
+        public void discard(Object serviceReference) {
+            checkCacheTerminated();
+            /* Loop through the serviceIdMap, looking for the itemReg that
+             * corresponds to given serviceReference. If such an itemReg
+             * exists, and it's not already discarded, then queue a task
+             * to discard the given serviceReference.
+             */
+            Iterator<Map.Entry<ServiceID, ServiceItemReg>> iter = getServiceIdMapEntrySetIterator();
+            ServiceItem filteredItem;
+            ServiceID sid;
+            while (iter.hasNext()) {
+                Map.Entry<ServiceID, ServiceItemReg> e = iter.next();
+                ServiceItemReg itmReg = e.getValue();
+                synchronized (itmReg){
+                    filteredItem = itmReg.getFilteredItem();
+                    if ( filteredItem != null && (filteredItem.service).equals(serviceReference)) {
+                        sid = e.getKey();
+                        if (itmReg.discard()) {
+                            Future f = serviceDiscardTimerTaskMgr.submit(
+                                    new ServiceDiscardTimerTask(this, sid));
+                            serviceDiscardFutures.put(sid, f);
+                            removeServiceNotify(filteredItem);
+                        }
+                        return;
+                    }//endifeg)
+                }//end sync
+            }//end loop
+        }//end LookupCacheImpl.discard
+
+        /* Returns the iterator of entry set in the copy of the ServiceIdMap */
+        private Iterator<Map.Entry<ServiceID, ServiceItemReg>> getServiceIdMapEntrySetIterator() {
+            return serviceIdMap.entrySet().iterator();
+        }//end LookupCacheImpl.getServiceIdMapEntrySetIterator
+
+        /**
+         * This method returns a <code>ServiceItem</code> array containing
+         * elements that satisfy the following conditions: - is referenced by
+         * one of the <code>itemReg</code> elements contained in the
+         * <code>serviceIdMap</code> - is not currently discarded - satisfies
+         * the given <code>ServiceItemFilter</code>
+         *
+         * Note that the <code>filter</code> parameter is a "2nd stage" filter.
+         * That is, for each <code>itemReg</code> element in the
+         * <code>serviceIdMap</code>, the "1st stage" filter corresponding to
+         * the current instance of <code>LookupCache</code> has already been
+         * applied to the <code>ServiceItem</code> referenced in that
+         * <code>itemReg</code>. The <code>ServiceItemFilter</code> applied here
+         * is supplied by the entity interacting with the cache, and provides a
+         * second filtering process. Thus, this method applies the given
+         * <code>filter</code> parameter to the <code>filteredItem</code> field
+         * (not the <code>item</code> field) of each non-discarded
+         * <code>itemReg</code> element in the <code>serviceIdMap</code>.
+         *
+         * This method returns all the instances of <code>ServiceItem</code>
+         * that pass the given <code>filter</code>; and it discards all the
+         * items that produce an indefinite result when that <code>filter</code>
+         * is applied.
+         */
+        private ServiceItem[] getServiceItems(ServiceItemFilter filter2) {
+            List<ServiceItem> items = new LinkedList<ServiceItem>();
+            Iterator<Map.Entry<ServiceID, ServiceItemReg>> iter
+                    = getServiceIdMapEntrySetIterator();
+            while (iter.hasNext()) {
+                Map.Entry<ServiceID, ServiceItemReg> e = iter.next();
+                ServiceItemReg itemReg = e.getValue();
+                Object serviceToDiscard;
+                ServiceItem itemToFilter;
+                synchronized (itemReg){
+                    if ((itemReg.isDiscarded())
+                            || (itemReg.getFilteredItem() == null)) {
+                        continue;
+                    }
+                    /* Make a copy because the filter may change it to null */
+                    itemToFilter = itemReg.getFilteredItem().clone();
+                    serviceToDiscard = itemReg.getItem().service;
+                }
+                /* Apply the filter */
+                boolean pass = ((filter2 == null) || (filter2.check(itemToFilter)));
+                /* Handle filter fail - skip to next item */
+                if (!pass) {
+                    continue;
+                }
+                /* Handle filter pass - add item to return set */
+                if (itemToFilter.service != null) {
+                    items.add(itemToFilter);
+                    continue;
+                }//endif(pass)
+                /* Handle filter indefinite - discard the item */
+                discard(serviceToDiscard);
+            }//end loop
+            ServiceItem[] ret = new ServiceItem[items.size()];
+            items.toArray(ret);
+            return ret;
+        }//end LookupCacheImpl.getServiceItems
+
+        // This method's javadoc is inherited from an interface of this class
+        @Override
+        public void addListener(ServiceDiscoveryListener listener) {
+            checkCacheTerminated();
+            if (listener == null) {
+                throw new NullPointerException("can't add null listener");
+            }
+            //No action is taken if not added according to LookupCache
+            ServiceItem[] items = getServiceItems(null);
+            synchronized (sItemListeners) {
+                if (sItemListeners.add(listener)) {
+                    for (int i = 0, l = items.length; i < l; i++) {
+                        addServiceNotify(items[i], listener);
+                    }//end loop
+                }
+            }
+
+        }//end LookupCacheImpl.addListener
+
+        // This method's javadoc is inherited from an interface of this class
+        @Override
+        public void removeListener(ServiceDiscoveryListener listener) {
+            checkCacheTerminated();
+            if (listener == null) {
+                return;
+            }
+            synchronized (sItemListeners) {
+                sItemListeners.remove(listener);
+            }
+        }//end LookupCacheImpl.removeListener
+
+        /**
+         * Add a new ProxyReg to the lookupCache. Called by the constructor and
+         * the DiscMgrListener's discovered() method.
+         *
+         * @param reg a ProxyReg to add.
+         */
+        public void addProxyReg(ProxyReg reg) {
+            RegisterListenerTask treg
+                    = new RegisterListenerTask(
+                            reg,
+                            taskSeqN.getAndIncrement(),
+                            this);
+            cacheTaskDepMgr.submit(treg);
+        }//end LookupCacheImpl.addProxyReg
+
+        /**
+         * Remove a ProxyReg from the lookupCache. Called by DiscMgrListener's
+         * discarded() method.
+         *
+         * @param reg a ProxyReg to remove.
+         */
+        public void removeProxyReg(ProxyReg reg) {
+            ProxyRegDropTask t;
+            //let the ProxyRegDropTask do the eventRegMap.remove
+            EventReg eReg = eventRegMap.get(reg);
+            if (eReg != null) {
+                try {
+                    sdm.leaseRenewalMgr.remove(eReg.lease);
+                } catch (Exception e) {
+                    logger.log(Level.FINER,
+                            "exception occurred while removing an "
+                            + "event registration lease", e);
+                }
+            }//endif
+            t = new ProxyRegDropTask(reg, eReg, taskSeqN.getAndIncrement(), this);
+            cacheTaskDepMgr.removeUselessTask(reg);
+            cacheTaskDepMgr.submit(t);
+        }//end LookupCacheImpl.removeProxyReg
+
+        /* Throws IllegalStateException if this lookup cache has been
+         * terminated
+         */
+        private void checkCacheTerminated() {
+            sdm.checkTerminated();
+            if (bCacheTerminated) {
+                throw new IllegalStateException("this lookup cache was terminated");
+            }//endif
+        }//end LookupCacheImpl.checkCacheTerminated
+
+        /**
+         * Called by the lookupListener's notify() method. Checks the event
+         * sequence number and, based on whether or not a "gap" is found in in
+         * the event sequence, performs lookup (if a gap was found) or
+         * processes the event if no gap was found.
+         *
+         * Recall that the Event specification states that if the sequence
+         * numbers of two successive events differ by only 1, then one can be
+         * assured that no events were missed. On the other hand, if the
+         * difference is greater than 1 (the sequence contains a "gap"), then
+         * one or more events may -- or may not -- have been missed. Thus, if a
+         * gap is found in the events, although it's possible that no events
+         * were missed, this method takes the conservative approach by assuming
+         * events were missed. When this method determines that an event may
+         * have been missed, it requests a current "snapshot" of the given
+         * ServiceRegistrar's state by performing lookup.
+         * Since this method can safely assume that no events have been missed
+         * if it finds no gaps in the event sequence, it can safely process 
+         * the event maintaining equivalent state to the registrar, that is
+         * finding and filtering new services and filtering updated or changed
+         * existing services.
+         *
+         * Note that when a lookup service is discovered, this utility registers
+         * with that lookup service's event mechanism for service events related
+         * to the services of interest. Upon registering with the event
+         * mechanism, a data structure (of type EventReg) containing information
+         * about that registration is placed in a Map for later processing when
+         * events do arrive. If the timing is right, it is possible that a
+         * service event may arrive between the time the registration is made
+         * and the time the EventReg is stored in the map. Thus, this method may
+         * find that the eventRegMap does not contain an element corresponding
+         * to the event this method is currently processing. In that case, this
+         * method will do nothing. It will simply return so that the service
+         * referenced in the event can be discovered using the snapshot returned
+         * by the lookup method that is ultimately c by the
+         * RegisterListenerTask (whose listener registration caused this method
+         * to be invoked in the first place).
+         */
+        private void notifyServiceMap(
+                Object eventSource,
+                long eventID,
+                long seqNo,
+                ServiceID sid,
+                ServiceItem item,
+                int transition) {
+            if (eventSource == null) {
+                return;
+            }
+            /* Search eventRegMap for ProxyReg corresponding to event. */
+            ProxyReg reg = null;
+            EventReg eReg = null;
+            Set<Map.Entry<ProxyReg, EventReg>> set = eventRegMap.entrySet();
+            Iterator<Map.Entry<ProxyReg, EventReg>> iter = set.iterator();
+            while (iter.hasNext()) {
+                Map.Entry<ProxyReg, EventReg> e = iter.next();
+                eReg = e.getValue();
+                if ((eventID == eReg.eventID && eventSource.equals(eReg.source))) {
+                    reg = e.getKey();
+                    break;
+                }//endif
+            }//end loop
+            if(reg == null || eReg == null) return;//event arrived before eventReg in map
+
+            /* Next, look for any gaps in the event sequence. */
+            synchronized (eReg) {
+                long delta = eReg.updateSeqNo(seqNo);
+                CacheTask t;
+                if (delta == 1) {//no gap, handle current event
+                    /* Fix for Bug ID 4378751. The conditions described by that
+                     * bug involve a ServiceItem (corresponding to a previously
+                     * discovered service ID) having a null service field. A
+                     * null service field is due to an UnmarshalException caused
+                     * by a SecurityException that results from the lack of a
+                     * connection permission for the lookup service codebase
+                     * to the service's remote codebase. Skip this ServiceItem,
+                     * otherwise an un-expected serviceRemoved event will result
+                     * because the primary if-block will be unintentionally
+                     * entered due to the null service field in the ServiceItem.
+                     */
+                    if (((item != null) && (item.service == null))) {
+                        return;
+                    }
+                    /* Handle the event by the transition type, and by whether
+                     * the associated ServiceItem is an old, previously discovered
+                     * item, or a newly discovered item.
+                     */
+                    if(transition == ServiceRegistrar.TRANSITION_MATCH_NOMATCH) {
+                            handleMatchNoMatch(reg.getProxy(), sid);
+                    } else if (transition == ServiceRegistrar.TRANSITION_NOMATCH_MATCH ||
+                            transition == ServiceRegistrar.TRANSITION_MATCH_MATCH) {
+                        newOldService(reg,item,
+                            transition == ServiceRegistrar.TRANSITION_MATCH_MATCH);
+                    }//endif(transition)
+                } else if (delta == 0) { // Ignore
+                } else if (delta < 0) { // Ignore
+                } else {//gap in event sequence, request snapshot
+                    lookup(reg, eReg);
+                }//endif
+            } //end sync(eReg)
+        }//end LookupCacheImpl.notifyServiceMap
+        
+        /**
+         * Requests a "snapshot" of the given registrar's state.
+         */
+        private void lookup(ProxyReg reg, EventReg eReg){
+            assert Thread.holdsLock(eReg);
+            ServiceRegistrar proxy = reg.getProxy();
+            ServiceMatches matches;
+            /* For the given lookup, get all services matching the tmpl */
+            try {
+                // Don't like the fact that we're calling foreign code while
+                // holding an object lock, however holding this lock doesn't
+                // provide an opportunity for DOS as the lock only relates to a specific 
+                // ServiceRegistrar and doesn't interact with client code.
+                matches = proxy.lookup(tmpl, Integer.MAX_VALUE);
+            } catch (Exception e) {
+                // ReRegisterGoodEquals test failure becomes more predictable
+                // when fail is only called if decrement is successful.
+                sdm.fail(e, proxy, this.getClass().getName(), "run",
+                        "Exception occurred during call to lookup",
+                        bCacheTerminated);
+                return;
+            }
+            if (matches.items == null) {
+                throw new AssertionError("spec violation in queried "
+                        + "lookup service: ServicesMatches instance "
+                        + "returned by call to lookup() method contains "
+                        + "null 'items' field");
+            }
+            /* 1. Cleanup "orphaned" itemReg's. */
+            Iterator<Map.Entry<ServiceID, ServiceItemReg>> iter
+                    = serviceIdMap.entrySet().iterator();
+            while (iter.hasNext()) {
+                Map.Entry<ServiceID, ServiceItemReg> e = iter.next();
+                ServiceID srvcID = e.getKey();
+                ServiceItem itemInSnapshot = findItem(srvcID,
+                        matches.items);
+                if (itemInSnapshot != null) {
+                    continue;//not an orphan
+                }
+                if (Thread.currentThread().isInterrupted()) {
+                    continue; // skip
+                }
+                /* removal is performed whilst holding a lock on itemReg.*/
+                ServiceItemReg itemReg = e.getValue();
+                ServiceRegistrar prxy;
+                ServiceItem item;
+                synchronized (itemReg){
+                    item = itemReg.removeProxy(reg.getProxy());//disassociate the LUS
+                    if (item != null) {// new LUS chosen to track changes
+                        prxy = itemReg.getProxy();
+                        itemMatchMatchChange(srvcID, itemReg, prxy, item, false);
+                    } else if (itemReg.hasNoProxys()) {//no more LUSs, remove from map
+                        item = itemReg.getFilteredItem();
+                        iter.remove();
+                        if (!itemReg.isDiscarded()) removeServiceNotify(item);
+                    }//endif
+                }
+            }//end loop
+            /* 2. Handle "new" and "old" items from the given lookup */
+            for (int i = 0, l = (matches.items).length; i < l; i++) {
+                /* Skip items with null service field (Bug 4378751) */
+                if ((matches.items[i]).service == null) {
+                    continue;
+                }
+                newOldService(reg,matches.items[i],false);
+            }//end loop
+        }
+
+        /**
+         * Method used to  process the service state
+         * ("snapshot"), matching this cache's template, retrieved from
+         * the given lookup service.
+         *
+         * After retrieving the snapshot S, the lookup method calls this method
+         * for each service referenced in S. This method determines if
+         * the given service is an already-discovered service (is currently in
+         * this cache's serviceIdMap), or is a new service. This method handles
+         * the service differently, depending on whether the service is a new or
+         * old.
+         *
+         * a. if the item is old, then this method will: - compare the given item
+         * from the snapshot to the UN-filtered item in given itemReg if(same
+         * version but attributes have changed) send changed event else if(
+         * version has changed ) send removed event followed by added event else
+         * do nothing - apply the filter to the given item if(filter fails) send
+         * removed event else if(filter passes) set the filtered item in the
+         * itemReg in the map else if (filter is indefinite) discard item send
+         * removed event queue another filter attempt for later b. if the given
+         * item is newly discovered, then this task will: - create a new
+         * ServiceItemReg containing the given item - place the new itemReg in
+         * the serviceIdMap - apply the filter to the given item if(filter
+         * fails) remove the item from the map but send NO removed event else
+         * if(filter passes) send added event for the FILTERED item else if
+         * (filter is indefinite) discard item queue another filter attempt for
+         * later but send NO removed event
+         */
+        private void newOldService(ProxyReg reg, ServiceItem item, boolean matchMatchEvent)
+        {
+            boolean previouslyDiscovered = false;
+            ServiceItemReg itemReg;
+            ServiceID thisTaskSid = item.serviceID;
+            itemReg = serviceIdMap.get(thisTaskSid);
+            if (itemReg == null) {
+                if( !eventRegMap.containsKey(reg) ) {
+                    /* reg must have been discarded, simply return */
+                    return;
+                }//endif
+                // else
+                itemReg = new ServiceItemReg(reg.getProxy(), item);
+                ServiceItemReg existed = serviceIdMap.putIfAbsent(thisTaskSid, itemReg);
+                if (existed != null) {
+                    itemReg = existed;
+                    previouslyDiscovered = true;
+                }
+            } else if (itemReg.isDiscarded()) {
+                return;
+            } else {
+                previouslyDiscovered = true;
+            }
+
+            if (previouslyDiscovered) {//a. old, previously discovered item
+                    itemMatchMatchChange(thisTaskSid, itemReg,
+                            reg.getProxy(), item, matchMatchEvent);
+            } else {//b. newly discovered item
+                    ServiceItem newFilteredItem;
+                    synchronized (itemReg){
+                        newFilteredItem = filterMaybeDiscard(thisTaskSid, itemReg, item, false);
+                    }
+                    if (newFilteredItem != null) {
+                        addServiceNotify(newFilteredItem);
+                    }//endif
+            }//endif
+        }
+        /**
+         * Removes an entry in the serviceIdMap, but sends no notification.
+         */
+        private boolean removeServiceIdMapSendNoEvent(ServiceID sid, ServiceItemReg itemReg) {
+            return serviceIdMap.remove(sid, itemReg);
+        }//end LookupCacheImpl.removeServiceIdMapSendNoEvent
+
+        /**
+         * Returns the element in the given items array having the given
+         * ServiceID.
+         */
+        private ServiceItem findItem(ServiceID sid, ServiceItem[] items) {
+            if (items != null) {
+                for (int i = 0, length = items.length; i < length; i++) {
+                    if (items[i].serviceID.equals(sid)) {
+                        return items[i];
+                    }
+                }//end loop
+            }//endif
+            return null;
+        }//end LookupCacheImpl.findItem
+
+        /**
+         * With respect to a given service (referenced by the parameter
+         * newItem), if either an event has been received from the given lookup
+         * service (referenced by the proxy parameter), or a snapshot of the
+         * given lookup service's state has been retrieved, this method
+         * determines whether the service's attributes have changed, or whether
+         * a new version of the service has been registered. After the
+         * appropriate determination has been made, this method applies the
+         * filter associated with the current cache and sends the appropriate
+         * local ServiceDiscoveryEvent(s).
+         *
+         * This method is called under the following conditions: - when a new
+         * lookup service is discovered, this method will be called for each
+         * previously discovered service - when a gap in the events from a
+         * previously discovered lookup service is discovered, this method will
+         * be called for each previously discovered service - when a MATCH_MATCH
+         * event is received, this method will be called for each previously
+         * discovered service - when a NOMATCH_MATCH event is received, this
+         * method will be called for each previously discovered service Note
+         * that this method is never called when a MATCH_NOMATCH event is
+         * received; such an event is always handled by the handleMatchNoMatch
+         * method.
+         *
+         * When this method is called, it may send one of the following events
+         * or combination of events: - a service changed event - a service
+         * removed event followed by a service added event - a service removed
+         * event
+         *
+         * A service removed event is sent when the service either fails the
+         * filter, or the filter produces an indefinite result; in which case,
+         * the service is also discarded.
+         *
+         * A service changed event is sent when the service passes the filter,
+         * and it is determined that the service's attributes have changed. In
+         * this case, the old and new service proxies are treated as the same if
+         * one of the following conditions is met: - this method was called
+         * because of the receipt of a MATCH_MATCH event - the old and new
+         * service proxies are byte-wise fully equal (Note that the lookup
+         * service specification guarantees that the proxies are the same when a
+         * MATCH_MATCH event is received.)
+         *
+         * A service removed event followed by a service added event is sent
+         * when the service passes the filter, and the conditions for which a
+         * service changed event would be considered are not met; that is, this
+         * method was not called because of the receipt of a MATCH_MATCH event;
+         * or the old and new service proxies are not byte-wise fully equal.
+         *
+         * The if-else-block contained in this method implements the logic just
+         * described. The parameter matchMatchEvent reflects the pertinent event
+         * state that causes this method to be called. That is, either a
+         * MATCH_MATCH event was received, or it wasn't, (and if it wasn't, then
+         * a full byte-wise comparison is performed to determine whether the
+         * proxies are still the same).
+         *
+         * To understand when the 'else' part of the if-else-block is executed,
+         * consider the following conditions: - there is more than one lookup
+         * service with which the service registers (ex. LUS-0 and LUS-1) -
+         * after the service registers with LUS-0, a NOMATCH_MATCH event is
+         * received and handled (so the service is now known to the cache) -
+         * before the service registers with LUS-1, the service is replaced with
+         * a new version - the NOMATCH_MATCH event resulting from the service's
+         * registration with LUS-1 is received BEFORE receiving the
+         * MATCH_NOMATCH/NOMATCH_MATCH event sequence that will ultimately
+         * result from the re-registration of that new version with LUS-0 When
+         * the above conditions occur, the NOMATCH_MATCH event that resulted
+         * from the service's registration with LUS-1 will cause this method to
+         * be invoked and the proxies to be fully compared (because the event
+         * was not a MATCH_MATCH event); and since the old service proxy and the
+         * new service proxy will not be fully equal, the else part of the
+         * if-else-block will be executed.
+         *
+         * This method applies the filter only after the above comparisons and
+         * determinations have been completed.
+         */
+        private void itemMatchMatchChange(
+                ServiceID srvcID,
+                ServiceItemReg itemReg,
+                ServiceRegistrar proxy,
+                ServiceItem newItem,
+                boolean matchMatchEvent)
+        {
+            /* Save the pre-event state. Update the post-event state after
+             * applying the filter.
+             */
+            ServiceItem oldItem;
+            ServiceItem oldFilteredItem;
+            boolean notifyServiceRemoved;
+            boolean attrsChanged = false;
+            boolean versionChanged = false;
+            ServiceRegistrar proxyChanged = null;
+            ServiceItem newFilteredItem;
+            synchronized (itemReg){
+                if (itemReg != serviceIdMap.get(srvcID)) return;
+                notifyServiceRemoved = !itemReg.isDiscarded();
+                oldItem = itemReg.getItem();
+                oldFilteredItem = itemReg.getFilteredItem();
+                if (itemReg.proxyNotUsedToTrackChange(proxy, newItem)) { // not tracking
+                    if (matchMatchEvent) return;
+                    if (notifyServiceRemoved) return;
+                    proxyChanged = proxy; // start tracking instead
+                }//endif
+                if (!notifyServiceRemoved) {
+                    itemReg.replaceProxyUsedToTrackChange(proxyChanged, newItem);
+                    itemReg.setFilteredItem(null);
+                    itemReg.discard();
+                    if (matchMatchEvent) return;
+                }//endif
+                /* For an explanation of the logic of the following if-else-block,
+                 * refer to the method description above.
+                 */
+                if( matchMatchEvent || sameVersion(newItem,oldItem) ) {
+                    if(!notifyServiceRemoved) return;
+                    /* Same version, determine if the attributes have changed.
+                     * But first, replace the new service proxy with the old
+                     * service proxy so the client always uses the old proxy
+                     * (at least, until the version is changed).
+                     */
+    //                newItem.service = oldItem.service; //Data race
+                    /* Now compare attributes */
+                    attrsChanged = !LookupAttributes.equal(newItem.attributeSets,
+                            oldItem.attributeSets);
+
+                    if(!attrsChanged) return;//no change, no need to filter
+                } else {//(!matchMatchEvent && !same version) ==> re-registration
+                    versionChanged = true;
+                }//endif
+                /* Now apply the filter, and send events if appropriate */
+                newFilteredItem =
+                    filterMaybeDiscard(srvcID, itemReg, newItem, notifyServiceRemoved);
+            }
+            if(newFilteredItem != null) {
+                /* Passed the filter, okay to send event(s). */
+                if(attrsChanged) changeServiceNotify(newFilteredItem,
+                            oldFilteredItem);
+                if(versionChanged) {
+                    if (notifyServiceRemoved) {
+                        removeServiceNotify(oldFilteredItem);
+                    }//endif
+                    addServiceNotify(newFilteredItem);
+                }//endif
+            }//endif
+        }
+
+        /**
+         * Convenience method that performs a byte-wise comparison, including
+         * codebases, of the services referenced by the given service items, and
+         * returns the result. If the services cannot be compared, it is assumed
+         * that the versions are not the same, and <code>false</code> is
+         * returned.
+         */
+        private boolean sameVersion(ServiceItem item0, ServiceItem item1) {
+            boolean fullyEqual = false;
+            try {
+                MarshalledInstance mi0 = new MarshalledInstance(item0.service);
+                MarshalledInstance mi1 = new MarshalledInstance(item1.service);
+                fullyEqual = mi0.fullyEquals(mi1);
+            } catch (IOException e) {
+                logger.log(Level.INFO, "failure marshalling old and new "
+                        + "services for equality check", e);
+            }
+            return fullyEqual;
+        }//end LookupCacheImpl.sameVersion
+
+        /**
+         * Gets the remaining time left on the current cache's "lifespan".
+         */
+        public long getLeaseDuration() {
+            if (leaseDuration == Long.MAX_VALUE) {
+                return Long.MAX_VALUE;
+            }
+            return leaseDuration + startTime - System.currentTimeMillis();
+        }//end LookupCacheImpl.getLeaseDuration
+
+        /**
+         * Sends a notification to all listeners when a ServiceItem has been
+         * added.
+         */
+        private void addServiceNotify(ServiceItem item) {
+            serviceNotifyDo(null, item, ITEM_ADDED);
+        } //end LookupCacheImpl.addServiceNotify
+
+        /**
+         * Sends a notification to the given listener when a ServiceItem has
+         * been added.
+         */
+        private void addServiceNotify(ServiceItem item,
+                ServiceDiscoveryListener srvcListener) {
+            eventNotificationExecutor.execute(new ServiceNotifyDo(null, item, ITEM_ADDED, srvcListener, this));
+            if (logger.isLoggable(Level.FINEST)) {
+                try {
+                    throw new Exception("Back Trace");
+                } catch (Exception ex) {
+                    ex.fillInStackTrace();
+                    logger.log(Level.FINEST, "Log back trace", ex);
+                }
+            }
+        } //end LookupCacheImpl.addServiceNotify
+
+        /**
+         * Sends a notification when a ServiceItem has been removed.
+         */
+        private void removeServiceNotify(ServiceItem item) {
+            serviceNotifyDo(item, null, ITEM_REMOVED);
+        }//end LookupCacheImpl.removeServiceNotify
+
+        /**
+         * Sends a notification when a ServiceItem has been changed, but still
+         * matches.
+         */
+        private void changeServiceNotify(ServiceItem newItem,
+                ServiceItem oldItem) {
+            serviceNotifyDo(oldItem, newItem, ITEM_CHANGED);
+        }//end LookupCacheImpl.changeServiceNotify
+
+        /**
+         * Common code for performing service notification to all listeners.
+         */
+        private void serviceNotifyDo(ServiceItem oldItem,
+                ServiceItem item,
+                int action) {
+            synchronized (sItemListeners) {
+                if (sItemListeners.isEmpty()) {
+                    return;
+                }
+                Iterator<ServiceDiscoveryListener> iter = sItemListeners.iterator();
+                while (iter.hasNext()) {
+                    ServiceDiscoveryListener sl = iter.next();
+                    eventNotificationExecutor.execute(new ServiceNotifyDo(oldItem, item, action, sl, this));
+                    if (logger.isLoggable(Level.FINEST)) {
+                        try {
+                            throw new Exception("Back Trace");
+                        } catch (Exception ex) {
+                            ex.fillInStackTrace();
+                            logger.log(Level.FINEST, "Log back trace", ex);
+                        }
+                    }
+                }//end loop
+            }
+        }//end LookupCacheImpl.serviceNotifyDo
+
+        /**
+         * Common code for performing service notification to one listener in 
+         * an executor task thread.
+         */
+        private static class ServiceNotifyDo implements Runnable {
+
+            final ServiceItem oldItem;
+            final ServiceItem item;
+            final int action;
+            final ServiceDiscoveryListener sl;
+            final Object lookupCache;
+
+            ServiceNotifyDo(ServiceItem oldItem,
+                    ServiceItem item,
+                    int action,
+                    ServiceDiscoveryListener sl,
+                    LookupCache lookupCache) {
+                this.oldItem = oldItem;
+                this.item = item;
+                this.action = action;
+                this.sl = sl;
+                this.lookupCache = lookupCache;
+            }
+
+            @Override
+            public void run() {
+                ServiceDiscoveryEvent event;
+                try {
+                    event = new ServiceDiscoveryEvent(lookupCache, oldItem, item);
+                } catch (NullPointerException e){
+                    boolean lookupCacheNull = lookupCache == null;
+                    boolean oldItemNull = oldItem == null;
+                    boolean itemNull = item == null;
+                    logger.log(Level.INFO,
+                            "ServiceDiscoveryEvent constructor threw NullPointerException, lookupCache null? {0} oldItem null? {1} item null? {2}",
+                            new Object[]{lookupCacheNull, oldItemNull, itemNull});
+                    return;
+                }
+                switch (action) {
+                    case ITEM_ADDED:
+                        sl.serviceAdded(event);
+                        break;
+                    case ITEM_REMOVED:
+                        sl.serviceRemoved(event);
+                        break;
+                    case ITEM_CHANGED:
+                        sl.serviceChanged(event);
+                        break;
+                    default:
+                        throw new IllegalArgumentException(
+                                "case must be one of the following: ITEM_ADDED, ITEM_REMOVED or ITEM_CHANGED");
+                }//end switch(action)
+            }
+        }
+
+        private void initCache() throws RemoteException {
+            /* Get the exporter for the remote event listener from the
+             * configuration.
+             */
+            try {
+                Exporter defaultExporter
+                        = new BasicJeriExporter(TcpServerEndpoint.getInstance(0),
+                                new BasicILFactory(),
+                                false, false);
+                lookupListenerExporter
+                        = sdm.thisConfig.getEntry(COMPONENT_NAME,
+                                "eventListenerExporter",
+                                Exporter.class,
+                                defaultExporter);
+            } catch (ConfigurationException e) {// exception, use default
+                ExportException e1 = new ExportException("Configuration exception while "
+                        + "retrieving exporter for "
+                        + "cache's remote event listener",
+                        e);
+                throw e1;
+            }
+            /* 
+             * Executor dedicated to event notification.
+             */
+            
+            try {
+                eventNotificationExecutor = sdm.thisConfig.getEntry(COMPONENT_NAME,
+                        "eventNotificationExecutor",
+                        ExecutorService.class);
+            } catch (ConfigurationException e) { /* use default */
+                 eventNotificationExecutor
+                         = new ThreadPoolExecutor(
+                                2, /* Min Threads */
+                                30, /* Max Threads */
+                                15,
+                                TimeUnit.SECONDS,
+                                new ArrayBlockingQueue<Runnable>(20), /* Fixed Length */
+                                new NamedThreadFactory(
+                                        "SDM event notifier",
+                                        false
+                                ),
+                                new ThreadPoolExecutor.CallerRunsPolicy()
+                        );
+            }
+            
+            /* Get a general-purpose task manager for this cache from the
+             * configuration. This task manager will be used to manage the
+             * various tasks executed by this instance of the lookup cache.
+             */
+            try {
+                cacheTaskMgr = sdm.thisConfig.getEntry(COMPONENT_NAME,
+                        "cacheExecutorService",
+                        ExecutorService.class);
+            } catch (ConfigurationException e) { /* use default */
+
+                cacheTaskMgr
+                        = new ThreadPoolExecutor(
+                                10, /* Min Threads */
+                                10, /* Ignored */
+                                15,
+                                TimeUnit.SECONDS,
+                                new LinkedBlockingQueue<Runnable>(), /* Unbounded */
+                                new NamedThreadFactory(
+                                        "SDM lookup cache",
+                                        false
+                                )
+                        );
+
+            }
+            cacheTaskMgr = new ExtensibleExecutorService(
+                    cacheTaskMgr,
+                    new RunnableFutureFactory() {
+
+                        @Override
+                        public <T> RunnableFuture<T> newTaskFor(Runnable r, T value) {
+                            if (r instanceof ObservableFutureTask) {
+                                return (RunnableFuture<T>) r;
+                            }
+                            return new CacheTaskWrapper<T>(r, value);
+                        }
+
+                        @Override
+                        public <T> RunnableFuture<T> newTaskFor(Callable<T> c) {
+                            if (c instanceof ObservableFutureTask) {
+                                return (RunnableFuture<T>) c;
+                            }
+                            return new CacheTaskWrapper<T>(c);
+                        }
+                    }
+            );
+
+            cacheTaskDepMgr = new CacheTaskDependencyManager(cacheTaskMgr);
+            /* Get a special-purpose task manager for this cache from the
+             * configuration. That task manager will be used to manage the
+             * various instances of the special-purpose task, executed by
+             * this instance of the lookup cache, that waits on verification
+             * events after a previousy discovered service has been discarded.
+             */
+            try {
+                serviceDiscardTimerTaskMgr
+                        = sdm.thisConfig.getEntry(COMPONENT_NAME,
+                                "discardExecutorService",
+                                ExecutorService.class);
+            } catch (ConfigurationException e) { /* use default */
+                serviceDiscardTimerTaskMgr
+                        = //                        new TaskManager(10,(15*1000),1.0f);
+                        new ThreadPoolExecutor(
+                                10, /* Min Threads */
+                                10, /* Ignored */
+                                15,
+                                TimeUnit.SECONDS,
+                                new LinkedBlockingQueue<Runnable>(), /* Unbounded Queue */
+                                new NamedThreadFactory(
+                                        "SDM discard timer",
+                                        false
+                                )
+                        );
+            }
+            // Moved here from constructor to avoid publishing this reference
+            lookupListenerProxy = lookupListener.export();
+            Iterator<ProxyReg> it = sdm.proxyRegSet.iterator();
+            while (it.hasNext()) {
+                addProxyReg(it.next());
+            }
+        }//end LookupCacheImpl.initCache
+
+        /**
+         * Applies the first-stage <code>filter</code> associated with the
+         * current instance of <code>LookupCache</code> to the given
+         * <code>item</code> and returns the resulting filtered item if the
+         * <code>filter</code> is passed (or is <code>null</code>); otherwise,
+         * returns <code>null</code> and sends a service removed event if the
+         * <code>sendEvent</code> parameter is <code>true</code>.
+         * <p>
+         * This method is called only when the <code>item</code> to be filtered
+         * corresponds to an element that currently exists in the
+         * <code>serviceIdMap</code>.
+         * <p>
+         * As described in the <code>ServiceItemFilter</code> specification,
+         * when the <code>item</code> passes the <code>filter</code>, the
+         * <code>service</code> field of the <code>item</code> is replaced with
+         * the filtered form of the object previously contained in that field.
+         * In this case, the <code>filteredItem</code> field of the
+         * corresponding <code>ServiceItemReg</code> element of the
+         * <code>serviceIdMap</code> is set to this new filtered item.
+         * <p>
+         * If the <code>filter</code> returns <code>indefinite</code>, then that
+         * specification states that the <code>service</code> field is replaced
+         * with <code>null</code>. In this case, the <code>filteredItem</code>
+         * field of the corresponding <code>ServiceItemReg</code> element of the
+         * <code>serviceIdMap</code> is left unchanged.
+         */
+        private ServiceItem filterMaybeDiscard(ServiceID srvcID,
+                ServiceItemReg itemReg, ServiceItem item, boolean sendEvent) {
+            if ((item == null) || (item.service == null)) {
+                return null;
+            }
+            if (filter == null) {
+                return addFilteredItemToMap(item, item, itemReg);
+            }//endif
+            /* Make a copy to filter because the filter may modify it. */
+            ServiceItem filteredItem = item.clone();
+            boolean pass = filter.check(filteredItem);
+            /* Handle filter fail */
+            if (!pass) {
+                boolean notify = false;
+                ServiceItem oldFilteredItem = null;
+                if (itemReg != null) {
+                    if (sendEvent) {
+                        oldFilteredItem = itemReg.getFilteredItem();
+                        notify = removeServiceIdMapSendNoEvent(srvcID, itemReg);
+                    } else {
+                        removeServiceIdMapSendNoEvent(srvcID, itemReg);
+                    }//endif
+                    if (notify) {
+                        removeServiceNotify(oldFilteredItem);
+                    }
+                }//endif
+                return null;
+            }//endif(fail)
+            /* Handle filter pass */
+            if (filteredItem.service != null) {
+                return addFilteredItemToMap(item, filteredItem, itemReg);
+            }//endif(pass)
+            /* Handle filter indefinite */
+            discardRetryLater(item, sendEvent, itemReg);
+            return null;
+        }//end LookupCacheImpl.filterMaybeDiscard
+
+        /**
+         * Convenience method called by <code>filterMaybeDiscard</code> that
+         * finds the <code>ServiceItemReg</code> element in the
+         * <code>serviceIdMap</code> that corresponds to the given
+         * <code>ServiceItem</code> and, if such an element is found, replaces
+         * the <code>item</code> field of that element with the given
+         * <code>item</code> parameter; and sets the <code>filteredItem</code>
+         * field of that element to the value contained in the
+         * <code>filteredItem</code> parameter.
+         */
+        private ServiceItem addFilteredItemToMap(ServiceItem item, ServiceItem filteredItem, ServiceItemReg itemReg) {
+            ServiceID id = item.serviceID;
+            assert Thread.holdsLock(itemReg);
+            if (itemReg == serviceIdMap.get(id)){
+                cancelDiscardTask(id);
+                itemReg.replaceProxyUsedToTrackChange(null, item);
+                itemReg.setFilteredItem(filteredItem);
+                return filteredItem;
+            }
+            return null;
+        }//end LookupCacheImpl.addFilteredItemToMap
+
+        /**
+         * Convenience method called by <code>filterMaybeDiscard</code> that
+         * finds in the <code>serviceIdMap</code>, the
+         * <code>ServiceItemReg</code> element corresponding to the given
+         * <code>ServiceItem</code>, sets a service removed event, and queues a
+         * <code>ServiceDiscardTimerTask</code> to retry the filter at a later
+         * time. If the <code>serviceIdMap</code> does not contain a
+         * <code>ServiceItemReg</code> corresponding to the given
+         * <code>ServiceItem</code>, then this method simply returns.
+         */
+        private void discardRetryLater(ServiceItem item, boolean sendEvent, ServiceItemReg itemReg) {
+            ServiceItem oldFilteredItem;
+            oldFilteredItem = itemReg.getFilteredItem();
+            /* If there's been any change in what is being discarded for
+             * filter retry, then update the item field in the map to
+             * capture that change; and set the filteredItem field to
+             * to null to guarantee that the filter is re-applied to
+             * that changed item.
+             */
+            
+            if (itemReg.discard()){
+                itemReg.replaceProxyUsedToTrackChange(null, item);
+                itemReg.setFilteredItem(null);
+                Future f = serviceDiscardTimerTaskMgr.submit(
+                        new ServiceDiscardTimerTask(this, item.serviceID));
+                serviceDiscardFutures.put(item.serviceID, f);
+                if (sendEvent) removeServiceNotify(oldFilteredItem); // Maybe send anyway?
+            }
+        }//end LookupCacheImpl.discardRetryLater
+
+        /**
+         * Convenience method called (only
+         * when a TRANSITION_MATCH_NOMATCH event is received) that removes the
+         * given <code>item</code> from the <code>serviceIdMap</code> and wakes
+         * up the <code>ServiceDiscardTimerTask</code> if the given
+         * <code>item</code> is discarded; otherwise, sends a removed event.
+         */
+  	private void handleMatchNoMatch(ServiceRegistrar proxy, ServiceID srvcID)
+        {
+            ServiceItemReg itemReg = serviceIdMap.get(srvcID);
+            
+                if(itemReg != null) {
+                    ServiceItem newItem;
+                    ServiceItem filteredItem;
+                    boolean notify = false;
+                    ServiceRegistrar itemRegProxy = null;
+                    synchronized (itemReg){
+                        newItem = itemReg.removeProxy(proxy);
+                        filteredItem = itemReg.getFilteredItem();
+                        if (newItem != null) {
+                            itemRegProxy = itemReg.getProxy();
+                        } else if(itemReg.hasNoProxys()) {
+                            if(itemReg.isDiscarded()) {
+                                /* Remove item from map and wake up the discard task */
+                                removeServiceIdMapSendNoEvent(srvcID, itemReg);
+                                cancelDiscardTask(srvcID);
+                            } else {//remove item from map and send removed event
+                                notify = removeServiceIdMapSendNoEvent(srvcID, itemReg);
+                            }//endif
+                        }//endif
+                    }
+                    if (itemRegProxy != null) {
+                        itemMatchMatchChange(srvcID, itemReg, itemRegProxy, newItem, false);
+                    } else if (notify){
+                        removeServiceNotify(filteredItem);
+                    }
+                }//endif
+            
+        }//end LookupCacheImpl.handleMatchNoMatch
+
+        /**
+         * Wake up service discard task if running, else remove from mgr.
+         */
+        private void cancelDiscardTask(ServiceID sid) {
+            // Might need to record future's and cancel from there.
+            Future task = serviceDiscardFutures.get(sid);
+            if (task != null) {
+                task.cancel(true);
+            }
+        }//end LookupCacheImpl.cancelDiscardTask
+
+    }
+    /* Name of this component; used in config entry retrieval and the logger.*/
+    private static final String COMPONENT_NAME
+            = "net.jini.lookup.ServiceDiscoveryManager";
+    /* Logger used by this utility. */
+    private static final Logger logger = Logger.getLogger(COMPONENT_NAME);
+    /* The discovery manager to use (passed in, or create one). */
+    private final DiscoveryManagement discMgr;
+    /* Indicates whether the discovery manager was created internally or not */
+    private final boolean discMgrInternal;
+    /* The listener added to discMgr that receives DiscoveryEvents */
+    private final DiscMgrListener discMgrListener;
+    /* The LeaseRenewalManager to use (passed in, or create one). */
+    private final LeaseRenewalManager leaseRenewalMgr;
+    /* Contains all of the discovered lookup services (ServiceRegistrar). */
+    private final Set<ProxyReg> proxyRegSet;
+    /* Random number generator for use in lookup. */
+    private final Random random = new Random();
+    /* Contains all of the instances of LookupCache that are requested. */
+    private final List<LookupCache> caches;
+
+    /* Flag to indicate if the ServiceDiscoveryManager has been terminated. */
+    private boolean bTerminated = false; //sync on this
+
+    private final Thread terminatorThread;
+    private final LookupCacheTerminator terminator;
+    /* Flag to indicate LookupCacheTerminator has been started */
+    private boolean started = false; // sync on terminatorThread
+    /* Object used to obtain the configuration items for this utility. */
+    private final Configuration thisConfig;
+    /* Preparer for the proxies to the lookup services that are discovered
+     * and used by this utility.
+     */
+    private final ProxyPreparer registrarPreparer;
+    /* Preparer for the proxies to the leases returned to this utility when
+     * it registers with the event mechanism of any of the discovered lookup
+     * services.
+     */
+    private final ProxyPreparer eventLeasePreparer;
+    /* Wait value used when handling the "service discard problem". */
+    private final long discardWait;
+
+    /* Listener class for lookup service discovery notification. */
+    private class DiscMgrListener implements DiscoveryListener {
+        /* New or previously discarded proxy has been discovered. */
+
+        @Override
+        public void discovered(DiscoveryEvent e) {
+            ServiceRegistrar[] proxys = e.getRegistrars();
+            ArrayList<ProxyReg> newProxys = new ArrayList<ProxyReg>(1);
+            for (int i = 0; i < proxys.length; i++) {
+                /* Prepare each lookup service proxy before using it. */
+                try {
+                    proxys[i]
+                            = (ServiceRegistrar) registrarPreparer.prepareProxy(proxys[i]);
+                    logger.log(Level.FINEST, "ServiceDiscoveryManager - "
+                            + "discovered lookup service proxy prepared: {0}",
+                            proxys[i]);
+                } catch (Exception e1) {
+                    logger.log(Level.INFO,
+                            "failure preparing discovered ServiceRegistrar "
+                            + "proxy, discarding the proxy",
+                            e1);
+                    discard(proxys[i]);
+                    continue;
+                }
+                ProxyReg reg = new ProxyReg(proxys[i]);
+                // Changed to only add to newProxys if actually new 7th Jan 2014
+                if (proxyRegSet.add(reg)) {
+                    newProxys.add(reg);
+                }
+            }//end loop
+            Iterator<ProxyReg> iter = newProxys.iterator();
+            while (iter.hasNext()) {
+                ProxyReg reg = iter.next();
+                cacheAddProxy(reg);
+            }//end loop
+        }//end DiscMgrListener.discovered
+
+        /* Previously discovered proxy has been discarded. */
+        @Override
+        public void discarded(DiscoveryEvent e) {
+            ServiceRegistrar[] proxys = e.getRegistrars();
+            List<ProxyReg> drops = new LinkedList<ProxyReg>();
+            for (int i = 0, l = proxys.length; i < l; i++) {
+                ProxyReg reg = removeReg(proxys[i]);
+                if (reg != null) { // this check can be removed.
+                    drops.add(reg);
+                } else {
+                    //River-337
+                    logger.severe("discard error, proxy was null");
+                    //throw new RuntimeException("discard error");
+                }//endif
+            }//end loop
+            Iterator<ProxyReg> iter = drops.iterator();
+            while (iter.hasNext()) {
+                dropProxy(iter.next());
+            }//end loop
+        }//end DiscMgrListener.discarded
+
+        /**
+         * Discards a ServiceRegistrar through the discovery manager.
+         */
+        private void discard(ServiceRegistrar proxy) {
+            discMgr.discard(proxy);
+        }//end discard
+
+    }//end class ServiceDiscoveryManager.DiscMgrListener
+
+    /**
+     * Adds the given proxy to all the caches maintained by the SDM.
+     */
+    private void cacheAddProxy(ProxyReg reg) {
+        synchronized (caches) {
+            Iterator iter = caches.iterator();
+            while (iter.hasNext()) {
+                LookupCacheImpl cache = (LookupCacheImpl) iter.next();
+                cache.addProxyReg(reg);
+            }//end loop
+        }
+    }//end cacheAddProxy
+
+    /**
+     * Removes the given proxy from all the caches maintained by the SDM.
+     */
+    private void dropProxy(ProxyReg reg) {
+        synchronized (caches) {
+            Iterator iter = caches.iterator();
+            while (iter.hasNext()) {
+                LookupCacheImpl cache = (LookupCacheImpl) iter.next();
+                cache.removeProxyReg(reg);
+            }//end loop
+        }
+    }//end dropProxy
+
+    /**
+     * Constructs an instance of <code>ServiceDiscoveryManager</code> which
+     * will, on behalf of the entity that constructs this class, discover and
+     * manage a set of lookup services, as well as discover and manage sets of
+     * services registered with those lookup services. The entity indicates
+     * which lookup services to discover and manage through the parameters input
+     * to this constructor.
+     * <p>
+     * As stated in the class description, this class has three usage patterns:
+     * <p>
+     * <ul>
+     * <li> the entity uses a {@link net.jini.lookup.LookupCache
+     *        LookupCache} to locally store and manage discovered services so that
+     * those services can be accessed quickly
+     * <li> the entity registers with the event mechanism provided by a
+     * {@link net.jini.lookup.LookupCache LookupCache} to be notified when
+     * services of interest are discovered
+     * <li> the entity uses the <code>ServiceDiscoveryManager</code> to perform
+     * remote queries of the lookup services, employing richer semantics than
+     * that provided through the standard
+     * {@link net.jini.core.lookup.ServiceRegistrar ServiceRegistrar} interface
+     * </ul>
+     * <p>
+     * Although the first two usage patterns emphasize the use of a cache
+     * object, that cache is acquired only through an instance of the
+     * <code>ServiceDiscoveryManager</code> class.
+     * <p>
+     * It is important to note that some of the methods of this class      ({@link net.jini.lookup.ServiceDiscoveryManager#createLookupCache
+     * createLookupCache} and the <i>blocking</i> versions of
+     * {@link net.jini.lookup.ServiceDiscoveryManager#lookup lookup} to be
+     * exact) can throw a {@link java.rmi.RemoteException} when invoked. This is
+     * because each of these methods may attempt to register with the event
+     * mechanism of at least one lookup service, a process that requires a
+     * remote object (a listener) to be exported to the lookup service(s). Both
+     * the process of registering with a lookup service's event mechanism and
+     * the process of exporting a remote object are processes that can result in
+     * a {@link java.rmi.RemoteException}.
+     * <p>
+     * In order to facilitate the exportation of the remote listener just
+     * described, the <code>ServiceDiscoveryManager</code> class instantiates an
+     * inner class that implements the
+     * {@link net.jini.core.event.RemoteEventListener RemoteEventListener}
+     * interface. Although this class defines, instantiates, and exports this
+     * remote listener, <i>it is the entity's responsibility</i> to provide a
+     * mechanism for any lookup service to acquire the proxy to the exported
+     * listener. One way to do this is to configure this utility to export the
+     * listener using the Jini(TM) Extensible Remote Invocation (Jini ERI)
+     * communication framework. When the listener is exported to use Jini ERI,
+     * and no proxy customizations (such as a custom invocation handler or
+     * transport endpoint) are used, no other action is necessary to make the
+     * proxy to the listener available to the lookup service(s) with which that
+     * listener is registered.
+     * <p>
+     * The <a href="#eventListenerExporter">default exporter</a> for this
+     * utility will export the remote event listener under Jini ERI, specifying
+     * that the port and object ID with which the listener is to be exported
+     * should be chosen by the Jini ERI framework, not the deployer.
+     * <p>
+     * If it is required that the remote event listener be exported under JRMP
+     * instead of Jini ERI, then the entity that employs this utility must
+     * specify this in its configuration. For example, the entity's
+     * configuration would need to contain something like the following:
+     * <p>
+     * <blockquote>
+     * <pre>
+     * import net.jini.jrmp.JrmpExporter;
+     *
+     * application.configuration.component.name {
+     *    .......
+     *    .......
+     *    // configuration items specific to the application
+     *    .......
+     *    .......
+     * }//end application.configuration.component.name
+     *
+     * net.jini.lookup.ServiceDiscoveryManager {
+     *
+     *    serverExporter = new JrmpExporter();
+     *
+     * }//end net.jini.lookup.ServiceDiscoveryManager
+     * </pre>
+     * </blockquote>
+     * <p>
+     * It is important to note that when the remote event listener is exported
+     * under JRMP, unlike Jini ERI, the JRMP remote communication framework does
+     * <b><i>not</i></b> provide a mechanism that automatically makes the
+     * listener proxy available to the lookup service(s) with which the listener
+     * is registered; the deployer of the entity, or the entity itself, must
+     * provide such a mechanism.
+     * <p>
+     * When exported under JRMP, one of the more common mechanisms for making
+     * the listener proxy available to the lookup service(s) with which the
+     * listener is registered consists of the following:
+     * <p>
+     * <ul><li> store the necessary class files in a JAR file
+     * <li> make the class files in the JAR file <i>preferred</i>
+     * (see {@link net.jini.loader.pref} for details)
+     * <li> run an HTTP server to serve up the JAR file to any requesting lookup
+     * service
+     * <li> advertise the location of that JAR file by setting the
+     * <code>java.rmi.server.codebase</code> property of the entity to "point"
+     * at the JAR file
+     * </ul>
+     * <p>
+     * For example, suppose an application consists of an entity that intends to
+     * use the <code>ServiceDiscoveryManager</code> will run on a host named
+     * <b><i>myHost</i></b>. And suppose that the <i>down-loadable</i> JAR file
+     * named <b><i>sdm-dl.jar</i></b> that is provided in the distribution is
+     * located in the directory <b><i>/files/jini/lib</i></b>, and will be
+     * served by an HTTP server listening on port
+     * <b><i>8082</i></b>. If the application is run with its codebase property
+     * set to
+     * <code>-Djava.rmi.server.codebase="http://myHost:8082/sdm-dl.jar"</code>,
+     * the lookup service(s) should then be able to access the remote listener
+     * exported under JRMP by the <code>ServiceDiscoveryManager</code> on behalf
+     * of the entity.
+     * <p>
+     * If a mechanism for lookup services to access the remote listener exported
+     * by the <code>ServiceDiscoveryManager</code> is not provided (either by
+     * the remote communication framework itself, or by some other means), the
+     * remote methods of the <code>ServiceDiscoveryManager</code> - the methods
+     * involved in the two most important usage patterns of that utility - will
+     * be of no use.
+     * <p>
+     * This constructor takes two arguments: an object that implements the
+     * <code>DiscoveryManagement</code> interface and a reference to a
+     * <code>LeaseRenewalManager</code> object. The constructor throws an
+     * <code>IOException</code> because construction of a
+     * <code>ServiceDiscoveryManager</code> may initiate the multicast discovery
+     * process, a process that can throw an <code>IOException</code>.
+     *
+     * @param discoveryMgr the <code>DiscoveryManagement</code> implementation
+     * through which notifications that indicate a lookup service has been
+     * discovered or discarded will be received. If the value of the argument is
+     * <code>null</code>, then an instance of the
+     * <code>LookupDiscoveryManager</code> utility class will be constructed to
+     * listen for events announcing the discovery of only those lookup services
+     * that are members of the public group.
+     *
+     * @param leaseMgr the <code>LeaseRenewalManager</code> to use. A value of
+     * <code>null</code> may be passed as the <code>LeaseRenewalManager</code>
+     * argument. If the value of the argument is <code>null</code>, an instance
+     * of the <code>LeaseRenewalManager</code> class will be created, initially
+     * managing no <code>Lease</code> objects.
+     *
+     * @throws IOException because construction of a
+     * <code>ServiceDiscoveryManager</code> may initiate the multicast discovery
+     * process which can throw an <code>IOException</code>.
+     *
+     * @see net.jini.discovery.DiscoveryManagement
+     * @see net.jini.core.event.RemoteEventListener
+     * @see net.jini.core.lookup.ServiceRegistrar
+     */
+    public ServiceDiscoveryManager(DiscoveryManagement discoveryMgr,
+            LeaseRenewalManager leaseMgr)
+            throws IOException {
+
+        this(initial(discoveryMgr, leaseMgr, EmptyConfiguration.INSTANCE));
+
+    }//end constructor
+
+    /**
+     * Constructs an instance of this class, which is configured using the items
+     * retrieved through the given <code>Configuration</code>, that will, on
+     * behalf of the entity that constructs this class, discover and manage a
+     * set of lookup services, as well as discover and manage sets of services
+     * registered with those lookup services. Through the parameters input to
+     * this constructor, the client of this utility indicates which lookup
+     * services to discover and manage, and how it wants the utility
+     * additionally configured.
+     * <p>
+     * For a more details, refer to the description of the alternate constructor
+     * of this class.
+     * <p>
+     * This constructor takes three arguments: an object that implements the
+     * <code>DiscoveryManagement</code> interface, a reference to an instance of
+     * the <code>LeaseRenewalManager</code> class, and a
+     * <code>Configuration</code> object. The constructor throws an
+     * <code>IOException</code> because construction of a
+     * <code>ServiceDiscoveryManager</code> may initiate the multicast discovery
+     * process, a process that can throw an <code>IOException</code>. The
+     * constructor also throws a <code>ConfigurationException</code> when an
+     * exception occurs while retrieving an item from the given
+     * <code>Configuration</code>
+     *
+     * @param discoveryMgr the <code>DiscoveryManagement</code> implementation
+     * through which notifications that indicate a lookup service has been
+     * discovered or discarded will be received. If the value of the argument is
+     * <code>null</code>, then an instance of the
+     * <code>LookupDiscoveryManager</code> utility class will be constructed to
+     * listen for events announcing the discovery of only those lookup services
+     * that are members of the public group.
+     *
+     * @param leaseMgr the <code>LeaseRenewalManager</code> to use. A value of
+     * <code>null</code> may be passed as the <code>LeaseRenewalManager</code>
+     * argument. If the value of the argument is <code>null</code>, an instance
+     * of the <code>LeaseRenewalManager</code> class will be created, initially
+     * managing no <code>Lease</code> objects.
+     * @param config the <code>Configuration</code>
+     *
+     * @throws IOException because construction of a
+     * <code>ServiceDiscoveryManager</code> may initiate the multicast discovery
+     * process which can throw an <code>IOException</code>.
+     *
+     * @throws net.jini.config.ConfigurationException indicates an exception
+     * occurred while retrieving an item from the given
+     * <code>Configuration</code>
+     *
+     * @throws java.lang.NullPointerException if <code>null</code> is input for
+     * the configuration
+     *
+     * @see net.jini.discovery.DiscoveryManagement
+     * @see net.jini.core.event.RemoteEventListener
+     * @see net.jini.core.lookup.ServiceRegistrar
+     * @see net.jini.config.Configuration
+     * @see net.jini.config.ConfigurationException
+     */
+    public ServiceDiscoveryManager(DiscoveryManagement discoveryMgr,
+            LeaseRenewalManager leaseMgr,
+            Configuration config)
+            throws IOException,
+            ConfigurationException {
+        this(init(discoveryMgr, leaseMgr, config));
+    }//end constructor
+
+    private ServiceDiscoveryManager(Initializer init) {
+        this.proxyRegSet = Collections.newSetFromMap(new ConcurrentHashMap<ProxyReg, Boolean>());
+        this.caches = new ArrayList<LookupCache>(32);
+        thisConfig = init.thisConfig;
+        registrarPreparer = init.registrarPreparer;
+        eventLeasePreparer = init.eventLeasePreparer;
+        leaseRenewalMgr = init.leaseRenewalMgr;
+        discardWait = init.discardWait.longValue();
+        discMgr = init.discMgr;
+        discMgrInternal = init.discMgrInternal;
+        discMgrListener = new DiscMgrListener();
+        discMgr.addDiscoveryListener(discMgrListener);
+        terminator = new LookupCacheTerminator();
+        terminatorThread = new Thread(terminator, "SDM lookup cache terminator");
+        terminatorThread.setDaemon(false);
+    }
+
+    /**
+     * Returns array of ServiceRegistrar created from the proxyRegSet
+     */
+    private ServiceRegistrar[] buildServiceRegistrar() {
+        List<ServiceRegistrar> proxys = new LinkedList<ServiceRegistrar>();
+        Iterator<ProxyReg> iter = proxyRegSet.iterator();
+        while (iter.hasNext()) {
+            ProxyReg reg = iter.next();
+            proxys.add(reg.getProxy());
+        }//end loop
+        return proxys.toArray(new ServiceRegistrar[proxys.size()]);
+    }//end buildServiceRegistrar
+
+    /**
+     * Queries each available lookup service in the set of lookup services
+     * managed by the <code>ServiceDiscoveryManager</code> (the <i>managed
+     * set</i>) for a service reference that matches criteria defined by the
+     * entity that invokes this method. The semantics of this method are similar
+     * to the semantics of the <code>lookup</code> method provided by the
+     * <code>ServiceRegistrar</code> interface; employing the same
+     * template-matching scheme. Additionally, this method allows any entity to
+     * supply an object referred to as a <i>filter</i>. Such an object is a
+     * non-remote object that defines additional matching criteria that the
+     * <code>ServiceDiscoveryManager</code> applies when searching for the
+     * entity's services of interest. This filtering facility is particularly
+     * useful to entities that wish to extend the capabilities of standard
+     * template-matching.
+     * <p>
+     * Entities typically employ this method when they need infrequent access to
+     * services, and when the cost of making remote queries is outweighed by the
+     * overhead of maintaining a local cache (for example, because of resource
+     * limitations).
+     * <p>
+     * This version of <code>lookup</code> returns a <i>single</i> instance of
+     * <code>ServiceItem</code> corresponding to one of possibly many service
+     * references that satisfy the matching criteria. If multiple services
+     * matching the input criteria happen to exist, it is arbitrary as to which
+     * reference is actually returned. It is for this reason that entities that
+     * invoke this method typically care only that <i>a</i>
+     * service is returned, not <i>which</i> service.
+     * <p>
+     * Note that, unlike other versions of <code>lookup</code> provided by the
+     * <code>ServiceDiscoveryManager</code>, this version does not
+     * <i>block</i>. That is, this version will return immediately upon failure
+     * (or success) to find a service matching the input criteria.
+     *
+     * It is important to understand this characteristic because there is a
+     * common usage scenario that can cause confusion when this version of
+     * <code>lookup</code> is used but fails to discover the expected service of
+     * interest. Suppose an entity creates a service discovery manager and then
+     * immediately calls this version of <code>lookup</code>, which simply
+     * queries the currently discovered lookup services for the service of
+     * interest. If the discovery manager employed by the service discovery
+     * manager has not yet disovered any lookup services (thus, there are no
+     * lookup services to query) the method will immediately return a value of
+     * <code>null</code>. This can be confusing when one verifies that such a
+     * service of interest has indeed been started and registered with the
+     * existing lookup service(s). To address this issue, one of the blocking
+     * versions of <code>lookup</code> could be used instead of this version, or
+     * the entity could simply wait until the discovery manager has been given
+     * enough time to complete its own (lookup) discovery processing.
+     *
+     * @param tmpl an instance of <code>ServiceTemplate</code> corresponding to
+     * the object to use for template-matching when searching for desired
+     * services. If <code>null</code> is input to this parameter, this method
+     * will use a <i>wildcarded</i>
+     * template (will match all services) when performing template-matching.
+     * Note that the effects of modifying contents of this parameter before this
+     * method returns are unpredictable and undefined.
+     * @param filter an instance of <code>ServiceItemFilter</code> containing
+     * matching criteria that should be applied in addition to the
+     * template-matching employed when searching for desired services. If
+     * <code>null</code> is input to this parameter, then only template-matching
+     * will be employed to find the desired services.
+     *
+     * @return a single instance of <code>ServiceItem</code> corresponding to a
+     * reference to a service that matches the criteria represented in the input
+     * parameters; or <code>null</code> if no matching service can be found.
+     * Note that if multiple services matching the input criteria exist, it is
+     * arbitrary as to which reference is returned.
+     *
+     * @see net.jini.core.lookup.ServiceRegistrar#lookup
+     * @see net.jini.core.lookup.ServiceTemplate
+     * @see net.jini.lookup.ServiceItemFilter
+     */
+    public ServiceItem lookup(ServiceTemplate tmpl, ServiceItemFilter filter) {
+        checkTerminated();
+        ServiceRegistrar[] proxys = buildServiceRegistrar();
+        int len = proxys.length;
+        if (len == 0) {
+            return null;
+        }
+        int rand = random.nextInt(Integer.MAX_VALUE) % len;
+        for (int i = 0; i < len; i++) {
+            ServiceRegistrar proxy = proxys[(i + rand) % len];
+            ServiceItem sItem = null;
+            try {
+                int maxMatches = ((filter != null) ? Integer.MAX_VALUE : 1);
+                ServiceMatches sm = proxy.lookup(tmpl, maxMatches);
+                sItem = getMatchedServiceItem(sm, filter);
+            } catch (Exception e) {
+                logger.log(Level.INFO,
+                        "Exception occurred during query, discarding proxy",
+                        e);
+                discard(proxy);
+            }
+            if (sItem != null) {
+                return sItem; //Don't need to clone
+            }
+        }//end loop
+        return null;
+    }//end lookup
+
+    /**
+     * Queries each available lookup service in the managed set for a service
+     * that matches the input criteria. The semantics of this method are similar
+     * to the semantics of the <code>lookup</code> method provided by the
+     * <code>ServiceRegistrar</code> interface; employing the same
+     * template-matching scheme. Additionally, this method allows any entity to
+     * supply an object referred to as a <i>filter</i>. Such an object is a
+     * non-remote object that defines additional matching criteria that the
+     * <code>ServiceDiscoveryManager</code> applies when searching for the
+     * entity's services of interest. This filtering facility is particularly
+     * useful to entities that wish to extend the capabilities of standard
+     * template-matching.
+     * <p>
+     * This version of <code>lookup</code> returns a <i>single</i> instance of
+     * <code>ServiceItem</code> corresponding to one of possibly many service
+     * references that satisfy the matching criteria. If multiple services
+     * matching the input criteria happen to exist, it is arbitrary as to which
+     * reference is actually returned. It is for this reason that entities that
+     * invoke this method typically care only that <i>a</i>
+     * service is returned, not <i>which</i> service.
+     * <p>
+     * Note that this version of <code>lookup</code> provides a
+     * <i>blocking</i> feature that is controlled through the
+     * <code>waitDur</code> parameter. That is, this version will not return
+     * until either a service that matches the input criteria has been found, or
+     * the amount of time contained in the <code>waitDur</code> parameter has
+     * passed. If, while waiting for the service of interest to be found, the
+     * entity decides that it no longer wishes to wait the entire period for
+     * this method to return, the entity may interrupt this method by invoking
+     * the interrupt method from the <code>Thread</code> class. The intent of
+     * this mechanism is to allow the entity to interrupt this method in the
+     * same way it would a sleeping thread.
+     * <p>
+     * Entities typically employ this method when they need infrequent access to
+     * services, are willing (or forced) to wait for those services to be found,
+     * and consider the cost of making remote queries for those services is
+     * outweighed by the overhead of maintaining a local cache (for example,
+     * because of resource limitations).
+     *
+     * @param tmpl an instance of <code>ServiceTemplate</code> corresponding to
+     * the object to use for template-matching when searching for desired
+     * services. If <code>null</code> is input to this parameter, this method
+     * will use a <i>wildcarded</i>
+     * template (will match all services) when performing template-matching.
+     * Note that the effects of modifying contents of this parameter before this
+     * method returns are unpredictable and undefined.
+     * @param filter an instance of <code>ServiceItemFilter</code> containing
+     * matching criteria that should be applied in addition to the
+     * template-matching employed when searching for desired services. If
+     * <code>null</code> is input to this parameter, then only template-matching
+     * will be employed to find the desired services.
+     * @param waitDur the amount of time (in milliseconds) to wait before ending
+     * the "search" and returning <code>null</code>. If a non-positive value is
+     * input to this parameter, then this method will not wait; it will simply
+     * query the available lookup services and return a matching service
+     * reference or <code>null</code>.
+     *
+     * @return a single instance of <code>ServiceItem</code> corresponding to a
+     * reference to a service that matches the criteria represented in the input
+     * parameters; or <code>null</code> if no matching service can be found.
+     * Note that if multiple services matching the input criteria exist, it is
+     * arbitrary as to which reference is returned.
+     *
+     * @throws java.lang.InterruptedException this exception occurs when the
+     * entity interrupts this method by invoking the interrupt method from the
+     * <code>Thread</code> class.
+     *
+     * @throws java.rmi.RemoteException typically, this exception occurs when a
+     * RemoteException occurs either as a result of an attempt to export a
+     * remote listener, or an attempt to register with the event mechanism of a
+     * lookup service.
+     *
+     * @see net.jini.core.lookup.ServiceRegistrar#lookup
+     * @see net.jini.core.lookup.ServiceTemplate
+     * @see net.jini.lookup.ServiceItemFilter
+     * @see java.lang.Thread
+     */
+    public ServiceItem lookup(ServiceTemplate tmpl,
+            ServiceItemFilter filter,
+            long waitDur) throws InterruptedException,
+            RemoteException {
+        /* First query each lookup for the desired service */
+        ServiceItem sm = lookup(tmpl, filter);//checkTerminated() is done here
+        if (sm != null) {
+            return sm;
+        }
+        /* If the desired service is not in any of the lookups, wait for it. */
+        ServiceDiscoveryListener cacheListener
+                = new ServiceDiscoveryListenerImpl();
+        LookupCacheImpl cache = null;
+        try {
+            /* The cache must be created inside the listener sync block,
+             * otherwise a race condition can occur. This is because the
+             * creation of a cache results in event registration which
+             * will ultimately result in the invocation of the serviceAdded()
+             * method in the cache's listener, and the interruption of any
+             * objects waiting on the cache's listener. If the notifications
+             * happen to occur before commencing the wait on the listener
+             * object (see below), then the wait will never be interrupted
+             * because the interrupts were sent before the wait() method
+             * was invoked. Synchronizing on the listener and the listener's
+             * serviceAdded() method, and creating the cache only after the
+             * lock has been acquired, together will prevent this situation
+             * since event registration cannot occur until the cache is
+             * created, and the lock that allows entry into the serviceAdded()
+             * method (which is invoked once the events do arrive) is not
+             * released until the wait() method is invoked .
+             */
+            synchronized (cacheListener) {
+                cache = createLookupCache(tmpl, filter, cacheListener, waitDur);
+                long duration = cache.getLeaseDuration();
+                while (duration > 0) {
+                    cacheListener.wait(duration);
+                    sm = cache.lookup(null);
+                    if (sm != null) {
+                        return sm;
+                    }
+                    duration = cache.getLeaseDuration();
+                }//end loop
+            }//end sync(cacheListener)
+            return null; // Make it clear we're returning null.
+        } finally {
+            if (cache != null) {
+                terminator.terminate(cache);
+            }
+        }
+    }//end lookup
+
+    /**
+     * The <code>createLookupCache</code> method allows the client-like entity
+     * to request that the <code>ServiceDiscoveryManager</code> create a new
+     * managed set (or cache) and populate it with services, which match
+     * criteria defined by the entity, and whose references are registered with
+     * one or more of the lookup services the entity has targeted for discovery.
+     * <p>
+     * This method returns an object of type <code>LookupCache</code>. Through
+     * this return value, the entity can query the cache for services of
+     * interest, manage the cache's event mechanism for service discoveries, or
+     * terminate the cache.
+     * <p>
+     * An entity typically uses the object returned by this method to provide
+     * local storage of, and access to, references to services that it is
+     * interested in using. Entities needing frequent access to numerous
+     * services will find the object returned by this method quite useful
+     * because acquisition of those service references is provided through local
+     * method invocations. Additionally, because the object returned by this
+     * method provides an event mechanism, it is also useful to entities wishing
+     * to simply monitor, in an event-driven manner, the state changes that
+     * occur in the services of interest.
+     * <p>
+     * Although not required, a common usage pattern for entities that wish to
+     * use the <code>LookupCache</code> class to store and manage "discovered"
+     * services is to create a separate cache for each service type of interest.
+     *
+     * @param tmpl template to match. It uses template-matching semantics to
+     * identify the service(s) to acquire from lookup services in the managed
+     * set. If this value is <code>null</code>, it is the equivalent of passing
+     * a <code>ServiceTemplate</code> constructed with all <code>null</code>
+     * arguments (all wildcards).
+     * @param filter used to apply additional matching criteria to any
+     * <code>ServiceItem</code> found through template-matching. If this value
+     * is <code>null</code>, no additional filtering will be applied beyond the
+     * template-matching.
+     * @param listener object that will receive notifications when services
+     * matching the input criteria are discovered for the first time, or have
+     * encountered a state change such as removal from all lookup services or
+     * attribute set changes. If this value is <code>null</code>, the cache
+     * resulting from that invocation will send no such notifications.
+     *
+     * @return LookupCache used to query the cache for services of interest,
+     * manage the cache's event mechanism for service discoveries, or terminate
+     * the cache.
+     *
+     * @throws java.rmi.RemoteException typically, this exception occurs when a
+     * RemoteException occurs as a result of an attempt to export the remote
+     * listener that receives service events from the lookup services in the
+     * managed set.
+     *
+     * @see net.jini.lookup.ServiceItemFilter
+     */
+    public LookupCache createLookupCache(ServiceTemplate tmpl,
+            ServiceItemFilter filter,
+            ServiceDiscoveryListener listener)
+            throws RemoteException {
+        checkTerminated();
+        return createLookupCache(tmpl, filter, listener, Long.MAX_VALUE);
+    }//end createLookupCache
+
+    /**
+     * The <code>getDiscoveryManager</code> method will return an object that
+     * implements the <code>DiscoveryManagement</code> interface. The object
+     * returned by this method provides the <code>ServiceDiscoveryManager</code>
+     * with the ability to set discovery listeners and to discard previously
+     * discovered lookup services when they are found to be unavailable.
+     *
+     * @return DiscoveryManagement implementation
+     * @see net.jini.discovery.DiscoveryManagement
+     */
+    public DiscoveryManagement getDiscoveryManager() {
+        checkTerminated();
+        return discMgr;
+    }//end getDiscoveryManager
+
+    /**
+     * The <code>getLeaseRenewalManager</code> method will return an instance of
+     * the <code>LeaseRenewalManager</code> class. The object returned by this
+     * method manages the leases requested and held by the
+     * <code>ServiceDiscoveryManager</code>. In general, these leases correspond
+     * to the registrations made by the <code>ServiceDiscoveryManager</code>
+     * with the event mechanism of each lookup service in the managed set.
+     *
+     * @return LeaseRenewalManager for this instance of the
+     * <code>ServiceDiscoveryManager</code>.
+     * @see net.jini.lease.LeaseRenewalManager
+     */
+    public LeaseRenewalManager getLeaseRenewalManager() {
+        checkTerminated();
+        return leaseRenewalMgr;
+    }//end getLeaseRenewalManager
+
+    /**
+     * The <code>terminate</code> method performs cleanup duties related to the
+     * termination of the event mechanism for lookup service discovery, the
+     * event mechanism for service discovery, and the cache management duties of
+     * the <code>ServiceDiscoveryManager</code>.
+     * <p>
+     * For each instance of <code>LookupCache</code> created and managed by the
+     * <code>ServiceDiscoveryManager</code>, the <code>terminate</code> method
+     * will do the following:
+     * <ul>
+     * <li>Either remove all listener objects registered for receipt of
+     * <code>DiscoveryEvent</code> objects or, if the discovery manager employed
+     * by the <code>ServiceDiscoveryManager</code> was created by the
+     * <code>ServiceDiscoveryManager</code> itself, terminate all discovery
+     * processing being performed by that manager object on behalf of the
+     * entity.
+     * <p>
+     * <li>Cancel all event leases granted by each lookup service in the managed
+     * set of lookup services.
+     * <p>
+     * <li>Un-export all remote listener objects registered with each lookup
+     * service in the managed set.
+     * <p>
+     * <li>Terminate all threads involved in the process of retrieving and
+     * storing references to discovered services of interest.
+     * </ul>
+     * Calling any method after the termination will result in an
+     * <code>IllegalStateException</code>.
+     *
+     * @see net.jini.lookup.LookupCache
+     * @see net.jini.discovery.DiscoveryEvent
+     */
+    public void terminate() {
+        synchronized (this) {
+            if (bTerminated) {
+                return;//allow for multiple terminations
+            }
+            bTerminated = true;
+            /* Terminate lookup service discovery processing */
+            discMgr.removeDiscoveryListener(discMgrListener);
+            if (discMgrInternal) {
+                discMgr.terminate();
+            }
+        }//end sync
+        terminatorThread.interrupt();
+        /* Terminate all caches: cancel event leases, un-export listeners */
+        List<LookupCache> terminate;
+        synchronized (caches) {
+            terminate = new ArrayList<LookupCache>(caches);
+        }
+        Iterator iter = terminate.iterator();
+        while (iter.hasNext()) {
+            LookupCacheImpl cache = (LookupCacheImpl) iter.next();
+            cache.terminate();
+        }//end loop
+        leaseRenewalMgr.close();
+    }//end terminate
+
+    /**
+     * Queries each available lookup service in the managed set for service(s)
+     * that match the input criteria. The semantics of this method are similar
+     * to the semantics of the <code>lookup</code> method provided by the
+     * <code>ServiceRegistrar</code> interface; employing the same
+     * template-matching scheme. Additionally, this method allows any entity to
+     * supply an object referred to as a <i>filter</i>. Such an object is a
+     * non-remote object that defines additional matching criteria that the
+     * <code>ServiceDiscoveryManager</code> applies when searching for the
+     * entity's services of interest. This filtering facility is particularly
+     * useful to entities that wish to extend the capabilities of standard
+     * template-matching.
+     * <p>
+     * Entities typically employ this method when they need infrequent access to
+     * multiple instances of services, and when the cost of making remote
+     * queries is outweighed by the overhead of maintaining a local cache (for
+     * example, because of resource limitations).
+     * <p>
+     * This version of <code>lookup</code> returns an <i>array</i> of instances
+     * of <code>ServiceItem</code> in which each element corresponds to a
+     * service reference that satisfies the matching criteria. The number of
+     * elements in the returned set will be no greater than the value of the
+     * <code>maxMatches</code> parameter, but may be less.
+     * <p>
+     * Note that this version of <code>lookup</code> does not provide a
+     * <i>blocking</i> feature. That is, this version will return immediately
+     * with whatever number of service references it can find, up to the number
+     * indicated in the <code>maxMatches</code> parameter. If no services
+     * matching the input criteria can be found on the first attempt, an empty
+     * array is returned.
+     *
+     * It is important to understand this characteristic because there is a
+     * common usage scenario that can cause confusion when this version of
+     * <code>lookup</code> is used but fails to discover any instances of the
+     * expected service of interest. Suppose an entity creates a service
+     * discovery manager and then immediately calls this version of
+     * <code>lookup</code>, which simply queries the currently discovered lookup
+     * services for the service of interest. If the discovery manager employed
+     * by the service discovery manager has not yet discovered any lookup
+     * services (thus, there are no lookup services to query) the method will
+     * immediately return an empty array. This can be confusing when one
+     * verifies that instance(s) of such a service of interest have indeed been
+     * started and registered with the existing lookup service(s). To address
+     * this issue, one of the blocking versions of <code>lookup</code> could be
+     * used instead of this version, or the entity could simply wait until the
+     * discovery manager has been given enough time to complete its own (lookup)
+     * discovery processing.
+     *
+     * @param tmpl an instance of <code>ServiceTemplate</code> corresponding to
+     * the object to use for template-matching when searching for desired
+     * services. If <code>null</code> is input to this parameter, this method
+     * will use a <i>wildcarded</i> template (will match all services) when
+     * performing template-matching. Note that the effects of modifying contents
+     * of this parameter before this method returns are unpredictable and
+     * undefined.
+     * @param maxMatches this method will return no more than this number of
+     * service references
+     * @param filter an instance of <code>ServiceItemFilter</code> containing
+     * matching criteria that should be applied in addition to the
+     * template-matching employed when searching for desired services. If
+     * <code>null</code> is input to this parameter, then only template-matching
+     * will be employed to find the desired services.
+     *
+     * @return an array of instances of <code>ServiceItem</code> where each
+     * element corresponds to a reference to a service that matches the criteria
+     * represented in the input parameters; or an empty array if no matching
+     * service can be found.
+     *
+     * @see net.jini.core.lookup.ServiceRegistrar#lookup
+     * @see net.jini.core.lookup.ServiceTemplate
+     * @see net.jini.lookup.ServiceItemFilter
+     */
+    public ServiceItem[] lookup(ServiceTemplate tmpl,
+            int maxMatches,
+            ServiceItemFilter filter) {
+        checkTerminated();
+        if (maxMatches < 1) {
+            throw new IllegalArgumentException("maxMatches must be > 0");
+        }
+        /* retrieve the lookup service(s) to query for matching service(s) */
+        ServiceRegistrar[] proxys = buildServiceRegistrar();
+
+        int len = proxys.length;
+        List<ServiceItem> sItemSet = new ArrayList<ServiceItem>(len);
+        if (len > 0) {
+            /* loop thru the set of lookups, randomly selecting each lookup */
+            int rand = (random.nextInt(Integer.MAX_VALUE)) % len;
+            for (int i = 0; i < len; i++) {
+                int max = maxMatches;
+                ServiceRegistrar proxy = proxys[(i + rand) % len];
+                try {
+                    /* If a filter is to be applied (filter != null), then
+                     * the value of the maxMatches parameter will not
+                     * suffice when querying the current lookup service.
+                     * This is because although services returned from a
+                     * query of the lookup service will match the template,
+                     * some of those services may get filtered out. Thus,
+                     * asking for exactly maxMatches may result in fewer
+                     * matching services than actually are contained in
+                     * the lookup. Thus, all matching services are
+                     * requested by passing in "infinity" for the maximum
+                     * number of matches (Integer.MAX_VALUE).
+                     */
+                    if (filter != null) {
+                        max = Integer.MAX_VALUE;
+                    }
+                    /* Query the current lookup for matching service(s). */
+                    ServiceMatches sm = proxy.lookup(tmpl, max);
+                    int nItems = sm.items.length;
+                    if (nItems == 0) {
+                        continue;//no matches, query next lookup
+                    }                    /* Loop thru the matching services, randomly selecting
+                     * each service, applying the filter if appropriate,
+                     * and making sure the service has not already been
+                     * selected (it may have been returned from a previously
+                     * queried lookup).
+                     */
+
+                    int r = (random.nextInt(Integer.MAX_VALUE)) % nItems;
+                    for (int j = 0; j < nItems; j++) {
+                        ServiceItem sItem = sm.items[(j + r) % nItems];
+                        if (sItem == null) {
+                            continue;
+                        }
+                        if (!filterPassed(sItem, filter)) {
+                            continue;
+                        }
+                        if (!isArrayContainsServiceItem(sItemSet, sItem)) {
+                            sItemSet.add(sItem);
+                        }
+                        if (sItemSet.size() >= maxMatches) {
+                            return sItemSet.toArray(new ServiceItem[sItemSet.size()]);
+                        }
+                    }//end loop(j)
+                } catch (Exception e) {
+                    logger.log(Level.INFO,
+                            "Exception occurred during query, "
+                            + "discarding proxy",
+                            e);
+                    discard(proxy);
+                }
+            }//end loop(i)
+        }//endif(len>0)
+        /* Will reach this return statement only when less than the number
+         * of services requested have been found in the loop above.
+         */
+        return (ServiceItem[]) (sItemSet.toArray(new ServiceItem[sItemSet.size()]));
+    }//end lookup
+
+    /**
+     * Queries each available lookup service in the managed set for service(s)
+     * that match the input criteria. The semantics of this method are similar
+     * to the semantics of the <code>lookup</code> method provided by the
+     * <code>ServiceRegistrar</code> interface; employing the same
+     * template-matching scheme. Additionally, this method allows any entity to
+     * supply an object referred to as a <i>filter</i>. Such an object is a
+     * non-remote object that defines additional matching criteria that the
+     * <code>ServiceDiscoveryManager</code> applies when searching for the
+     * entity's services of interest. This filtering facility is particularly
+     * useful to entities that wish to extend the capabilities of standard
+     * template-matching.
+     * <p>
+     * This version of <code>lookup</code> returns an <i>array</i> of instances
+     * of <code>ServiceItem</code> in which each element corresponds to a
+     * service reference that satisfies the matching criteria. The number of
+     * elements in the returned set will be no greater than the value of the
+     * <code>maxMatches</code> parameter, but may be less.
+     * <p>
+     * Note that this version of <code>lookup</code> provides a
+     * <i>blocking</i> feature that is controlled through the
+     * <code>waitDur</code> parameter in conjunction with the
+     * <code>minMatches</code> and the <code>maxMatches</code> parameters. This
+     * method will not return until one of the following occurs:
+     * <p>
+     * <ul>
+     * <li> the number of matching services found on the first attempt is
+     * greater than or equal to the value of the <code>minMatches</code>
+     * parameter, in which case this method returns each of the services found
+     * up to the value of the <code>maxMatches</code> parameter
+     * <li> the number of matching services found <i>after</i> the first attempt
+     * (that is, after the method enters the "wait state") is at least as great
+     * as the value of the <code>minMatches</code> parameter in which case this
+     * method returns each of the services found up to the value of the
+     * <code>maxMatches</code> parameter
+     * <li> the amount of time that has passed since this method entered the
+     * wait state exceeds the value of the <code>waitDur</code> parameter, in
+     * which case this method returns all of the currently discovered services
+     * </ul>
+     * <p>
+     * The purpose of the <code>minMatches</code> parameter is to allow the
+     * entity to balance its need for multiple matching service references with
+     * its need to minimize the time spent in the wait state; time that most
+     * would consider wasted if an acceptable number of matching service
+     * references were found, but this method continued to wait until the end of
+     * the designated time period.
+     * <p>
+     * If, while waiting for the minimum number of desired services to be
+     * discovered, the entity decides that it no longer wishes to wait the
+     * entire period for this method to return, the entity may interrupt this
+     * method by invoking the interrupt method from the <code>Thread</code>
+     * class. The intent of this mechanism is to allow the entity to interrupt
+     * this method in the same way it would a sleeping thread.
+     * <p>
+     * Entities typically employ this method when they need infrequent access to
+     * multiple instances of services, are willing (or forced) to wait for those
+     * services to be found, and consider the cost of making remote queries for
+     * those services is outweighed by the overhead of maintaining a local cache
+     * (for example, because of resource limitations).
+     *
+     * @param tmpl an instance of <code>ServiceTemplate</code> corresponding to
+     * the object to use for template-matching when searching for desired
+     * services. If <code>null</code> is input to this parameter, this method
+     * will use a
+     * <i>wildcarded</i> template (will match all services) when performing
+     * template-matching. Note that the effects of modifying contents of this
+     * parameter before this method returns are unpredictable and undefined.
+     * @param minMatches this method will immediately exit the wait state and
+     * return once this number of service references is found
+     * @param maxMatches this method will return no more than this number of
+     * service references
+     * @param filter an instance of <code>ServiceItemFilter</code> containing
+     * matching criteria that should be applied in addition to the
+     * template-matching employed when searching for desired services. If
+     * <code>null</code> is input to this parameter, then only template-matching
+     * will be employed to find the desired services.
+     * @param waitDur the amount of time (in milliseconds) to wait before ending
+     * the "search" and returning an empty array. If a non-positive value is
+     * input to this parameter, then this method will not wait; it will simply
+     * query the available lookup services and return whatever matching service
+     * reference(s) it could find, up to <code>maxMatches</code>.
+     *
+     * @return an array of instances of <code>ServiceItem</code> where each
+     * element corresponds to a reference to a service that matches the criteria
+     * represented in the input parameters; or an empty array if no matching
+     * service can be found within the time allowed.
+     *
+     * @throws java.lang.InterruptedException this exception occurs when the
+     * entity interrupts this method by invoking the interrupt method from the
+     * <code>Thread</code> class.
+     *
+     * @throws java.lang.IllegalArgumentException this exception occurs when one
+     * of the following conditions is satisfied:
+     * <p>
+     * <ul> <li>the <code>minMatches</code> parameter is non-positive
+     * <li>the <code>maxMatches</code> parameter is non-positive
+     * <li>the value of <code>maxMatches</code> is <i>less than</i>
+     * the value of <code>minMatches</code>
+     * </ul>
+     *
+     * @throws java.rmi.RemoteException typically, this exception occurs when a
+     * RemoteException occurs either as a result of an attempt to export a
+     * remote listener, or an attempt to register with the event mechanism of a
+     * lookup service.
+     *
+     * @see net.jini.core.lookup.ServiceRegistrar#lookup
+     * @see net.jini.core.lookup.ServiceTemplate
+     * @see net.jini.lookup.ServiceItemFilter
+     * @see java.lang.Thread
+     */
+    public ServiceItem[] lookup(ServiceTemplate tmpl,
+            int minMatches,
+            int maxMatches,
+            ServiceItemFilter filter,
+                                long waitDur )  throws InterruptedException,
+                                                       RemoteException
+    {
+        checkTerminated();
+        if (minMatches < 1) {
+            throw new IllegalArgumentException("minMatches must be > 0");
+        }
+        if (maxMatches < minMatches) {
+            throw new IllegalArgumentException("maxMatches must be > minMatches");
+        }
+
+        long delay = System.currentTimeMillis();
+        ServiceItem[] sItems = lookup(tmpl, maxMatches, filter);
+        if (sItems.length >= minMatches) {
+            return sItems;
+        }
+        List<ServiceItem> sItemSet = new LinkedList<ServiceItem>();
+        for (int i = 0, l = sItems.length; i < l; i++) {
+	    //if(!sItemSet.contains(sItems[i])
+            //sItemSet.add(sItems[i]);
+            if (!isArrayContainsServiceItem(sItemSet, sItems[i])) {
+                sItemSet.add(sItems[i]);
+            }//endif
+        }//end loop       
+        ServiceDiscoveryListenerImpl cacheListener
+                = new ServiceDiscoveryListenerImpl();
+        /* The cache must be created inside the listener sync block,
+         * otherwise a race condition can occur. This is because the
+         * creation of a cache results in event registration which
+         * will ultimately result in the invocation of the serviceAdded()
+         * method in the cache's listener, and the interruption of any
+         * objects waiting on the cache's listener. If the notifications
+         * happen to occur before commencing the wait on the listener
+         * object (see below), then the wait will never be interrupted
+         * because the interrupts were sent before the wait() method
+         * was invoked. Synchronizing on the listener and the listener's
+         * serviceAdded() method, and creating the cache only after the
+         * lock has been acquired, together will prevent this situation
+         * since event registration cannot occur until the cache is
+         * created, and the lock that allows entry into the serviceAdded()
+         * method (which is invoked once the events do arrive) is not
+         * released until the wait() method is invoked.
+         */
+        LookupCacheImpl cache;
+        synchronized (cacheListener) { // uncontended lock.
+            delay = (System.currentTimeMillis() - delay) + 1; // Calculate initial time delay in ms.
+            cache = createLookupCache(tmpl, filter, cacheListener, waitDur);
+            long duration = cache.getLeaseDuration();
+            while (duration > delay) { // Some milli's to spare to ensure we return in reasonable time.
+                cacheListener.wait(duration - delay);
+                ServiceItem items[] = cacheListener.getServiceItem();
+                for (int i = 0, l = items.length; i < l; i++) {
+                    if (!isArrayContainsServiceItem(sItemSet, items[i])) {
+                        sItemSet.add(items[i]);
+                    }//endif
+                }//end loop
+                if (sItemSet.size() == minMatches) {
+                    break;
+                }
+                duration = cache.getLeaseDuration();
+            }//end loop
+        }//end sync(cacheListener)
+        // Termination is now performed by a dedicated thread to ensure
+        // Remote method call doesn't take too long.
+        terminator.terminate(cache);
+        if (sItemSet.size() > maxMatches) {
+            // Discard some matches
+            ServiceItem[] r = new ServiceItem[maxMatches];
+            // Iterator is faster for LinkedList.
+            Iterator<ServiceItem> it = sItemSet.iterator();
+            for (int i = 0; it.hasNext() && i < maxMatches; i++) {
+                r[i] = it.next();
+            }
+            return r;
+        }
+        ServiceItem[] r = new ServiceItem[sItemSet.size()];
+        sItemSet.toArray(r);
+        return r;
+    }//end lookup
+
+    /**
+     * From the given set of ServiceMatches, randomly selects and returns a
+     * ServiceItem that matches the given filter (if applicable).
+     */
+    private ServiceItem getMatchedServiceItem(ServiceMatches sm,
+            ServiceItemFilter filter) {
+        int len = sm.items.length;
+        if (len > 0) {
+            int rand = random.nextInt(Integer.MAX_VALUE) % len;
+            for (int i = 0; i < len; i++) {
+                ServiceItem sItem = sm.items[(i + rand) % len];
+                if (sItem == null) continue;
+                if (!filterPassed(sItem, filter))  continue;
+                return sItem;
+            }//end loop
+        }//endif
+        return null;
+    }//end getMatchedServiceItem
+
+    /**
+     * Creates a LookupCache with specific lease duration.
+     */
+    private LookupCacheImpl createLookupCache(ServiceTemplate tmpl,
+            ServiceItemFilter filter,
+            ServiceDiscoveryListener listener,
+            long leaseDuration)
+            throws RemoteException {
+        /* Atomic start of terminator */
+        synchronized (terminatorThread) {
+            if (!started) {
+                terminatorThread.start();
+            }
+            started = true;
+        }
+        if (tmpl == null) {
+            tmpl = new ServiceTemplate(null, null, null);
+        }
+        LookupCacheImpl cache = new LookupCacheImpl(tmpl, filter, listener, leaseDuration, this);
+        cache.initCache();
+        synchronized (caches) {
+            caches.add(cache);
+        }
+        logger.finest("ServiceDiscoveryManager - LookupCache created");
+        return cache;
+    }//end createLookupCache
+
+    /**
+     * Removes and returns element from proxyRegSet that corresponds to the
+     * given proxy.
+     */
+    private ProxyReg removeReg(ServiceRegistrar proxy) {
+        Iterator<ProxyReg> iter = proxyRegSet.iterator();
+        while (iter.hasNext()) {
+            ProxyReg reg = iter.next();
+            // ProxyReg hashcode is same as proxy - optimisation
+            if (reg.hashCode() == proxy.hashCode()) {
+                if (reg.getProxy().equals(proxy)) {
+                    iter.remove();
+                    return reg;
+                }
+            }
+        }//end loop
+        return null;
+    }//end removeReg
+
+    /**
+     * Convenience method invoked when failure occurs in the cache tasks
+     * executed in this utility. If the appropriate logging level is enabled,
+     * this method will log the stack trace of the given <code>Throwable</code>;
+     * noting the given source class and method, and displaying the given
+     * message. Additionally, this method will discard the given lookup service
+     * proxy. Note that if the utility itself has already been terminated, or if
+     * the cache in which the failure occurred has been terminated, then the
+     * failure is logged at the HANDLED level, and the lookup service proxy is
+     * not discarded.
+     *
+     * Also, note that if the discovery manager employed by this utility has
+     * already been terminated, then the attempt to discard the given lookup
+     * service proxy will result in an <code>IllegalStateException</code>. Since
+     * this method is called from within the tasks run by this utility, and
+     * since propagating an <code>IllegalStateException</code> out into the
+     * ThreadGroup of those tasks is undesirable, this method does not propagate
+     * <code>IllegalStateException</code>s that occur as a result of an attempt
+     * to discard a lookup service proxy from the discovery manager.
+     *
+     * For more information, refer to Bug 4490358 and 4858211.
+     */
+    private void fail(Throwable e,
+            ServiceRegistrar proxy,
+            String sourceClass,
+            String sourceMethod,
+            String msg,
+            boolean cacheTerminated) {
+        Level logLevel = Level.INFO;
+        boolean discardProxy = true;
+        synchronized (this) {
+            if (bTerminated || cacheTerminated) {
+                logLevel = Levels.HANDLED;
+                discardProxy = false;
+            }//endif
+        }//end sync(this)
+        if ((e != null) && (logger.isLoggable(logLevel))) {
+            logger.logp(logLevel, sourceClass, sourceMethod, msg, e);
+        }//endif
+        try {
+            if (discardProxy) {
+                discard(proxy);
+            }
+        } catch (IllegalStateException e1) {
+            if (logger.isLoggable(logLevel)) {
+                logger.logp(logLevel,
+                        sourceClass,
+                        sourceMethod,
+                        "failure discarding lookup service proxy, "
+                        + "discovery manager already terminated",
+                        e1);
+            }//endif
+        }
+    }//end fail
+
+    /**
+     * Discards a ServiceRegistrar through the discovery manager.
+     */
+    private void discard(ServiceRegistrar proxy) {
+        discMgr.discard(proxy);
+    }//end discard
+
+    /**
+     * Cancels the given event lease.
+     */
+    private void cancelLease(Lease lease) {
+        try {
+            leaseRenewalMgr.cancel(lease);
+        } catch (Exception e) {
+            logger.log(Level.FINER,
+                    "exception occurred while cancelling an event "
+                    + "registration lease",
+                    e);
+        }
+    }//end cancelLease
+
+    /**
+     * Registers for events from the lookup service associated with the given
+     * proxy, and returns both the lease and the event sequence number from the
+     * event registration wrapped in the locally-defined class,
+     * <code>EventReg</code>.
+     *
+     * This method is called from the <code>RegisterListenerTask</code>. If a
+     * <code>RemoteException</code> occurs during the event registration
+     * attempt, this method discards the lookup service and returns
+     * <code>null</code>.
+     */
+    private EventReg registerListener(ServiceRegistrar proxy,
+            ServiceTemplate tmpl,
+            RemoteEventListener listenerProxy,
+            long duration) throws RemoteException {
+        /* Register with the event mechanism of the given lookup service */
+        EventRegistration e;
+        int transition = (ServiceRegistrar.TRANSITION_NOMATCH_MATCH
+                | ServiceRegistrar.TRANSITION_MATCH_NOMATCH
+                | ServiceRegistrar.TRANSITION_MATCH_MATCH);
+        e = proxy.notify(tmpl, transition, listenerProxy, null, duration);
+        /* Proxy preparation -
+         *
+         * Prepare the proxy to the lease on the event registration just
+         * returned. Because lease management (renewal and cancellation)
+         * involves remote calls, lease proxies should be prepared before
+         * management of the associated leases begins. This allows one to
+         * verify trust in the lease, and ensures that the appropriate
+         * constraints are attached to the lease.
+         */
+        Lease eventLease = e.getLease();
+        eventLease = (Lease) eventLeasePreparer.prepareProxy(eventLease);
+        logger.log(Level.FINEST, "ServiceDiscoveryManager - proxy to event "
+                + "registration lease prepared: {0}", eventLease);
+        /* Management the lease on the event registration */
+        leaseRenewalMgr.renewFor(eventLease,
+                duration,
+                new LeaseListenerImpl(proxy));
+        /* Wrap source, id, event sequence & lease in EventReg, and return. */
+        return (new EventReg(e.getSource(),
+                e.getID(),
+                e.getSequenceNumber(),
+                eventLease));
+    }//end registerListener
+
+    /**
+     * Throws an IllegalStateException if the current instance of the
+     * ServiceDiscoveryManager has been terminated.
+     */
+    private synchronized void checkTerminated() {
+        if (bTerminated) {
+            throw new IllegalStateException("service discovery manager was terminated");
+        }//endif
+    }//end checkTerminated
+
+    /**
+     * Determines if the given ServiceItem is an element of the given array.
+     */
+    static private boolean isArrayContainsServiceItem(List<ServiceItem> a,
+            ServiceItem s) {
+        Iterator<ServiceItem> iter = a.iterator();
+        while (iter.hasNext()) {
+            Object o = iter.next();
+            if (!(o instanceof ServiceItem)) {
+                continue;
+            }
+            ServiceItem sa = (ServiceItem) o;
+            if (sa.serviceID.equals(s.serviceID)
+                    && LookupAttributes.equal(sa.attributeSets, s.attributeSets)
+                    && (sa.service.equals(s.service))) {
+                return true;
+            }
+        }//end loop
+        return false;
+    }//end isArrayContainsServiceItems
+
+    private static class Initializer {
+
+        Configuration thisConfig;
+        ProxyPreparer registrarPreparer;
+        ProxyPreparer eventLeasePreparer;
+        LeaseRenewalManager leaseRenewalMgr;
+        Long discardWait = Long.valueOf(2 * (5 * 60 * 1000));
+        DiscoveryManagement discMgr;
+        boolean discMgrInternal;
+    }
+
+    private static Initializer initial(
+            DiscoveryManagement discoveryMgr,
+            LeaseRenewalManager leaseMgr,
+            Configuration config)
+            throws IOException {
+        try {
+            return init(discoveryMgr, leaseMgr, config);
+        } catch (ConfigurationException e) {
+            /* This should never happen */
+            throw new IOException(e);
+        }
+    }
+
+    /* Convenience method that encapsulates the retrieval of the configurable
+     * items from the given <code>Configuration</code> object.
+     */
+    private static Initializer init(DiscoveryManagement discoveryMgr,
+            LeaseRenewalManager leaseMgr,
+            Configuration config)
+            throws IOException, ConfigurationException {
+        /* Retrieve configuration items if applicable */
+        if (config == null) {
+            throw new NullPointerException("config is null");
+        }
+        Initializer init = new Initializer();
+        init.thisConfig = config;
+        /* Proxy preparers */
+        init.registrarPreparer = init.thisConfig.getEntry(COMPONENT_NAME,
+                "registrarPreparer",
+                ProxyPreparer.class,
+                new BasicProxyPreparer());
+        init.eventLeasePreparer = init.thisConfig.getEntry(COMPONENT_NAME,
+                "eventLeasePreparer",
+                ProxyPreparer.class,
+                new BasicProxyPreparer());
+        /* Lease renewal manager */
+        init.leaseRenewalMgr = leaseMgr;
+        if (init.leaseRenewalMgr == null) {
+            try {
+                init.leaseRenewalMgr
+                        = init.thisConfig.getEntry(COMPONENT_NAME,
+                                "leaseManager",
+                                LeaseRenewalManager.class);
+            } catch (NoSuchEntryException e) { /* use default */
+
+                init.leaseRenewalMgr = new LeaseRenewalManager(init.thisConfig);
+            }
+        }//endif
+        /* Wait value for the "service discard problem". */
+        init.discardWait = (init.thisConfig.getEntry(COMPONENT_NAME,
+                "discardWait",
+                long.class,
+                init.discardWait));
+        /* Discovery manager */
+        init.discMgr = discoveryMgr;
+        if (init.discMgr == null) {
+            init.discMgrInternal = true;
+            try {
+                init.discMgr = init.thisConfig.getEntry(COMPONENT_NAME,
+                        "discoveryManager",
+                        DiscoveryManagement.class);
+            } catch (NoSuchEntryException e) { /* use default */
+
+                init.discMgr = new LookupDiscoveryManager(new String[]{""}, null, null, init.thisConfig);
+            }
+        }//endif
+        return init;
+    }//end init
+
+    /**
+     * Applies the given <code>filter</code> to the given <code>item</code>, and
+     * returns <code>true</code> if the <code>filter</code> returns a
+     * <code>pass</code> value; otherwise, returns <code>false</code>.
+     * <p>
+     * Note that as described in the specification of
+     * <code>ServiceItemFilter</code>, when the <code>item</code> passes the
+     * <code>filter</code>, the <code>service</code> field of the
+     * <code>item</code> is replaced with the filtered form of the object
+     * previously contained in that field. Additionally, if the
+     * <code>filter</code> returns <code>indefinite</code>, then as specified,
+     * the <code>service</code> field is replaced with <code>null</code> (in
+     * which case, this method returns <code>false</code>).
+     * <p>
+     * This method is used by the non-blocking version(s) of the
+     * <code>lookup</code> method of the <code>ServiceDiscoveryManager</code>,
+     * as well as when second-stage filtering is performed in the
+     * <code>LookupCache</code>.
+     */
+    private boolean filterPassed(ServiceItem item, ServiceItemFilter filter) {
+        if ((item == null) || (item.service == null)) {
+            return false;
+        }
+        if (filter == null) {
+            return true;
+        }
+        return filter.check(item);
+    }//end filterPassFail
+
+}//end class ServiceDiscoveryManager