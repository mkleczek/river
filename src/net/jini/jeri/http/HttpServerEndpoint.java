--- conflicted
+++ resolved
@@ -52,11 +52,7 @@
 import net.jini.jeri.ServerEndpoint;
 import net.jini.security.Security;
 import net.jini.security.SecurityContext;
-<<<<<<< HEAD
-import org.apache.river.config.LocalHostLookup;
-=======
 import org.apache.river.jeri.internal.runtime.LocalHost;
->>>>>>> cdb30c97
 
 /**
  * An implementation of the {@link ServerEndpoint} abstraction that
@@ -516,44 +512,8 @@
 	    throw new NullPointerException();
 	}
 
-<<<<<<< HEAD
-	String localHost = host;
-	if (localHost == null) {
-	    InetAddress localAddr;
-	    try {
-		localAddr = (InetAddress) Security.doPrivileged(
-		    new PrivilegedExceptionAction() {
-			public Object run() throws UnknownHostException {
-			    return LocalHostLookup.getLocalHost();
-			}
-		    });
-	    } catch (PrivilegedActionException e) {
-		/*
-		 * Only expose UnknownHostException thrown directly by
-		 * InetAddress.getLocalHost if it would also be thrown
-		 * in the caller's security context; otherwise, throw
-		 * a new UnknownHostException without the host name.
-		 */
-		LocalHostLookup.getLocalHost();
-		throw new UnknownHostException(
-		    "access to resolve local host denied");
-	    }
-	    SecurityManager sm = System.getSecurityManager();
-	    if (sm != null) {
-		try {
-		    sm.checkConnect(localAddr.getHostName(), -1);
-		} catch (SecurityException e) {
-		    throw new SecurityException(
-			"access to resolve local host denied");
-		}
-	    }
-	    localHost = localAddr.getHostAddress();
-	}
-
-=======
 	String localHost = LOCAL_HOST.check(host, this);
 	
->>>>>>> cdb30c97
 	LE listenEndpoint = new LE(); // REMIND: needn't be new?
 	ListenCookie listenCookie =
 	    listenContext.addListenEndpoint(listenEndpoint);
