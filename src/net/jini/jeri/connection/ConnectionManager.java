--- conflicted
+++ resolved
@@ -1,1536 +1,794 @@
-<<<<<<< HEAD
-/*
- * Licensed to the Apache Software Foundation (ASF) under one
- * or more contributor license agreements.  See the NOTICE file
- * distributed with this work for additional information
- * regarding copyright ownership. The ASF licenses this file
- * to you under the Apache License, Version 2.0 (the
- * "License"); you may not use this file except in compliance
- * with the License. You may obtain a copy of the License at
- * 
- *      http://www.apache.org/licenses/LICENSE-2.0
- * 
- * Unless required by applicable law or agreed to in writing, software
- * distributed under the License is distributed on an "AS IS" BASIS,
- * WITHOUT WARRANTIES OR CONDITIONS OF ANY KIND, either express or implied.
- * See the License for the specific language governing permissions and
- * limitations under the License.
- */
-
-package net.jini.jeri.connection;
-
-import com.sun.jini.action.GetLongAction;
-import com.sun.jini.jeri.internal.mux.MuxClient;
-import com.sun.jini.logging.Levels;
-import com.sun.jini.thread.Executor;
-import com.sun.jini.thread.GetThreadPoolAction;
-import java.io.IOException;
-import java.io.InputStream;
-import java.io.OutputStream;
-import java.security.AccessController;
-import java.util.ArrayList;
-import java.util.Collection;
-import java.util.Collections;
-import java.util.HashSet;
-import java.util.Iterator;
-import java.util.List;
-import java.util.NoSuchElementException;
-import java.util.Set;
-import java.util.logging.Level;
-import java.util.logging.Logger;
-import net.jini.core.constraint.InvocationConstraints;
-import net.jini.jeri.OutboundRequest;
-import net.jini.jeri.OutboundRequestIterator;
-
-/**
- * Provides client-side connection management using the <a
- * href="{@docRoot}/net/jini/jeri/connection/doc-files/mux.html">Jini
- * extensible remote invocation (Jini ERI) multiplexing protocol</a>
- * to frame and multiplex requests and responses over connections.
- *
- * <p>A <code>ConnectionManager</code> is created by a
- * connection-based {@link net.jini.jeri.Endpoint} implemention to manage
- * connections to a particular {@link ConnectionEndpoint}.  The {@link
- * #newRequest newRequest} method is used to send a request to the
- * connection endpoint.
- *
- * <p>Each request attempt is mapped to a new <i>session</i> of the
- * Jini ERI multiplexing protocol on an established connection chosen
- * by the <code>ConnectionEndpoint</code>.  Request data is written as
- * the data sent for the session, and response data is read as the
- * data recdeived for the session.
- *
- * 
- * @since 2.0
- *
- * @com.sun.jini.impl
- *
- * This implementation uses the {@link Logger} named
- * <code>net.jini.jeri.connection.ConnectionManager</code> to log
- * information at the following levels:
- *
- * <p><table summary="Describes what is logged by ConnectionManager to
- * its logger at various logging levels" border=1 cellpadding=5>
- *
- * <tr> <th> Level <th> Description
- *
- * <tr> <td> {@link Level#FINEST FINEST} <td> connection opened or
- * reused
- *
- * </table>
- *
- * <p>This implementation uses the {@link Logger} named
- * <code>net.jini.jeri.connection.mux</code> to log information at the
- * following levels:
- *
- * <p><table summary="Describes what is logged by ConnectionManager to
- * the mux logger at various logging levels" border=1 cellpadding=5>
- *
- * <tr> <th> Level <th> Description
- *
- * <tr> <td> {@link Level#WARNING WARNING} <td> unexpected exception
- * during asynchronous I/O processing, or thread creation failure
- *
- * <tr> <td> {@link Levels#HANDLED HANDLED} <td> I/O exception during
- * asynchronous I/O processing
- *
- * <tr> <td> {@link Level#FINEST FINEST} <td> detailed implementation
- * activity
- *
- * </table>
- *
- * <p>This implementation recognizes the following system properties:
- *
- * <p><ul>
- *
- * <li><code>com.sun.jini.jeri.connectionTimeout</code> - Time in
- * milliseconds to leave idle client-side connections around before
- * closing them. The default value is 15000 milliseconds (15 seconds).
- *
- * <li><code>com.sun.jini.jeri.handshakeTimeout</code> - Time in
- * milliseconds for client-side connections to wait for the server to
- * acknowledge an opening handshake. The default value is 15000 milliseconds (15 seconds).
- *
- * </ul>
- **/
-public final class ConnectionManager {
-    /**
-     * How long to leave idle muxes around before closing them.
-     */
-    private static final long TIMEOUT =
-	( (Long) AccessController.doPrivileged(new GetLongAction(
-		"com.sun.jini.jeri.connectionTimeout", 
-		15000))).longValue();
-    /**
-     * How long to wait for a server to respond to an initial client message.
-     */
-    private static final long HANDSHAKE_TIMEOUT =
-	((Long) AccessController.doPrivileged(new GetLongAction(
-		"com.sun.jini.jeri.handshakeTimeout", 
-		15000))).longValue();
-    /**
-     * ConnectionManager logger.
-     */
-    private static final Logger logger =
-	Logger.getLogger("net.jini.jeri.connection.ConnectionManager");
-    /**
-     * Executor that executes tasks in pooled system threads.
-     */
-    private static final Executor systemThreadPool =
-	(Executor) AccessController.doPrivileged(
-	    new GetThreadPoolAction(false));
-    /**
-     * Set of connection managers with open or pending muxes
-     * (connections), for consideration by the reaper thread.
-     */
-    private static final Set reaperSet = new HashSet();
-
-    /**
-     * The endpoint.
-     */
-    private final ConnectionEndpoint ep;
-    /**
-     * The OutboundMuxes.
-     */
-    private final List muxes = new ArrayList(1);
-    /**
-     * The active muxes (during connect).
-     */
-    private final List active = new ArrayList(1);
-    /**
-     * Unmodifiable view of active.
-     */
-    private final Collection roactive =
-	Collections.unmodifiableCollection(active);
-    /**
-     * The idle muxes (during connect).
-     */
-    private final List idle = new ArrayList(1);
-    /**
-     * Unmodifiable view of idle.
-     */
-    private final Collection roidle =
-	Collections.unmodifiableCollection(idle);
-    /**
-     * Number of pending connect calls.
-     */
-    private int pendingConnects = 0;
-
-    /**
-     * Creates a new <code>ConnectionManager</code> that manages
-     * client-side connections to the specified connection endpoint.
-     *
-     * @param ep the connection endpoint
-     **/
-    public ConnectionManager(ConnectionEndpoint ep) {
-	this.ep = ep;
-    }
-
-    /**
-     * Calls connect on the connection endpoint with the active and idle
-     * muxes and the specified handle. If no connection is returned, calls
-     * connect with the handle. In either case, if a new connection is
-     * returned, creates and adds a mux for it. In all cases, bumps the
-     * newRequest count for the mux and returns it. Removes any dead muxes
-     * along the way.
-     */
-    OutboundMux connect(OutboundRequestHandle handle) throws IOException {
-	synchronized (this) {
-	    pendingConnects++;
-	}
-	try {
-	    synchronized (reaperSet) {
-		if (reaperSet.isEmpty()) {
-		    systemThreadPool.execute(
-			new Reaper(), "ConnectionManager.Reaper");
-		}
-		reaperSet.add(this);
-	    }
-	    synchronized (this) {
-		active.clear();
-		idle.clear();
-		for (int i = muxes.size(); --i >= 0; ) {
-		    OutboundMux mux = (OutboundMux) muxes.get(i);
-		    try {
-			int n = mux.requestsInProgress();
-			if (n == 0) {
-			    idle.add(mux.getConnection());
-			} else if (n < OutboundMux.MAX_REQUESTS) {
-			    active.add(mux.getConnection());
-			}
-		    } catch (IOException e) {
-			muxes.remove(i);
-		    }
-		}
-		Connection c = ep.connect(handle, roactive, roidle);
-		if (c != null) {
-		    for (int i = muxes.size(); --i >= 0; ) {
-			OutboundMux mux = (OutboundMux) muxes.get(i);
-			if (c == mux.getConnection()) {
-			    if (logger.isLoggable(Level.FINEST)) {
-				logger.log(Level.FINEST, "using {0}", c);
-			    }
-			    mux.newRequestPending();
-			    return mux;
-			}
-		    }
-		    OutboundMux mux = newOutboundMux(c);
-		    mux.newRequestPending();
-		    muxes.add(mux);
-		    return mux;
-		}
-	    }
-	    Connection c = ep.connect(handle);
-	    synchronized (this) {
-		OutboundMux mux = newOutboundMux(c);
-		mux.newRequestPending();
-		muxes.add(mux);
-		return mux;
-	    }
-	} finally {
-	    synchronized (this) {
-		assert pendingConnects > 0;
-		pendingConnects--;
-	    }
-	}
-    }
-
-    /**
-     * For each mux, calls checkIdle on the mux, and if checkIdle returns
-     * true, removes the mux and adds it to the idle list. Returns true
-     * if no connects are pending and no muxes remain.
-     */
-    synchronized boolean checkIdle(long now, List idle) {
-	for (int i = muxes.size(); --i >= 0; ) {
-	    OutboundMux mux = (OutboundMux) muxes.get(i);
-	    if (mux.checkIdle(now)) {
-		muxes.remove(i);
-		idle.add(mux);
-	    }
-	}
-	return pendingConnects == 0 && muxes.isEmpty();
-    }
-
-    /**
-     * Removes and shuts down a mux.
-     */
-    void remove(OutboundMux mux) {
-	synchronized (this) {
-	    muxes.remove(mux);
-	}
-	mux.shutdown("writeRequestData failed");
-    }
-
-    /**
-     * Constructs an OutboundMux instance from the connection.
-     */
-    private OutboundMux newOutboundMux(Connection c) throws IOException {
-	logger.log(Level.FINEST, "opened {0}", c);
-	OutboundMux mux = null;
-	try {
-	    mux = (c.getChannel() == null) ?
-		new OutboundMux(c) : new OutboundMux(c, true);
-                mux.setStartTimeout(HANDSHAKE_TIMEOUT);
-	} finally {
-	    if (mux == null) {
-		try {
-		    c.close();
-		} catch (IOException e) {
-		}
-	    }
-	}
-	return mux;
-    }
-
-    /**
-     * Subclass wrapper around MuxClient for outbound connections.
-     */
-    private final class OutboundMux extends MuxClient {
-	/**
-	 * The outbound connection.
-	 */
-	private final Connection c;
-	/**
-	 * Lock to enforce single start of mux.
-	 */
-	private final Object startLock = new Object();
-	 /**
-	 * True if the mux needs to be started.
-	 */
-	private boolean pendingStart = true;
-	/**
-	 * Number of pending newRequest calls.  Guarded by enclosing
-	 * ConnectionManager's lock.
-	 */
-	private int pendingNewRequests = 0;
-	/**
-	 * The time this mux was found to be idle by the Reaper
-	 * thread.  Set to zero each time a request is initiated.
-	 * Guarded by enclosing ConnectionManager's lock.
-	 */
-	private long idleTime = 0;
-
-	/**
-	 * Constructs an instance from the connection's streams.
-	 */
-	OutboundMux(Connection c) throws IOException {
-	    super(c.getOutputStream(), c.getInputStream());
-	    this.c = c;
-	}
-
-	/**
-	 * Constructs an instance from the connection's channel.
-	 */
-	OutboundMux(Connection c, boolean ignore) throws IOException {
-	    super(c.getChannel());
-	    this.c = c;
-	}
-
-	/**
-	 * Returns the outbound connection.
-	 */
-	Connection getConnection() {
-	    return c;
-	}
-
-	/**
-	 * Registers a pending newRequest call.
-	 */
-	void newRequestPending() {
-	    assert Thread.holdsLock(ConnectionManager.this);
-	    pendingNewRequests++;
-	}
-
-	/**
-	 * Initiates a new request on the mux and returns it, and sets the
-	 * idle time to zero. Starts the mux if necessary, and decrements
-	 * the pending newRequest count.
-	 */
-	public OutboundRequest newRequest() throws IOException {
-	    assert !Thread.holdsLock(ConnectionManager.this);
-	    boolean ok = false;
-	    try {
-		synchronized (startLock) {
-		    if (pendingStart) {
-			pendingStart = false;
-			start();
-		    }
-		}
-		ok = true;
-	    } finally {
-		if (!ok) {
-		    synchronized (ConnectionManager.this) {
-			assert pendingNewRequests > 0;
-			pendingNewRequests--;
-		    }
-		}
-	    }
-	    synchronized (ConnectionManager.this) {
-		assert pendingNewRequests > 0;
-		pendingNewRequests--;
-		idleTime = 0;
-		return super.newRequest();
-	    }
-	}
-
-	/**
-	 * Returns the number of active and pending requests.
-	 */
-	public int requestsInProgress() throws IOException {
-	    assert Thread.holdsLock(ConnectionManager.this);
-	    return super.requestsInProgress() + pendingNewRequests;
-	}
-
-	/**
-	 * Returns true if the mux is dead, or the mux is idle and the
-	 * recorded idle time is more than TIMEOUT milliseconds before now,
-	 * and returns false otherwise. If the mux is idle and the recorded
-	 * idle time is zero, sets the recorded idle time to now.
-	 */
-	boolean checkIdle(long now) {
-	    assert Thread.holdsLock(ConnectionManager.this);
-	    try {
-		if (requestsInProgress() == 0) {
-		    if (idleTime == 0) {
-			idleTime = now;
-		    } else {
-			return now - idleTime > TIMEOUT;
-		    }
-		}
-		return false;
-	    } catch (IOException e) {
-		return true;
-	    }
-	}
-
-	/**
-	 * Close the connection, so that the provider is notified.
-	 */
-	protected void handleDown() {
-	    try {
-		c.close();
-	    } catch (IOException e) {
-	    }
-	}
-
-	boolean shouldRetry() {
-	    return false; // XXX
-	}
-    }
-
-    /**
-     * Outbound request wrapper around the outbound request created by the mux.
-     */
-    private static final class Outbound implements OutboundRequest {
-	/**
-	 * The outbound request created by the mux.
-	 */
-	private final OutboundRequest req;
-	/**
-	 * The connection on which the outbound request originates.
-	 */
-	private final Connection c;
-	/**
-	 * The outbound request handle.
-	 */
-	private final OutboundRequestHandle handle;
-	/**
-	 * Wrapper around the mux's response input stream.
-	 */
-	private final InputStream in;
-	/**
-	 * Delivery status override from readResponseData.
-	 */
-	private boolean status = true;
-
-	Outbound(OutboundRequest req,
-		 Connection c,
-		 OutboundRequestHandle handle)
-	{
-	    this.req = req;
-	    this.c = c;
-	    this.handle = handle;
-	    in = new Input(handle);
-	}
-
-	/* pass-through to the underlying request */
-	public OutputStream getRequestOutputStream() {
-	    return req.getRequestOutputStream();
-	}
-
-	/* return the wrapper */
-	public InputStream getResponseInputStream() {
-	    return in;
-	}
-
-	/* delegate to the connection */
-	public void populateContext(Collection context) {
-	    c.populateContext(handle, context);
-	}
-
-	/* delegate to the connection */
-	public InvocationConstraints getUnfulfilledConstraints() {
-	    return c.getUnfulfilledConstraints(handle);
-	}
-
-	/**
-	 * False if readResponseData returned an exception, otherwise
-	 * pass-through to the underlying request.
-	 */
-	public boolean getDeliveryStatus() {
-	    return status && req.getDeliveryStatus();
-	}
-
-	/* pass-through to the underlying request */
-	public void abort() {
-	    req.abort();
-	}
-
-	/**
-	 * Wrapper for the response input stream of an outbound request,
-	 * used to call readResponseData on the underlying connection
-	 * before subsequent data is read by higher levels. Note that this
-	 * class does not support mark/reset.
-	 */
-	private final class Input extends InputStream {
-	    /**
-	     * The underlying input stream from the outbound request.
-	     */
-	    private final InputStream in;
-	    /**
-	     * The handle, or null if readResponseData has been called.
-	     */
-	    private OutboundRequestHandle handle;
-
-	    Input(OutboundRequestHandle handle) {
-		in = req.getResponseInputStream();
-		this.handle = handle;
-	    }
-
-	    /**
-	     * Calls readResponseData on the connection, exactly once.
-	     * Sets the handle to null to indicate that it has been called.
-	     */
-	    private synchronized void readFirst() throws IOException {
-		if (handle != null) {
-		    try {
-			IOException e = c.readResponseData(handle, in);
-			if (e != null) {
-			    status = false;
-			    throw e;
-			}
-		    } finally {
-			handle = null;
-		    }
-		}
-	    }
-
-	    /** Call readFirst, then pass through. */
-	    public int read() throws IOException {
-		readFirst();
-		return in.read();
-	    }
-
-	    /** Call readFirst, then pass through. */
-	    public int read(byte[] b, int off, int len) throws IOException {
-		readFirst();
-		return in.read(b, off, len);
-	    }
-
-	    /** Call readFirst, then pass through. */
-	    public long skip(long n) throws IOException {
-		readFirst();
-		return in.skip(n);
-	    }
-
-	    /** Call readFirst, then pass through. */
-	    public int available() throws IOException {
-		readFirst();
-		return in.available();
-	    }
-
-	    /** pass-through */
-	    public void close() throws IOException {
-		in.close();
-	    }
-	}
-    }
-
-    /**
-     * Records idle times in muxes and shuts down muxes that have been
-     * idle for at least TIMEOUT milliseconds.
-     */
-    private static final class Reaper implements Runnable {
-	Reaper() {
-	}
-
-	/**
-	 * Sleep for TIMEOUT milliseconds.  Then call checkIdle on
-	 * each manager with open muxes, shutdown all of idle muxes
-	 * that have been collected, and if no managers with open
-	 * muxes remain terminate, else repeat (go back to sleep).
-	 */
-	public void run() {
-	    List idle = new ArrayList(1);
-	    boolean done;
-	    do {
-		try {
-		    Thread.sleep(TIMEOUT);
-		} catch (InterruptedException e) {
-		    return;
-		}
-		long now = System.currentTimeMillis();
-		synchronized (reaperSet) {
-		    for (Iterator iter = reaperSet.iterator();
-			 iter.hasNext();)
-		    {
-			ConnectionManager mgr =
-			    (ConnectionManager) iter.next();
-			if (mgr.checkIdle(now, idle)) {
-			    iter.remove();
-			}
-		    }
-		    done = reaperSet.isEmpty();
-		}
-		for (int i = idle.size(); --i >= 0; ) {
-		    ((OutboundMux) idle.get(i)).shutdown("idle");
-		}
-		idle.clear();
-	    } while (!done);
-	}
-    }
-
-    /**
-     * Outbound request iterator returned by newRequest.
-     */
-    private final class ReqIterator implements OutboundRequestIterator {
-	/**
-	 * The request handle.
-	 */
-	private final OutboundRequestHandle handle;
-	/**
-	 * True if next has not yet been called.
-	 */
-	private boolean first = true;
-	/**
-	 * The outbound mux from the last call to next, if any.
-	 */
-	private OutboundMux mux;
-
-	ReqIterator(OutboundRequestHandle handle) {
-	    this.handle = handle;
-	}
-
-	/**
-	 * Returns true if next has not yet been called or if the last mux
-	 * returned had an asynchronous close.
-	 */
-	public synchronized boolean hasNext() {
-	    return first || (mux != null && mux.shouldRetry());
-	}
-
-	/**
-	 * If hasNext returns true, finds the entry (if any) for the
-	 * connection endpoint. If no entry is found, creates one and spawns
-	 * a Reaper if this is the only entry. Either way, bumps the connect
-	 * count for the entry. Calls connect on the entry to get a mux, then
-	 * calls newRequest on the mux, calls writeRequestData on the
-	 * connection, and returns a new outbound request wrapper.
-	 */
-	public synchronized OutboundRequest next() throws IOException {
-	    if (!hasNext()) {
-		throw new NoSuchElementException();
-	    }
-	    first = false;
-	    mux = connect(handle);
-	    OutboundRequest req = mux.newRequest();
-	    OutboundRequest sreq = null;
-	    try {
-		Connection c = mux.getConnection();
-		c.writeRequestData(handle, req.getRequestOutputStream());
-		sreq = new Outbound(req, c, handle);
-	    } finally {
-		if (sreq == null) {
-		    remove(mux);
-		}
-	    }
-	    return sreq;
-	}
-    }
-
-    /**
-     * Returns an <code>OutboundRequestIterator</code> to use to send
-     * a new request for the specified handle to this connection
-     * manager's <code>ConnectionEndpoint</code>.
-     *
-     * <p>If the <code>hasNext</code> method of the returned iterator
-     * returns <code>true</code>, the <code>next</code> method behaves
-     * as follows:
-     *
-     * <blockquote>
-     *
-     * The connection endpoint's {@link
-     * ConnectionEndpoint#connect(OutboundRequestHandle,Collection,Collection)
-     * connect} method is invoked with any active connections that
-     * have not reached their maximum number of in-progress requests,
-     * any idle connections, and <code>handle</code>.  If that returns
-     * <code>null</code>, the endpoint's {@link
-     * ConnectionEndpoint#connect(OutboundRequestHandle) connect}
-     * method is invoked with <code>handle</code>.  In either case, if
-     * a new connection is returned, the Jini ERI multiplexing
-     * protocol is started on the connection (as the client).
-     * Finally, the {@link Connection#writeRequestData
-     * writeRequestData} method of the connection is invoked with
-     * <code>handle</code> and the request output stream of the {@link
-     * OutboundRequest} that is created for the request.  If any
-     * exception is thrown while obtaining a connection from the
-     * endpoint or writing the request data, that exception is thrown
-     * to the caller.  The <code>OutboundRequest</code> returned by
-     * <code>next</code> will invoke the {@link
-     * Connection#readResponseData readResponseData} method of the
-     * connection with the specified handle and the response input
-     * stream before any other data is read from the response input
-     * stream.  The {@link OutboundRequest#populateContext
-     * populateContext} and {@link
-     * OutboundRequest#getUnfulfilledConstraints
-     * getUnfulfilledConstraints} methods of the
-     * <code>OutboundRequest</code> are implemented by delegating to
-     * the corresponding method of the connection passing
-     * <code>handle</code> and the other arguments (if any).
-     *
-     * </blockquote>
-     *
-     * <p>The returned iterator might allow continued iteration if the
-     * connection used for the most recent request attempt was shut
-     * down gracefully by the server.
-     *
-     * @param handle a handle to identify the request in later
-     * invocations on the connection endpoint and its connections
-     *
-     * @return an <code>OutboundRequestIterator</code> to use to send
-     * a new request for the specified handle to this connection
-     * manager's <code>ConnectionEndpoint</code>
-     *
-     * @throws NullPointerException if <code>handle</code> is
-     * <code>null</code>
-     **/
-    public OutboundRequestIterator newRequest(OutboundRequestHandle handle) {
-	return new ReqIterator(handle);
-    }
-}
-=======
-/*
- * Licensed to the Apache Software Foundation (ASF) under one
- * or more contributor license agreements.  See the NOTICE file
- * distributed with this work for additional information
- * regarding copyright ownership. The ASF licenses this file
- * to you under the Apache License, Version 2.0 (the
- * "License"); you may not use this file except in compliance
- * with the License. You may obtain a copy of the License at
- * 
- *      http://www.apache.org/licenses/LICENSE-2.0
- * 
- * Unless required by applicable law or agreed to in writing, software
- * distributed under the License is distributed on an "AS IS" BASIS,
- * WITHOUT WARRANTIES OR CONDITIONS OF ANY KIND, either express or implied.
- * See the License for the specific language governing permissions and
- * limitations under the License.
- */
-package net.jini.jeri.connection;
-
-import org.apache.river.action.GetLongAction;
-import org.apache.river.jeri.internal.mux.MuxClient;
-import org.apache.river.logging.Levels;
-import org.apache.river.thread.Executor;
-import org.apache.river.thread.GetThreadPoolAction;
-import java.io.IOException;
-import java.io.InputStream;
-import java.io.OutputStream;
-import java.security.AccessController;
-import java.util.ArrayList;
-import java.util.Collection;
-import java.util.HashSet;
-import java.util.Iterator;
-import java.util.LinkedList;
-import java.util.List;
-import java.util.NoSuchElementException;
-import java.util.Set;
-import java.util.logging.Level;
-import java.util.logging.Logger;
-import net.jini.core.constraint.InvocationConstraints;
-import net.jini.jeri.OutboundRequest;
-import net.jini.jeri.OutboundRequestIterator;
-
-/**
- * Provides client-side connection management using the <a
- * href="{@docRoot}/net/jini/jeri/connection/doc-files/mux.html">Jini extensible
- * remote invocation (Jini ERI) multiplexing protocol</a>
- * to frame and multiplex requests and responses over connections.
- *
- * <p>
- * A <code>ConnectionManager</code> is created by a connection-based
- * {@link net.jini.jeri.Endpoint} implemention to manage connections to a
- * particular {@link ConnectionEndpoint}. The {@link
- * #newRequest newRequest} method is used to send a request to the connection
- * endpoint.
- *
- * <p>
- * Each request attempt is mapped to a new <i>session</i> of the Jini ERI
- * multiplexing protocol on an established connection chosen by the
- * <code>ConnectionEndpoint</code>. Request data is written as the data sent for
- * the session, and response data is read as the data recdeived for the session.
- *
- * @author Sun Microsystems, Inc.
- * @since 2.0
- *
- * @org.apache.river.impl
- *
- * This implementation uses the {@link Logger} named
- * <code>net.jini.jeri.connection.ConnectionManager</code> to log information at
- * the following levels:
- *
- * <p>
- * <table summary="Describes what is logged by ConnectionManager to its logger
- * at various logging levels" border=1 cellpadding=5>
- *
- * <tr> <th> Level <th> Description
- *
- * <tr> <td> {@link Level#FINEST FINEST} <td> connection opened or reused
- *
- * </table>
- *
- * <p>
- * This implementation uses the {@link Logger} named
- * <code>net.jini.jeri.connection.mux</code> to log information at the following
- * levels:
- *
- * <p>
- * <table summary="Describes what is logged by ConnectionManager to the mux
- * logger at various logging levels" border=1 cellpadding=5>
- *
- * <tr> <th> Level <th> Description
- *
- * <tr> <td> {@link Level#WARNING WARNING} <td> unexpected exception during
- * asynchronous I/O processing, or thread creation failure
- *
- * <tr> <td> {@link Levels#HANDLED HANDLED} <td> I/O exception during
- * asynchronous I/O processing
- *
- * <tr> <td> {@link Level#FINEST FINEST} <td> detailed implementation activity
- *
- * </table>
- *
- * <p>
- * This implementation recognizes the following system properties:
- *
- * <p>
- * <ul>
- *
- * <li><code>org.apache.river.jeri.connectionTimeout</code> - Time in milliseconds
- * to leave idle client-side connections around before closing them. The default
- * value is 15000 milliseconds (15 seconds).
- *
- * <li><code>org.apache.river.jeri.handshakeTimeout</code> - Time in milliseconds
- * for client-side connections to wait for the server to acknowledge an opening
- * handshake. The default value is 120000 milliseconds (2 minutes).
- *
- * </ul>
- *
- */
-public final class ConnectionManager {
-
-    /**
-     * How long to leave idle muxes around before closing them.
-     */
-    private static final long TIMEOUT
-            = ((Long) AccessController.doPrivileged(new GetLongAction(
-                            "org.apache.river.jeri.connectionTimeout",
-                            120000))).longValue();
-    /**
-     * How long to wait for a server to respond to an initial client message.
-     */
-    private static final long HANDSHAKE_TIMEOUT
-            = ((Long) AccessController.doPrivileged(new GetLongAction(
-                            "org.apache.river.jeri.handshakeTimeout",
-                            360000))).longValue();
-    /**
-     * ConnectionManager logger.
-     */
-    private static final Logger logger
-            = Logger.getLogger("net.jini.jeri.connection.ConnectionManager");
-    /**
-     * Executor that executes tasks in pooled system threads.
-     */
-    private static final Executor systemThreadPool
-            = (Executor) AccessController.doPrivileged(
-                    new GetThreadPoolAction(false));
-    /**
-     * Set of connection managers with open or pending muxes (connections), for
-     * consideration by the reaper thread.
-     */
-    private static final Set<ConnectionManager> reaperSet = new HashSet<ConnectionManager>();
-
-    /**
-     * The endpoint.
-     */
-    private final ConnectionEndpoint ep;
-    /**
-     * The OutboundMuxes.
-     */
-    private final List<OutboundMux> muxes = new ArrayList<OutboundMux>(128);
-
-    /**
-     * Number of pending connect calls.
-     */
-    private int pendingConnects = 0;
-
-    /**
-     * Creates a new <code>ConnectionManager</code> that manages client-side
-     * connections to the specified connection endpoint.
-     *
-     * @param ep the connection endpoint
-     *
-     */
-    public ConnectionManager(ConnectionEndpoint ep) {
-        this.ep = ep;
-    }
-
-    /**
-     * Calls connect on the connection endpoint with the active and idle muxes
-     * and the specified handle. If no connection is returned, calls connect
-     * with the handle. In either case, if a new connection is returned, creates
-     * and adds a mux for it. In all cases, bumps the newRequest count for the
-     * mux and returns it. Removes any dead muxes along the way.
-     */
-    OutboundMux connect(OutboundRequestHandle handle) throws IOException {
-        synchronized (this) {
-            pendingConnects++;
-        }
-        /**
-         * The active muxes (during connect).
-         */
-        List<Connection> active = new LinkedList<Connection>();
-        /**
-         * The idle muxes (during connect).
-         */
-        List<Connection> idle = new LinkedList<Connection>();
-        try {
-            synchronized (reaperSet) {
-                if (reaperSet.isEmpty()) {
-                    systemThreadPool.execute(
-                            new Reaper(), "ConnectionManager.Reaper");
-                }
-                reaperSet.add(this);
-            }
-            Connection c;
-            synchronized (this) {
-                for (int i = muxes.size(); --i >= 0;) {
-                    OutboundMux mux = (OutboundMux) muxes.get(i);
-                    try {
-                        int n = mux.requestsInProgress();
-                        if (n == 0) {
-                            idle.add(mux.getConnection());
-                        } else if (n < OutboundMux.MAX_REQUESTS) {
-                            active.add(mux.getConnection());
-                        }
-                    } catch (IOException e) {
-                        muxes.remove(i);
-                    }
-                }
-                c = ep.connect(handle, active, idle);
-                if (c != null) {
-                    for (int i = muxes.size(); --i >= 0;) {
-                        OutboundMux mux = (OutboundMux) muxes.get(i);
-                        if (c == mux.getConnection()) {
-                            if (logger.isLoggable(Level.FINEST)) {
-                                logger.log(Level.FINEST, "using {0}", c);
-                            }
-                            mux.newRequestPending();
-                            return mux;
-                        }
-                    }
-                    OutboundMux mux = newOutboundMux(c);
-                    mux.newRequestPending();
-                    muxes.add(mux);
-                    return mux;
-                }
-                c = ep.connect(handle);
-                OutboundMux mux = newOutboundMux(c);
-                mux.newRequestPending();
-                muxes.add(mux);
-                return mux;
-            }
-        } finally {
-            synchronized (this) {
-                assert pendingConnects > 0;
-                pendingConnects--;
-            }
-        }
-    }
-
-    /**
-     * For each mux, calls checkIdle on the mux, and if checkIdle returns true,
-     * removes the mux and adds it to the idle list. Returns true if no connects
-     * are pending and no muxes remain.
-     */
-    synchronized boolean checkIdle(long now, List idle) {
-        for (int i = muxes.size(); --i >= 0;) {
-            OutboundMux mux = (OutboundMux) muxes.get(i);
-            if (mux.checkIdle(now)) {
-                muxes.remove(i);
-                idle.add(mux);
-            }
-        }
-        return pendingConnects == 0 && muxes.isEmpty();
-    }
-
-    /**
-     * Removes and shuts down a mux.
-     */
-    void remove(OutboundMux mux) {
-        synchronized (this) {
-            muxes.remove(mux);
-        }
-        mux.shutdown("writeRequestData failed");
-    }
-
-    /**
-     * Constructs an OutboundMux instance from the connection.
-     */
-    private OutboundMux newOutboundMux(Connection c) throws IOException {
-        logger.log(Level.FINEST, "opened {0}", c);
-        OutboundMux mux = null;
-        try {
-            mux = (c.getChannel() == null)
-                    ? new OutboundMux(this, c) : new OutboundMux(this, c, true);
-            mux.setStartTimeout(HANDSHAKE_TIMEOUT);
-        } finally {
-            if (mux == null) {
-                try {
-                    c.close();
-                } catch (IOException e) {
-                }
-            }
-        }
-        return mux;
-    }
-
-    /**
-     * Subclass wrapper around MuxClient for outbound connections.
-     */
-    private static final class OutboundMux extends MuxClient {
-
-        /**
-         * ConnectionManager
-         */
-        private final ConnectionManager manager;
-        /**
-         * The outbound connection.
-         */
-        private final Connection c;
-        /**
-         * Lock to enforce single start of mux.
-         */
-        private final Object startLock = new Object();
-        /**
-         * True if the mux needs to be started.
-         */
-        private volatile boolean notStarted = true;
-        private boolean starting = false;
-        /**
-         * Number of pending newRequest calls. Guarded by enclosing
-         * ConnectionManager's lock.
-         */
-        private int pendingNewRequests = 0;
-        /**
-         * The time this mux was found to be idle by the Reaper thread. Set to
-         * zero each time a request is initiated. Guarded by enclosing
-         * ConnectionManager's lock.
-         */
-        private long idleTime = 0;
-
-        /**
-         * Constructs an instance from the connection's streams.
-         */
-        OutboundMux(ConnectionManager manager, Connection c) throws IOException {
-            super(c.getOutputStream(), c.getInputStream());
-            this.c = c;
-            this.manager = manager;
-        }
-
-        /**
-         * Constructs an instance from the connection's channel.
-         */
-        OutboundMux(ConnectionManager manager, Connection c, boolean ignore) throws IOException {
-            super(c.getChannel());
-            this.c = c;
-            this.manager = manager;
-        }
-
-        /**
-         * Returns the outbound connection.
-         */
-        Connection getConnection() {
-            return c;
-        }
-
-        /**
-         * Registers a pending newRequest call.
-         */
-        void newRequestPending() {
-            synchronized (manager) {
-                pendingNewRequests++;
-            }
-        }
-
-        /**
-         * Initiates a new request on the mux and returns it, and sets the idle
-         * time to zero. Starts the mux if necessary, and decrements the pending
-         * newRequest count.
-         */
-        @Override
-        public OutboundRequest newRequest() throws IOException {
-//	    assert !Thread.holdsLock(ConnectionManager.this);
-            boolean interrupted = false;
-            try {
-                boolean start = false;
-                if (notStarted) {
-                    synchronized (startLock) {
-                        while (starting) {
-                            try {
-                                startLock.wait();
-                            } catch (InterruptedException ex) {
-                                interrupted = true;
-                            }
-                        }
-                        if (notStarted) {
-                            starting = true;
-                            start = true;
-                        }
-                    }
-                    if (start) {
-                        try {
-                            start();
-                        } finally {
-                            synchronized (startLock) {
-                                notStarted = false;
-                                starting = false;
-                                startLock.notifyAll();
-                            }
-                        }
-                    }
-                }
-                synchronized (manager) {
-                    idleTime = 0;
-                    return super.newRequest();
-                }
-            } finally {
-                synchronized (manager) {
-                    assert pendingNewRequests > 0;
-                    pendingNewRequests--;
-                }
-                if (interrupted) {
-                    Thread.currentThread().interrupt();
-                }
-            }
-        }
-
-        /**
-         * Returns the number of active and pending requests.
-         */
-        @Override
-        public int requestsInProgress() throws IOException {
-            synchronized (manager) {
-                return super.requestsInProgress() + pendingNewRequests;
-            }
-        }
-
-        /**
-         * Returns true if the mux is dead, or the mux is idle and the recorded
-         * idle time is more than TIMEOUT milliseconds before now, and returns
-         * false otherwise. If the mux is idle and the recorded idle time is
-         * zero, sets the recorded idle time to now.
-         */
-        boolean checkIdle(long now) {
-            try {
-                synchronized (manager) {
-                    if (requestsInProgress() == 0) {
-                        if (idleTime == 0) {
-                            idleTime = now;
-                        } else {
-                            return now - idleTime > TIMEOUT;
-                        }
-                    }
-                    return false;
-                }
-            } catch (IOException e) {
-                return true;
-            }
-        }
-
-        /**
-         * Close the connection, so that the provider is notified.
-         */
-        @Override
-        protected void handleDown() {
-            try {
-                c.close();
-            } catch (IOException e) {
-            }
-        }
-
-        boolean shouldRetry() {
-            return false; // XXX
-        }
-    }
-
-    /**
-     * Outbound request wrapper around the outbound request created by the mux.
-     */
-    private static final class Outbound implements OutboundRequest {
-
-        /**
-         * The outbound request created by the mux.
-         */
-        private final OutboundRequest req;
-        /**
-         * The connection on which the outbound request originates.
-         */
-        private final Connection c;
-        /**
-         * The outbound request handle.
-         */
-        private final OutboundRequestHandle handle;
-        /**
-         * Wrapper around the mux's response input stream.
-         */
-        private final InputStream in;
-        /**
-         * Delivery status override from readResponseData.
-         */
-        private volatile boolean status = true;
-
-        Outbound(OutboundRequest req,
-                Connection c,
-                OutboundRequestHandle handle) {
-            this.req = req;
-            this.c = c;
-            this.handle = handle;
-            in = new Input(handle);
-        }
-
-        /* pass-through to the underlying request */
-        @Override
-        public OutputStream getRequestOutputStream() {
-            return req.getRequestOutputStream();
-        }
-
-        /* return the wrapper */
-        @Override
-        public InputStream getResponseInputStream() {
-            return in;
-        }
-
-        /* delegate to the connection */
-        @Override
-        public void populateContext(Collection context) {
-            c.populateContext(handle, context);
-        }
-
-        /* delegate to the connection */
-        @Override
-        public InvocationConstraints getUnfulfilledConstraints() {
-            return c.getUnfulfilledConstraints(handle);
-        }
-
-        /**
-         * False if readResponseData returned an exception, otherwise
-         * pass-through to the underlying request.
-         */
-        @Override
-        public boolean getDeliveryStatus() {
-            return status && req.getDeliveryStatus();
-        }
-
-        /* pass-through to the underlying request */
-        @Override
-        public void abort() {
-            req.abort();
-        }
-
-        /**
-         * Wrapper for the response input stream of an outbound request, used to
-         * call readResponseData on the underlying connection before subsequent
-         * data is read by higher levels. Note that this class does not support
-         * mark/reset.
-         */
-        private final class Input extends InputStream {
-
-            /**
-             * The underlying input stream from the outbound request.
-             */
-            private final InputStream in;
-            /**
-             * The handle, or null if readResponseData has been called.
-             */
-            private OutboundRequestHandle handle;
-
-            Input(OutboundRequestHandle handle) {
-                in = req.getResponseInputStream();
-                this.handle = handle;
-            }
-
-            /**
-             * Calls readResponseData on the connection, exactly once. Sets the
-             * handle to null to indicate that it has been called.
-             */
-            private void readFirst() throws IOException {
-                if (handle != null) {
-                    try {
-                        IOException e = c.readResponseData(handle, in);
-                        if (e != null) {
-                            status = false;
-                            throw e;
-                        }
-                    } finally {
-                        handle = null;
-                    }
-                }
-            }
-
-            /**
-             * Call readFirst, then pass through.
-             */
-            @Override
-            public int read() throws IOException {
-                readFirst();
-                return in.read();
-            }
-
-            /**
-             * Call readFirst, then pass through.
-             */
-            @Override
-            public int read(byte[] b, int off, int len) throws IOException {
-                readFirst();
-                return in.read(b, off, len);
-            }
-
-            /**
-             * Call readFirst, then pass through.
-             */
-            @Override
-            public long skip(long n) throws IOException {
-                readFirst();
-                return in.skip(n);
-            }
-
-            /**
-             * Call readFirst, then pass through.
-             */
-            @Override
-            public int available() throws IOException {
-                readFirst();
-                return in.available();
-            }
-
-            /**
-             * pass-through
-             */
-            @Override
-            public void close() throws IOException {
-                in.close();
-            }
-        }
-    }
-
-    /**
-     * Records idle times in muxes and shuts down muxes that have been idle for
-     * at least TIMEOUT milliseconds.
-     */
-    private static final class Reaper implements Runnable {
-
-        Reaper() {
-        }
-
-        /**
-         * Sleep for TIMEOUT milliseconds. Then call checkIdle on each manager
-         * with open muxes, shutdown all of idle muxes that have been collected,
-         * and if no managers with open muxes remain terminate, else repeat (go
-         * back to sleep).
-         */
-        @Override
-        public void run() {
-            List idle = new ArrayList(1);
-            boolean done;
-            do {
-                try {
-                    Thread.sleep(TIMEOUT);
-                } catch (InterruptedException e) {
-                    return;
-                }
-                long now = System.currentTimeMillis();
-                synchronized (reaperSet) {
-                    for (Iterator iter = reaperSet.iterator();
-                            iter.hasNext();) {
-                        ConnectionManager mgr
-                                = (ConnectionManager) iter.next();
-                        if (mgr.checkIdle(now, idle)) {
-                            iter.remove();
-                        }
-                    }
-                    done = reaperSet.isEmpty();
-                }
-                for (int i = idle.size(); --i >= 0;) {
-                    ((OutboundMux) idle.get(i)).shutdown("idle");
-                }
-                idle.clear();
-            } while (!done);
-        }
-    }
-
-    /**
-     * Outbound request iterator returned by newRequest.
-     */
-    private static final class ReqIterator implements OutboundRequestIterator {
-
-        /**
-         * ConnectionManager
-         */
-        private final ConnectionManager manager;
-        /**
-         * The request handle.
-         */
-        private final OutboundRequestHandle handle;
-        /**
-         * True if next has not yet been called.
-         */
-        private boolean first = true;
-        /**
-         * The outbound mux from the last call to next, if any.
-         */
-        private OutboundMux mux;
-
-        ReqIterator(OutboundRequestHandle handle, ConnectionManager cm) {
-            this.handle = handle;
-            manager = cm;
-        }
-
-        /**
-         * Returns true if next has not yet been called or if the last mux
-         * returned had an asynchronous close.
-         */
-        @Override
-        public boolean hasNext() {
-            return first || (mux != null && mux.shouldRetry());
-        }
-
-        /**
-         * If hasNext returns true, finds the entry (if any) for the connection
-         * endpoint. If no entry is found, creates one and spawns a Reaper if
-         * this is the only entry. Either way, bumps the connect count for the
-         * entry. Calls connect on the entry to get a mux, then calls newRequest
-         * on the mux, calls writeRequestData on the connection, and returns a
-         * new outbound request wrapper.
-         */
-        @Override
-        public OutboundRequest next() throws IOException {
-            if (!hasNext()) {
-                throw new NoSuchElementException();
-            }
-            first = false;
-            mux = manager.connect(handle);
-            OutboundRequest req = mux.newRequest();
-            OutboundRequest sreq = null;
-            try {
-                Connection c = mux.getConnection();
-                c.writeRequestData(handle, req.getRequestOutputStream());
-                sreq = new Outbound(req, c, handle);
-            } finally {
-                if (sreq == null) {
-                    manager.remove(mux);
-                }
-            }
-            return sreq;
-        }
-    }
-
-    /**
-     * Returns an <code>OutboundRequestIterator</code> to use to send a new
-     * request for the specified handle to this connection manager's
-     * <code>ConnectionEndpoint</code>.
-     *
-     * <p>
-     * If the <code>hasNext</code> method of the returned iterator returns
-     * <code>true</code>, the <code>next</code> method behaves as follows:
-     *
-     * <blockquote>
-     *
-     * The connection endpoint's {@link
-     * ConnectionEndpoint#connect(OutboundRequestHandle,Collection,Collection)
-     * connect} method is invoked with any active connections that have not
-     * reached their maximum number of in-progress requests, any idle
-     * connections, and <code>handle</code>. If that returns <code>null</code>,
-     * the endpoint's {@link
-     * ConnectionEndpoint#connect(OutboundRequestHandle) connect} method is
-     * invoked with <code>handle</code>. In either case, if a new connection is
-     * returned, the Jini ERI multiplexing protocol is started on the connection
-     * (as the client). Finally, the {@link Connection#writeRequestData
-     * writeRequestData} method of the connection is invoked with
-     * <code>handle</code> and the request output stream of the {@link
-     * OutboundRequest} that is created for the request. If any exception is
-     * thrown while obtaining a connection from the endpoint or writing the
-     * request data, that exception is thrown to the caller. The
-     * <code>OutboundRequest</code> returned by <code>next</code> will invoke
-     * the {@link
-     * Connection#readResponseData readResponseData} method of the connection
-     * with the specified handle and the response input stream before any other
-     * data is read from the response input stream. The {@link OutboundRequest#populateContext
-     * populateContext} and {@link
-     * OutboundRequest#getUnfulfilledConstraints
-     * getUnfulfilledConstraints} methods of the <code>OutboundRequest</code>
-     * are implemented by delegating to the corresponding method of the
-     * connection passing <code>handle</code> and the other arguments (if any).
-     *
-     * </blockquote>
-     *
-     * <p>
-     * The returned iterator might allow continued iteration if the connection
-     * used for the most recent request attempt was shut down gracefully by the
-     * server.
-     *
-     * @param handle a handle to identify the request in later invocations on
-     * the connection endpoint and its connections
-     *
-     * @return an <code>OutboundRequestIterator</code> to use to send a new
-     * request for the specified handle to this connection manager's
-     * <code>ConnectionEndpoint</code>
-     *
-     * @throws NullPointerException if <code>handle</code> is <code>null</code>
-     *
-     */
-    public OutboundRequestIterator newRequest(OutboundRequestHandle handle) {
-        return new ReqIterator(handle, this);
-    }
-}
->>>>>>> cdb30c97
+/*
+ * Licensed to the Apache Software Foundation (ASF) under one
+ * or more contributor license agreements.  See the NOTICE file
+ * distributed with this work for additional information
+ * regarding copyright ownership. The ASF licenses this file
+ * to you under the Apache License, Version 2.0 (the
+ * "License"); you may not use this file except in compliance
+ * with the License. You may obtain a copy of the License at
+ * 
+ *      http://www.apache.org/licenses/LICENSE-2.0
+ * 
+ * Unless required by applicable law or agreed to in writing, software
+ * distributed under the License is distributed on an "AS IS" BASIS,
+ * WITHOUT WARRANTIES OR CONDITIONS OF ANY KIND, either express or implied.
+ * See the License for the specific language governing permissions and
+ * limitations under the License.
+ */
+package net.jini.jeri.connection;
+
+import org.apache.river.action.GetLongAction;
+import org.apache.river.jeri.internal.mux.MuxClient;
+import org.apache.river.logging.Levels;
+import org.apache.river.thread.Executor;
+import org.apache.river.thread.GetThreadPoolAction;
+import java.io.IOException;
+import java.io.InputStream;
+import java.io.OutputStream;
+import java.security.AccessController;
+import java.util.ArrayList;
+import java.util.Collection;
+import java.util.HashSet;
+import java.util.Iterator;
+import java.util.LinkedList;
+import java.util.List;
+import java.util.NoSuchElementException;
+import java.util.Set;
+import java.util.logging.Level;
+import java.util.logging.Logger;
+import net.jini.core.constraint.InvocationConstraints;
+import net.jini.jeri.OutboundRequest;
+import net.jini.jeri.OutboundRequestIterator;
+
+/**
+ * Provides client-side connection management using the <a
+ * href="{@docRoot}/net/jini/jeri/connection/doc-files/mux.html">Jini extensible
+ * remote invocation (Jini ERI) multiplexing protocol</a>
+ * to frame and multiplex requests and responses over connections.
+ *
+ * <p>
+ * A <code>ConnectionManager</code> is created by a connection-based
+ * {@link net.jini.jeri.Endpoint} implemention to manage connections to a
+ * particular {@link ConnectionEndpoint}. The {@link
+ * #newRequest newRequest} method is used to send a request to the connection
+ * endpoint.
+ *
+ * <p>
+ * Each request attempt is mapped to a new <i>session</i> of the Jini ERI
+ * multiplexing protocol on an established connection chosen by the
+ * <code>ConnectionEndpoint</code>. Request data is written as the data sent for
+ * the session, and response data is read as the data recdeived for the session.
+ *
+ * @author Sun Microsystems, Inc.
+ * @since 2.0
+ *
+ * @org.apache.river.impl
+ *
+ * This implementation uses the {@link Logger} named
+ * <code>net.jini.jeri.connection.ConnectionManager</code> to log information at
+ * the following levels:
+ *
+ * <p>
+ * <table summary="Describes what is logged by ConnectionManager to its logger
+ * at various logging levels" border=1 cellpadding=5>
+ *
+ * <tr> <th> Level <th> Description
+ *
+ * <tr> <td> {@link Level#FINEST FINEST} <td> connection opened or reused
+ *
+ * </table>
+ *
+ * <p>
+ * This implementation uses the {@link Logger} named
+ * <code>net.jini.jeri.connection.mux</code> to log information at the following
+ * levels:
+ *
+ * <p>
+ * <table summary="Describes what is logged by ConnectionManager to the mux
+ * logger at various logging levels" border=1 cellpadding=5>
+ *
+ * <tr> <th> Level <th> Description
+ *
+ * <tr> <td> {@link Level#WARNING WARNING} <td> unexpected exception during
+ * asynchronous I/O processing, or thread creation failure
+ *
+ * <tr> <td> {@link Levels#HANDLED HANDLED} <td> I/O exception during
+ * asynchronous I/O processing
+ *
+ * <tr> <td> {@link Level#FINEST FINEST} <td> detailed implementation activity
+ *
+ * </table>
+ *
+ * <p>
+ * This implementation recognizes the following system properties:
+ *
+ * <p>
+ * <ul>
+ *
+ * <li><code>org.apache.river.jeri.connectionTimeout</code> - Time in milliseconds
+ * to leave idle client-side connections around before closing them. The default
+ * value is 15000 milliseconds (15 seconds).
+ *
+ * <li><code>org.apache.river.jeri.handshakeTimeout</code> - Time in milliseconds
+ * for client-side connections to wait for the server to acknowledge an opening
+ * handshake. The default value is 120000 milliseconds (2 minutes).
+ *
+ * </ul>
+ *
+ */
+public final class ConnectionManager {
+
+    /**
+     * How long to leave idle muxes around before closing them.
+     */
+    private static final long TIMEOUT
+            = ((Long) AccessController.doPrivileged(new GetLongAction(
+                            "org.apache.river.jeri.connectionTimeout",
+                            120000))).longValue();
+    /**
+     * How long to wait for a server to respond to an initial client message.
+     */
+    private static final long HANDSHAKE_TIMEOUT
+            = ((Long) AccessController.doPrivileged(new GetLongAction(
+                            "org.apache.river.jeri.handshakeTimeout",
+                            360000))).longValue();
+    /**
+     * ConnectionManager logger.
+     */
+    private static final Logger logger
+            = Logger.getLogger("net.jini.jeri.connection.ConnectionManager");
+    /**
+     * Executor that executes tasks in pooled system threads.
+     */
+    private static final Executor systemThreadPool
+            = (Executor) AccessController.doPrivileged(
+                    new GetThreadPoolAction(false));
+    /**
+     * Set of connection managers with open or pending muxes (connections), for
+     * consideration by the reaper thread.
+     */
+    private static final Set<ConnectionManager> reaperSet = new HashSet<ConnectionManager>();
+
+    /**
+     * The endpoint.
+     */
+    private final ConnectionEndpoint ep;
+    /**
+     * The OutboundMuxes.
+     */
+    private final List<OutboundMux> muxes = new ArrayList<OutboundMux>(128);
+
+    /**
+     * Number of pending connect calls.
+     */
+    private int pendingConnects = 0;
+
+    /**
+     * Creates a new <code>ConnectionManager</code> that manages client-side
+     * connections to the specified connection endpoint.
+     *
+     * @param ep the connection endpoint
+     *
+     */
+    public ConnectionManager(ConnectionEndpoint ep) {
+        this.ep = ep;
+    }
+
+    /**
+     * Calls connect on the connection endpoint with the active and idle muxes
+     * and the specified handle. If no connection is returned, calls connect
+     * with the handle. In either case, if a new connection is returned, creates
+     * and adds a mux for it. In all cases, bumps the newRequest count for the
+     * mux and returns it. Removes any dead muxes along the way.
+     */
+    OutboundMux connect(OutboundRequestHandle handle) throws IOException {
+        synchronized (this) {
+            pendingConnects++;
+        }
+        /**
+         * The active muxes (during connect).
+         */
+        List<Connection> active = new LinkedList<Connection>();
+        /**
+         * The idle muxes (during connect).
+         */
+        List<Connection> idle = new LinkedList<Connection>();
+        try {
+            synchronized (reaperSet) {
+                if (reaperSet.isEmpty()) {
+                    systemThreadPool.execute(
+                            new Reaper(), "ConnectionManager.Reaper");
+                }
+                reaperSet.add(this);
+            }
+            Connection c;
+            synchronized (this) {
+                for (int i = muxes.size(); --i >= 0;) {
+                    OutboundMux mux = (OutboundMux) muxes.get(i);
+                    try {
+                        int n = mux.requestsInProgress();
+                        if (n == 0) {
+                            idle.add(mux.getConnection());
+                        } else if (n < OutboundMux.MAX_REQUESTS) {
+                            active.add(mux.getConnection());
+                        }
+                    } catch (IOException e) {
+                        muxes.remove(i);
+                    }
+                }
+                c = ep.connect(handle, active, idle);
+                if (c != null) {
+                    for (int i = muxes.size(); --i >= 0;) {
+                        OutboundMux mux = (OutboundMux) muxes.get(i);
+                        if (c == mux.getConnection()) {
+                            if (logger.isLoggable(Level.FINEST)) {
+                                logger.log(Level.FINEST, "using {0}", c);
+                            }
+                            mux.newRequestPending();
+                            return mux;
+                        }
+                    }
+                    OutboundMux mux = newOutboundMux(c);
+                    mux.newRequestPending();
+                    muxes.add(mux);
+                    return mux;
+                }
+                c = ep.connect(handle);
+                OutboundMux mux = newOutboundMux(c);
+                mux.newRequestPending();
+                muxes.add(mux);
+                return mux;
+            }
+        } finally {
+            synchronized (this) {
+                assert pendingConnects > 0;
+                pendingConnects--;
+            }
+        }
+    }
+
+    /**
+     * For each mux, calls checkIdle on the mux, and if checkIdle returns true,
+     * removes the mux and adds it to the idle list. Returns true if no connects
+     * are pending and no muxes remain.
+     */
+    synchronized boolean checkIdle(long now, List idle) {
+        for (int i = muxes.size(); --i >= 0;) {
+            OutboundMux mux = (OutboundMux) muxes.get(i);
+            if (mux.checkIdle(now)) {
+                muxes.remove(i);
+                idle.add(mux);
+            }
+        }
+        return pendingConnects == 0 && muxes.isEmpty();
+    }
+
+    /**
+     * Removes and shuts down a mux.
+     */
+    void remove(OutboundMux mux) {
+        synchronized (this) {
+            muxes.remove(mux);
+        }
+        mux.shutdown("writeRequestData failed");
+    }
+
+    /**
+     * Constructs an OutboundMux instance from the connection.
+     */
+    private OutboundMux newOutboundMux(Connection c) throws IOException {
+        logger.log(Level.FINEST, "opened {0}", c);
+        OutboundMux mux = null;
+        try {
+            mux = (c.getChannel() == null)
+                    ? new OutboundMux(this, c) : new OutboundMux(this, c, true);
+            mux.setStartTimeout(HANDSHAKE_TIMEOUT);
+        } finally {
+            if (mux == null) {
+                try {
+                    c.close();
+                } catch (IOException e) {
+                }
+            }
+        }
+        return mux;
+    }
+
+    /**
+     * Subclass wrapper around MuxClient for outbound connections.
+     */
+    private static final class OutboundMux extends MuxClient {
+
+        /**
+         * ConnectionManager
+         */
+        private final ConnectionManager manager;
+        /**
+         * The outbound connection.
+         */
+        private final Connection c;
+        /**
+         * Lock to enforce single start of mux.
+         */
+        private final Object startLock = new Object();
+        /**
+         * True if the mux needs to be started.
+         */
+        private volatile boolean notStarted = true;
+        private boolean starting = false;
+        /**
+         * Number of pending newRequest calls. Guarded by enclosing
+         * ConnectionManager's lock.
+         */
+        private int pendingNewRequests = 0;
+        /**
+         * The time this mux was found to be idle by the Reaper thread. Set to
+         * zero each time a request is initiated. Guarded by enclosing
+         * ConnectionManager's lock.
+         */
+        private long idleTime = 0;
+
+        /**
+         * Constructs an instance from the connection's streams.
+         */
+        OutboundMux(ConnectionManager manager, Connection c) throws IOException {
+            super(c.getOutputStream(), c.getInputStream());
+            this.c = c;
+            this.manager = manager;
+        }
+
+        /**
+         * Constructs an instance from the connection's channel.
+         */
+        OutboundMux(ConnectionManager manager, Connection c, boolean ignore) throws IOException {
+            super(c.getChannel());
+            this.c = c;
+            this.manager = manager;
+        }
+
+        /**
+         * Returns the outbound connection.
+         */
+        Connection getConnection() {
+            return c;
+        }
+
+        /**
+         * Registers a pending newRequest call.
+         */
+        void newRequestPending() {
+            synchronized (manager) {
+                pendingNewRequests++;
+            }
+        }
+
+        /**
+         * Initiates a new request on the mux and returns it, and sets the idle
+         * time to zero. Starts the mux if necessary, and decrements the pending
+         * newRequest count.
+         */
+        @Override
+        public OutboundRequest newRequest() throws IOException {
+//	    assert !Thread.holdsLock(ConnectionManager.this);
+            boolean interrupted = false;
+            try {
+                boolean start = false;
+                if (notStarted) {
+                    synchronized (startLock) {
+                        while (starting) {
+                            try {
+                                startLock.wait();
+                            } catch (InterruptedException ex) {
+                                interrupted = true;
+                            }
+                        }
+                        if (notStarted) {
+                            starting = true;
+                            start = true;
+                        }
+                    }
+                    if (start) {
+                        try {
+                            start();
+                        } finally {
+                            synchronized (startLock) {
+                                notStarted = false;
+                                starting = false;
+                                startLock.notifyAll();
+                            }
+                        }
+                    }
+                }
+                synchronized (manager) {
+                    idleTime = 0;
+                    return super.newRequest();
+                }
+            } finally {
+                synchronized (manager) {
+                    assert pendingNewRequests > 0;
+                    pendingNewRequests--;
+                }
+                if (interrupted) {
+                    Thread.currentThread().interrupt();
+                }
+            }
+        }
+
+        /**
+         * Returns the number of active and pending requests.
+         */
+        @Override
+        public int requestsInProgress() throws IOException {
+            synchronized (manager) {
+                return super.requestsInProgress() + pendingNewRequests;
+            }
+        }
+
+        /**
+         * Returns true if the mux is dead, or the mux is idle and the recorded
+         * idle time is more than TIMEOUT milliseconds before now, and returns
+         * false otherwise. If the mux is idle and the recorded idle time is
+         * zero, sets the recorded idle time to now.
+         */
+        boolean checkIdle(long now) {
+            try {
+                synchronized (manager) {
+                    if (requestsInProgress() == 0) {
+                        if (idleTime == 0) {
+                            idleTime = now;
+                        } else {
+                            return now - idleTime > TIMEOUT;
+                        }
+                    }
+                    return false;
+                }
+            } catch (IOException e) {
+                return true;
+            }
+        }
+
+        /**
+         * Close the connection, so that the provider is notified.
+         */
+        @Override
+        protected void handleDown() {
+            try {
+                c.close();
+            } catch (IOException e) {
+            }
+        }
+
+        boolean shouldRetry() {
+            return false; // XXX
+        }
+    }
+
+    /**
+     * Outbound request wrapper around the outbound request created by the mux.
+     */
+    private static final class Outbound implements OutboundRequest {
+
+        /**
+         * The outbound request created by the mux.
+         */
+        private final OutboundRequest req;
+        /**
+         * The connection on which the outbound request originates.
+         */
+        private final Connection c;
+        /**
+         * The outbound request handle.
+         */
+        private final OutboundRequestHandle handle;
+        /**
+         * Wrapper around the mux's response input stream.
+         */
+        private final InputStream in;
+        /**
+         * Delivery status override from readResponseData.
+         */
+        private volatile boolean status = true;
+
+        Outbound(OutboundRequest req,
+                Connection c,
+                OutboundRequestHandle handle) {
+            this.req = req;
+            this.c = c;
+            this.handle = handle;
+            in = new Input(handle);
+        }
+
+        /* pass-through to the underlying request */
+        @Override
+        public OutputStream getRequestOutputStream() {
+            return req.getRequestOutputStream();
+        }
+
+        /* return the wrapper */
+        @Override
+        public InputStream getResponseInputStream() {
+            return in;
+        }
+
+        /* delegate to the connection */
+        @Override
+        public void populateContext(Collection context) {
+            c.populateContext(handle, context);
+        }
+
+        /* delegate to the connection */
+        @Override
+        public InvocationConstraints getUnfulfilledConstraints() {
+            return c.getUnfulfilledConstraints(handle);
+        }
+
+        /**
+         * False if readResponseData returned an exception, otherwise
+         * pass-through to the underlying request.
+         */
+        @Override
+        public boolean getDeliveryStatus() {
+            return status && req.getDeliveryStatus();
+        }
+
+        /* pass-through to the underlying request */
+        @Override
+        public void abort() {
+            req.abort();
+        }
+
+        /**
+         * Wrapper for the response input stream of an outbound request, used to
+         * call readResponseData on the underlying connection before subsequent
+         * data is read by higher levels. Note that this class does not support
+         * mark/reset.
+         */
+        private final class Input extends InputStream {
+
+            /**
+             * The underlying input stream from the outbound request.
+             */
+            private final InputStream in;
+            /**
+             * The handle, or null if readResponseData has been called.
+             */
+            private OutboundRequestHandle handle;
+
+            Input(OutboundRequestHandle handle) {
+                in = req.getResponseInputStream();
+                this.handle = handle;
+            }
+
+            /**
+             * Calls readResponseData on the connection, exactly once. Sets the
+             * handle to null to indicate that it has been called.
+             */
+            private void readFirst() throws IOException {
+                if (handle != null) {
+                    try {
+                        IOException e = c.readResponseData(handle, in);
+                        if (e != null) {
+                            status = false;
+                            throw e;
+                        }
+                    } finally {
+                        handle = null;
+                    }
+                }
+            }
+
+            /**
+             * Call readFirst, then pass through.
+             */
+            @Override
+            public int read() throws IOException {
+                readFirst();
+                return in.read();
+            }
+
+            /**
+             * Call readFirst, then pass through.
+             */
+            @Override
+            public int read(byte[] b, int off, int len) throws IOException {
+                readFirst();
+                return in.read(b, off, len);
+            }
+
+            /**
+             * Call readFirst, then pass through.
+             */
+            @Override
+            public long skip(long n) throws IOException {
+                readFirst();
+                return in.skip(n);
+            }
+
+            /**
+             * Call readFirst, then pass through.
+             */
+            @Override
+            public int available() throws IOException {
+                readFirst();
+                return in.available();
+            }
+
+            /**
+             * pass-through
+             */
+            @Override
+            public void close() throws IOException {
+                in.close();
+            }
+        }
+    }
+
+    /**
+     * Records idle times in muxes and shuts down muxes that have been idle for
+     * at least TIMEOUT milliseconds.
+     */
+    private static final class Reaper implements Runnable {
+
+        Reaper() {
+        }
+
+        /**
+         * Sleep for TIMEOUT milliseconds. Then call checkIdle on each manager
+         * with open muxes, shutdown all of idle muxes that have been collected,
+         * and if no managers with open muxes remain terminate, else repeat (go
+         * back to sleep).
+         */
+        @Override
+        public void run() {
+            List idle = new ArrayList(1);
+            boolean done;
+            do {
+                try {
+                    Thread.sleep(TIMEOUT);
+                } catch (InterruptedException e) {
+                    return;
+                }
+                long now = System.currentTimeMillis();
+                synchronized (reaperSet) {
+                    for (Iterator iter = reaperSet.iterator();
+                            iter.hasNext();) {
+                        ConnectionManager mgr
+                                = (ConnectionManager) iter.next();
+                        if (mgr.checkIdle(now, idle)) {
+                            iter.remove();
+                        }
+                    }
+                    done = reaperSet.isEmpty();
+                }
+                for (int i = idle.size(); --i >= 0;) {
+                    ((OutboundMux) idle.get(i)).shutdown("idle");
+                }
+                idle.clear();
+            } while (!done);
+        }
+    }
+
+    /**
+     * Outbound request iterator returned by newRequest.
+     */
+    private static final class ReqIterator implements OutboundRequestIterator {
+
+        /**
+         * ConnectionManager
+         */
+        private final ConnectionManager manager;
+        /**
+         * The request handle.
+         */
+        private final OutboundRequestHandle handle;
+        /**
+         * True if next has not yet been called.
+         */
+        private boolean first = true;
+        /**
+         * The outbound mux from the last call to next, if any.
+         */
+        private OutboundMux mux;
+
+        ReqIterator(OutboundRequestHandle handle, ConnectionManager cm) {
+            this.handle = handle;
+            manager = cm;
+        }
+
+        /**
+         * Returns true if next has not yet been called or if the last mux
+         * returned had an asynchronous close.
+         */
+        @Override
+        public boolean hasNext() {
+            return first || (mux != null && mux.shouldRetry());
+        }
+
+        /**
+         * If hasNext returns true, finds the entry (if any) for the connection
+         * endpoint. If no entry is found, creates one and spawns a Reaper if
+         * this is the only entry. Either way, bumps the connect count for the
+         * entry. Calls connect on the entry to get a mux, then calls newRequest
+         * on the mux, calls writeRequestData on the connection, and returns a
+         * new outbound request wrapper.
+         */
+        @Override
+        public OutboundRequest next() throws IOException {
+            if (!hasNext()) {
+                throw new NoSuchElementException();
+            }
+            first = false;
+            mux = manager.connect(handle);
+            OutboundRequest req = mux.newRequest();
+            OutboundRequest sreq = null;
+            try {
+                Connection c = mux.getConnection();
+                c.writeRequestData(handle, req.getRequestOutputStream());
+                sreq = new Outbound(req, c, handle);
+            } finally {
+                if (sreq == null) {
+                    manager.remove(mux);
+                }
+            }
+            return sreq;
+        }
+    }
+
+    /**
+     * Returns an <code>OutboundRequestIterator</code> to use to send a new
+     * request for the specified handle to this connection manager's
+     * <code>ConnectionEndpoint</code>.
+     *
+     * <p>
+     * If the <code>hasNext</code> method of the returned iterator returns
+     * <code>true</code>, the <code>next</code> method behaves as follows:
+     *
+     * <blockquote>
+     *
+     * The connection endpoint's {@link
+     * ConnectionEndpoint#connect(OutboundRequestHandle,Collection,Collection)
+     * connect} method is invoked with any active connections that have not
+     * reached their maximum number of in-progress requests, any idle
+     * connections, and <code>handle</code>. If that returns <code>null</code>,
+     * the endpoint's {@link
+     * ConnectionEndpoint#connect(OutboundRequestHandle) connect} method is
+     * invoked with <code>handle</code>. In either case, if a new connection is
+     * returned, the Jini ERI multiplexing protocol is started on the connection
+     * (as the client). Finally, the {@link Connection#writeRequestData
+     * writeRequestData} method of the connection is invoked with
+     * <code>handle</code> and the request output stream of the {@link
+     * OutboundRequest} that is created for the request. If any exception is
+     * thrown while obtaining a connection from the endpoint or writing the
+     * request data, that exception is thrown to the caller. The
+     * <code>OutboundRequest</code> returned by <code>next</code> will invoke
+     * the {@link
+     * Connection#readResponseData readResponseData} method of the connection
+     * with the specified handle and the response input stream before any other
+     * data is read from the response input stream. The {@link OutboundRequest#populateContext
+     * populateContext} and {@link
+     * OutboundRequest#getUnfulfilledConstraints
+     * getUnfulfilledConstraints} methods of the <code>OutboundRequest</code>
+     * are implemented by delegating to the corresponding method of the
+     * connection passing <code>handle</code> and the other arguments (if any).
+     *
+     * </blockquote>
+     *
+     * <p>
+     * The returned iterator might allow continued iteration if the connection
+     * used for the most recent request attempt was shut down gracefully by the
+     * server.
+     *
+     * @param handle a handle to identify the request in later invocations on
+     * the connection endpoint and its connections
+     *
+     * @return an <code>OutboundRequestIterator</code> to use to send a new
+     * request for the specified handle to this connection manager's
+     * <code>ConnectionEndpoint</code>
+     *
+     * @throws NullPointerException if <code>handle</code> is <code>null</code>
+     *
+     */
+    public OutboundRequestIterator newRequest(OutboundRequestHandle handle) {
+        return new ReqIterator(handle, this);
+    }
+}