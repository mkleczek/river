<<<<<<< HEAD
/*
 * Licensed to the Apache Software Foundation (ASF) under one
 * or more contributor license agreements.  See the NOTICE file
 * distributed with this work for additional information
 * regarding copyright ownership. The ASF licenses this file
 * to you under the Apache License, Version 2.0 (the
 * "License"); you may not use this file except in compliance
 * with the License. You may obtain a copy of the License at
 * 
 *      http://www.apache.org/licenses/LICENSE-2.0
 * 
 * Unless required by applicable law or agreed to in writing, software
 * distributed under the License is distributed on an "AS IS" BASIS,
 * WITHOUT WARRANTIES OR CONDITIONS OF ANY KIND, either express or implied.
 * See the License for the specific language governing permissions and
 * limitations under the License.
 */

package net.jini.lease;

import com.sun.jini.config.Config;
import com.sun.jini.constants.ThrowableConstants;
import com.sun.jini.logging.Levels;
import com.sun.jini.logging.LogManager;
import com.sun.jini.proxy.ConstrainableProxyUtil;
import com.sun.jini.thread.TaskManager;
import java.lang.reflect.Method;
import java.rmi.RemoteException;
import java.util.ArrayList;
import java.util.Iterator;
import java.util.List;
import java.util.Map;
import java.util.SortedMap;
import java.util.TreeMap;
import java.util.logging.Level;
import java.util.logging.LogRecord;
import java.util.logging.Logger;
import net.jini.config.Configuration;
import net.jini.config.ConfigurationException;
import net.jini.core.constraint.RemoteMethodControl;
import net.jini.core.lease.Lease;
import net.jini.core.lease.LeaseException;
import net.jini.core.lease.LeaseMap;
import net.jini.core.lease.LeaseMapException;
import net.jini.core.lease.UnknownLeaseException;

/**
 * Provides for the systematic renewal and overall management of a set
 * of leases associated with one or more remote entities on behalf of a
 * local entity.
 * <p>
 * This class removes much of the administrative burden associated with
 * lease renewal. Clients of the renewal manager simply give their
 * leases to the manager and the manager renews each lease as necessary
 * to achieve a <em>desired expiration</em> time (which may be later
 * than the lease's current <em>actual expiration</em> time). Failures
 * encountered while renewing a lease can optionally be reflected to the
 * client via <code>LeaseRenewalEvent</code> instances.
 * <p>
 * Note that this class is not remote. Entities wishing to use this
 * class must create an instance of this class in their own virtual
 * machine to locally manage the leases granted to them. If the virtual
 * machine that the manager was created in exits or crashes, the renewal
 * manager will be destroyed.
 * <p>
 * The <code>LeaseRenewalManager</code> distinguishes between two time
 * values associated with lease expiration: the <em>desired
 * expiration</em> time for the lease, and the <em>actual
 * expiration</em> time granted when the lease is created or last
 * renewed. The desired expiration represents when the client would like
 * the lease to expire. The actual expiration represents when the lease
 * is going to expire if it is not renewed. Both time values are
 * absolute times, not relative time durations. The desired expiration
 * time can be retrieved using the renewal manager's
 * <code>getExpiration</code> method. The actual expiration time of a
 * lease object can be retrieved by invoking the lease's
 * <code>getExpiration</code> method.
 * <p>
 * Each lease in the managed set also has two other associated
 * attributes: a desired <em>renewal duration</em>, and a <em>remaining
 * desired duration</em>. The desired renewal duration is specified
 * (directly or indirectly) when the lease is added to the set. This
 * duration must normally be a positive number; however, it may be
 * <code>Lease.ANY</code> if the lease's desired expiration is
 * <code>Lease.FOREVER</code>. The remaining desired duration is always
 * the desired expiration less the current time.
 * <p>
 * Each time a lease is renewed, the renewal manager will ask for an
 * extension equal to the lease's renewal duration if the renewal
 * duration is:
 * <ul>
 * <li> <code>Lease.ANY</code>, or 
 * <li> less than the remaining desired duration,
 * </ul>
 * otherwise it will ask for an extension equal to the lease's remaining
 * desired duration.
 * <p>
 * Once a lease is given to a lease renewal manager, the manager will
 * continue to renew the lease until one of the following occurs:
 * <ul>
 * <li> The lease's desired or actual expiration time is reached.
 * <li> An explicit removal of the lease from the set is requested via a
 *	<code>cancel</code>, <code>clear</code>, or <code>remove</code>
 *	call on the renewal manager.
 * <li> The renewal manager tries to renew the lease and gets a bad
 *	object exception, bad invocation exception, or
 *	<code>LeaseException</code>.
 * </ul>
 * <p>
 * The methods of this class are appropriately synchronized for
 * concurrent operation. Additionally, this class makes certain
 * guarantees with respect to concurrency. When this class makes a
 * remote call (for example, when requesting the renewal of a lease),
 * any invocations made on the methods of this class will not be
 * blocked. Similarly, this class makes a reentrancy guarantee with
 * respect to the listener objects registered with this class. Should
 * this class invoke a method on a registered listener (a local call),
 * calls from that method to any other method of this class are
 * guaranteed not to result in a deadlock condition.
 *
 * 
 * @see Lease
 * @see LeaseException
 * @see LeaseRenewalEvent 
 *
 * @com.sun.jini.impl <!-- Implementation Specifics -->
 *
 * The following implementation-specific items are discussed below:
 * <ul>
 * <li><a href="#configEntries">Configuring LeaseRenewalManager</a>
 * <li><a href="#logging">Logging</a>
 * <li><a href="#algorithm">The renewal algorithm</a>
 * </ul>
 *
 * <a name="configEntries">
 * <p><b><font size="+1">Configuring LeaseRenewalManager</font></b><p>
 * </a>
 *
 * This implementation of <code>LeaseRenewalManager</code> supports the
 * following configuration entries, with component
 * <code>net.jini.lease.LeaseRenewalManager</code>:
 *
 * <table summary="Describes the renewBatchTimeWindow configuration entry"
 *	  border="0" cellpadding="2">
 *   <tr valign="top">
 *     <th scope="col" summary="layout"> <font size="+1">&#X2022;</font>
 *     <th scope="col" align="left" colspan="2"> <font size="+1"><code>
 *	 renewBatchTimeWindow</code></font>
 *   <tr valign="top"> <td> &nbsp <th scope="row" align="right">
 *     Type: <td> <code>long</code>
 *   <tr valign="top"> <td> &nbsp <th scope="row" align="right">
 *     Default: <td> <code>5 * 60 * 1000 // 5 minutes</code>
 *   <tr valign="top"> <td> &nbsp <th scope="row" align="right">
 *     Description: <td> The maximum number of milliseconds earlier than
 *     a lease would typically be renewed to allow it to be renewed in
 *     order to permit batching its renewal with that of other
 *     leases. The value must not be negative. This entry is obtained
 *     in the constructor.
 * </table>
 * <table summary="Describes the roundTripTime configuration entry"
 *	  border="0" cellpadding="2">
 *   <tr valign="top">
 *     <th scope="col" summary="layout"> <font size="+1">&#X2022;</font>
 *     <th scope="col" align="left" colspan="2"> <font size="+1"><code>
 *	 roundTripTime</code></font>
 *   <tr valign="top"> <td> &nbsp <th scope="row" align="right">
 *     Type: <td> <code>long</code>
 *   <tr valign="top"> <td> &nbsp <th scope="row" align="right">
 *     Default: <td> <code>10 * 1000 // 10 seconds</code>
 *   <tr valign="top"> <td> &nbsp <th scope="row" align="right">
 *     Description: <td> The worst-case latency, expressed in milliseconds,
 *     to assume for a remote call to renew a lease. The value must be greater 
 *     than zero. Unrealistically low values for this entry may
 *     result in failure to renew a lease. Leases managed by this manager
 *     should have durations exceeding the <code>roundTripTime</code>.
 *     This entry is obtained in the constructor.
 * </table>
 * <table summary="Describes the taskManager configuration entry"
 *	  border="0" cellpadding="2">
 *   <tr valign="top">
 *     <th scope="col" summary="layout"> <font size="+1">&#X2022;</font>
 *     <th scope="col" align="left" colspan="2"> <font size="+1"><code>
 *	 taskManager</code></font>
 *   <tr valign="top"> <td> &nbsp <th scope="row" align="right">
 *     Type: <td> {@link TaskManager}
 *   <tr valign="top"> <td> &nbsp <th scope="row" align="right">
 *     Default: <td> <code>new TaskManager(11, 15000, 1.0f)</code>
 *   <tr valign="top"> <td> &nbsp <th scope="row" align="right">
 *     Description: <td> The object used to manage queuing tasks
 *     involved with renewing leases and sending notifications. The
 *     value must not be <code>null</code>. The default value creates
 *     a maximum of 11 threads for performing operations, waits 15
 *     seconds before removing idle threads, and uses a load factor of
 *     1.0 when determining whether to create a new thread. Note that
 *     the implementation of the renewal algorithm includes an assumption
 *     that the <code>TaskManager</code> uses a load factor of 1.0.
 * </table>
 * 
 * <a name="logging">
 * <p><b><font size="+1">Logging</font></b><p>
 * </a>
 *
 * This implementation uses the {@link Logger} named
 * <code>net.jini.lease.LeaseRenewalManager</code> to log information at
 * the following logging levels: <p>
 *
 * <table border="1" cellpadding="5"
 *	  summary="Describes logging performed by the
 *		   LeaseRenewalManager at different logging levels">
 *
 * <caption halign="center" valign="top"><b><code>
 *	    net.jini.lease.LeaseRenewalManager</code></b></caption>
 *
 * <tr> <th scope="col"> Level <th scope="col"> Description
 *
 * <tr> <td> {@link Levels#FAILED FAILED}
 *	<td> Lease renewal failure events, or leases that expire before
 *           reaching the desired expiration time
 *
 * <tr> <td> {@link Levels#HANDLED HANDLED}
 *	<td> Lease renewal attempts that produce indefinite exceptions
 *
 * <tr> <td> {@link Level#FINE FINE}
 *	<td> Adding and removing leases, lease renewal attempts, and desired
 *	     lease expiration events
 *
 * </table> <p>
 *
 * For a way of using the <code>FAILED</code> and <code>HANDLED</code> logging
 * levels in standard logging configuration files, see the {@link LogManager}
 * class.
 *
 * <a name="algorithm">
 * <p><b><font size="+1">The renewal algorithm</font></b><p>
 * </a>
 * The time at which a lease is scheduled for renewal is based on the
 * expiration time of the lease, possibly adjusted to account for the
 * latency of the remote renewal call. The configuration entry
 * <code>roundTripTime</code>, which defaults to ten seconds, represents
 * the total time to make the remote call. 
 * <p>
 * The following pseudocode was derived from the code which computes
 * the renewal time. In this code, <code>rtt</code> represents the
 * value of the <code>roundTripTime</code>:
 *
 * <pre>    
 *          endTime = lease.getExpiration();
 *          delta = endTime - now;
 *          if (delta <= rtt * 2) {
 *	        delta = rtt;
 *          } else if (delta <= rtt * 8) {
 *	        delta /= 2;
 *          } else if (delta <= 1000 * 60 * 60 * 24 * 7) {
 *	        delta /= 8;
 *          } else if (delta <= 1000 * 60 * 60 * 24 * 14) {
 *	        delta = 1000 * 60 * 60 * 24;
 *          } else {
 *	        delta = 1000 * 60 * 60 * 24 * 3;
 *          }
 *          renew = endTime - delta;
 *</pre>
 *
 * It is important to note that <code>delta</code> is never less than
 * <code>rtt</code> when the renewal time is computed. A lease which 
 * would expire within this time range will be scheduled for immediate
 * renewal. The use of very short lease durations (at or below <code>rtt</code>)
 * can cause the renewal manager to effectively ignore the lease duration
 * and repeatedly schedule the lease for immediate renewal.
 * <p>
 * If an attempt to renew a lease fails with an indefinite exception, a
 * renewal is rescheduled with an updated renewal time as computed by the
 * following pseudocode:
 *
 * <pre>
 *          delta = endTime - renew;
 *          if (delta > rtt) {
 *              if (delta <= rtt * 3) {
 *	            delta = rtt;
 *              } else if (delta <= 1000 * 60 * 60) {
 *	            delta /= 3;
 *              } else if (delta <= 1000 * 60 * 60 * 24) {
 *	            delta = 1000 * 60 * 30;
 *              } else if (delta <= 1000 * 60 * 60 * 24 * 7) {
 *	            delta = 1000 * 60 * 60 * 3;
 *              } else {
 *	            delta = 1000 * 60 * 60 * 8;
 *              }
 *              renew += delta;
 *          }
 * </pre>
 *
 * Client leases are maintained in a collection sorted by descending renewal
 * time. A renewal thread is spawned whenever the renewal time of the last lease
 * in the collection is reached. This renewal thread examines all of the leases
 * in the collection whose renewal time falls within
 * <code>renewBatchTimeWindow</code> milliseconds of the renewal time of the
 * last lease. If any of these leases can be batch renewed with the last lease (as
 * determined by calling the {@link Lease#canBatch canBatch} method of
 * the last lease) then a {@link LeaseMap} is created, all eligible leases
 * are added to it and the {@link LeaseMap#renewAll} method is called. Otherwise, the
 * last lease is renewed directly.
 * <p> 
 * The <code>TaskManager</code> that manages the renewal threads has a bound on
 * the number of simultaneous threads it will support. The renewal time of
 * leases may be adjusted earlier in time to reduce the likelihood that the
 * renewal of a lease will be delayed due to exhaustion of the thread pool.
 * Actual renewal times are determined by starting with the lease with the
 * latest (farthest off) desired renewal time and working backwards.  When
 * computing the actual renewal time for a lease, the renewals of all leases
 * with later renewal times, which will be initiated during the round trip time
 * of the current lease's renewal, are considered.  If using the desired
 * renewal time for the current lease would result in more in-progress renewals
 * than the number of threads allowed, the renewal time of the current lease is
 * shifted earlier in time, such that the maximum number of threads is not
 * exceeded.
 * 
 */

public class LeaseRenewalManager {

    private static final String LRM = "net.jini.lease.LeaseRenewalManager";

    private static final Logger logger = Logger.getLogger(LRM);

    /* Method objects for manipulating method constraints */
    private static final Method cancelMethod;
    private static final Method cancelAllMethod;
    private static final Method renewMethod;
    private static final Method renewAllMethod;
    static {
	try {
	    cancelMethod = Lease.class.getMethod(
		"cancel", new Class[] { });
	    cancelAllMethod = LeaseMap.class.getMethod(
		"cancelAll", new Class[] { });
	    renewMethod = Lease.class.getMethod(
		"renew", new Class[] { long.class });
	    renewAllMethod = LeaseMap.class.getMethod(
		"renewAll", new Class[] { });
	} catch (NoSuchMethodException e) {
	    throw new NoSuchMethodError(e.getMessage());
	}
    }

    /* Methods for comparing lease constraints. */
    private static final Method[] leaseToLeaseMethods = {
	cancelMethod, cancelMethod, renewMethod, renewMethod
    };

    /* Methods for converting lease constraints to lease map constraints. */
    private static final Method[] leaseToLeaseMapMethods = {
	cancelMethod, cancelAllMethod, renewMethod, renewAllMethod
    };

    /** Time window in which to look for batchable leases */
    private long renewBatchTimeWindow = 1000 * 60 * 5;

    /** Task manager for queuing and renewing leases */
    TaskManager taskManager = new TaskManager(11, 1000 * 15, 1.0f);

    /**
     * The worst-case renewal round-trip-time
     */
    private static long renewalRTT = 10 * 1000;

    /** 
     * Entries for leases that are not actively being renewed.
     * Lease with the earliest renewal is last in the map.
     */
    private final SortedMap leases = new TreeMap();

    /** Entries for leases that are actively being renewed */
    private final List leaseInRenew = new ArrayList(1);
    /** The queuer task */
    private QueuerTask queuer = null;

    /**
     * Used to determine concurrency constraints when calculating actual
     * renewals.  The list is stored in a field to avoid reallocating it.
     */
    private List calcList;

    private final class RenewTask implements TaskManager.Task {
	/** Entries of leases to renew (if multiple, all can be batched) */
	private final List bList;

	/** 
	 * True if this task only holds leases that have reached their
	 * actual or desired expiration
	 */
	private final boolean noRenewals;

	/**
	 * Create a collection of entries whose leases can be batch
	 * renewed with the last lease in the map, or a list of entries
	 * whose leases need to be removed.  Which is created depends on
	 * the state of the last lease in the map.  Remove each entry
	 * from the map, and add them to leaseInRenew.
	 */
	RenewTask(long now) {
	    bList = new ArrayList(1);
	    Entry e = (Entry) leases.lastKey();

	    if (e.renewalsDone() || e.endTime <= now) {
		noRenewals = true;
		Map lMap = leases.tailMap(new Entry(now));
		for (Iterator iter = lMap.values().iterator(); 
		     iter.hasNext(); )
		{
		    Entry be = (Entry) iter.next();
		    if (be.renewalsDone() || be.endTime <= now) {
			iter.remove();
			logExpiration(be);
			/*
			 * Only add to bList if we need to tell someone
			 * about this lease's departure
			 */
			if (be.listener != null)
			    bList.add(be);
		    }
		}
	    } else {
		noRenewals = false;
		Map lMap = leases.tailMap(
		    new Entry(e.renew + renewBatchTimeWindow));
		for (Iterator iter = lMap.values().iterator(); 
		     iter.hasNext(); )
		{
		    Entry be = (Entry) iter.next();
		    if (be == e || be.canBatch(e)) {
			iter.remove();
			leaseInRenew.add(be);
			bList.add(be);
		    }
		}
	    }
	}

	public void run() {
	    if (noRenewals) {
		// Just notify
		tell(bList);
	    } else {
		/*
		 * Get rid of any leases that have expired and then do
		 * renewals
		 */
		long now = System.currentTimeMillis();
		List bad = processBadLeases(now);
		if (!bList.isEmpty())
		    renewAll(bList, now);
		if (bad != null)
		    tell(bad);
	    }
	}

	/** No ordering. */
	public boolean runAfter(List tasks, int size) {
	    return false;
	}

	/**
	 * Find any expired leases, remove them from bList and
	 * leaseInRenew, and return any with listeners.
	 */
	private List processBadLeases(long now) {
	    List bad = null;
	    synchronized (LeaseRenewalManager.this) {
		for (Iterator iter = bList.iterator(); iter.hasNext(); ) {
		    Entry e = (Entry) iter.next();
		    if (e.endTime <= now) {
			iter.remove();
			logExpiration(e);
			removeLeaseInRenew(e);
			if (e.listener != null) {
			    if (bad == null)
				bad = new ArrayList(1);
			    bad.add(e);
			}
		    }
		}
	    }
	    return bad;
	}
    }

    private static class Entry implements Comparable {
	/*
	 * Since the cnt only gets modified in the constructor, and the
	 * constructor is always called from synchronized code, the cnt
	 * does not need to be synchronized.
	 */
	private static long cnt = 0;

	/** Unique id */
	public final long id;
	/** The lease */
	public final Lease lease;
	/** Desired expiration */
	public long expiration;
	/** Renew duration */
	public long renewDuration;
	/** The listener, or null */
	public final LeaseListener listener;
	/** Current actual expiration */
	public long endTime;

	/** 
	 * The next time we have to do something with this lease.
	 * Usually a renewal, but could be removing it from the managed
	 * set because its desired expiration has been reached.
	 */
	public long renew;

	/** Actual time to renew, given concurrency limitations */
	public long actualRenew;
	/** Renewal exception, or null */
	public Throwable ex = null;

	public Entry(Lease lease,
		     long expiration,
		     long renewDuration,
		     LeaseListener listener)
	{
	    this.endTime = lease.getExpiration();
	    this.lease = lease;
	    this.expiration = expiration;
	    this.renewDuration = renewDuration;
	    this.listener = listener;
	    id = cnt++;
	}

	/** Create a fake entry for tailMap */
	public Entry(long renew) {
	    this.renew = renew;
	    id = Long.MAX_VALUE;
	    lease = null;
	    listener = null;
	}

	/**
	 * If the renewDuration is ANY, return ANY, otherwise return the
	 * minimum of the renewDuration and the time remaining until the
	 * desired expiration.
	 */
	public long getRenewDuration(long now) {
	    if (renewDuration == Lease.ANY)
		return renewDuration;
	    return Math.min(expiration - now, renewDuration);
	}

	/** Calculate the renew time for the lease entry */
	public void calcRenew(long now) {
	    endTime = lease.getExpiration();
	    if (renewalsDone()) {
		if (null == desiredExpirationListener()) {
		    // Nothing urgent needs to be done with this lease
		    renew = Long.MAX_VALUE;
		} else {
		    /*
		     * Tell listener about dropping this lease in a
		     * timely fashion
		     */
		    renew = expiration; 
		}
		return;
	    }
	    long delta = endTime - now;
	    if (delta <= renewalRTT * 2) {
		delta = renewalRTT;
	    } else if (delta <= renewalRTT * 8) {
		delta /= 2;
	    } else if (delta <= 1000 * 60 * 60 * 24 * 7) {
		delta /= 8;
	    } else if (delta <= 1000 * 60 * 60 * 24 * 14) {
		delta = 1000 * 60 * 60 * 24;
	    } else {
		delta = 1000 * 60 * 60 * 24 * 3;
	    }
	    renew = endTime - delta;
	}

	/** Calculate a new renew time due to an indefinite exception */
	public void delayRenew() {
	    long delta = endTime - renew;
	    if (delta <= renewalRTT) {
		return;
	    } else if (delta <= renewalRTT * 3) {
		 delta = renewalRTT;
	    } else if (delta <= 1000 * 60 * 60) {
		delta /= 3;
	    } else if (delta <= 1000 * 60 * 60 * 24) {
		delta = 1000 * 60 * 30;
	    } else if (delta <= 1000 * 60 * 60 * 24 * 7) {
		delta = 1000 * 60 * 60 * 3;
	    } else {
		delta = 1000 * 60 * 60 * 8;
	    }
	    renew += delta;
	}

	/** Sort by decreasing renew time, secondary sort by decreasing id */
	public int compareTo(Object obj) {
	    if (this == obj)
		return 0;
	    Entry e = (Entry) obj;
	    if (renew < e.renew || (renew == e.renew && id < e.id))
		return 1;
	    return -1;
	}

	/**
	 * Returns true if the renewal of this lease can be batched with
	 * the (earlier) renewal of the given lease.  This method must
	 * be called with an entry such that e.renew <= this.renew. <p>
	 * 
	 * First checks that both leases require renewal, have the same
	 * client constraints, and can be batched.  Then enforces
	 * additional requirements to avoid renewing the lease too much
	 * more often than necessary. <p>
	 *
	 * One of the following must be true: <ul>
	 *
	 * <li> This lease has a renewal duration of Lease.ANY, meaning
	 * it doesn't specify its renewal duration.
	 *
	 * <li> The amount of time from the other lease's renewal time
	 * to this one's is less than half of the estimated time needed
	 * to perform renewals (renewalRTT).  In this case, the renewal
	 * times are so close together that the renewal duration
	 * shouldn't be materially affected.
	 *
	 * <li> This lease's expiration time is no more than half its
	 * renewal duration greater than the renewal time of the other
	 * lease.  This case insures that this lease is not renewed
	 * until at least half of it's renewal duration has
	 * elapsed. </ul> <p>
	 *
	 * In addition, one of the following must be true: <ul>
	 *
	 * <li> The other lease has a renewal duration of Lease.ANY,
	 * meaning we don't know how long its next renewal will be.
	 *
	 * <li> The other lease is not going to be renewed again before
	 * this lease's renewal time, because either its next renewal
	 * will last until after this lease's renewal time or it will
	 * only be renewed once more. </ul>
	 */
	public boolean canBatch(Entry e) {
	    return (!renewalsDone() &&
		    !e.renewalsDone() &&
		    sameConstraints(lease, e.lease) &&
		    lease.canBatch(e.lease) &&
		    (renewDuration == Lease.ANY ||
		     renew - e.renew <= renewalRTT / 2 ||
		     endTime - e.renew <= renewDuration / 2) &&
		    (e.renewDuration == Lease.ANY ||
		     e.renew > renew - e.renewDuration ||
		     e.renew >= e.expiration - e.renewDuration));
	}

	/**
	 * Returns true if the two leases both implement RemoteMethodControl
	 * and have the same constraints for Lease methods, or both don't
	 * implement RemoteMethodControl, else returns false.
	 */
	private static boolean sameConstraints(Lease l1, Lease l2) {
	    if (!(l1 instanceof RemoteMethodControl)) {
		return !(l2 instanceof RemoteMethodControl);
	    } else if (!(l2 instanceof RemoteMethodControl)) {
		return false;
	    } else {
		return ConstrainableProxyUtil.equivalentConstraints(
		    ((RemoteMethodControl) l1).getConstraints(),
		    ((RemoteMethodControl) l2).getConstraints(),
		    leaseToLeaseMethods);
	    }
	}

	/**
	 * Return the DesiredExpirationListener associated with this
	 * lease, or null if there is none.
	 */
	public DesiredExpirationListener desiredExpirationListener() {
	    if (listener == null)
		return null;

	    if (listener instanceof DesiredExpirationListener) 
		return (DesiredExpirationListener) listener;

	    return null;
	}

	/**
	 * Return true if the actual expiration is greater than or equal
	 * to the desired expiration (e.g. we don't need to renew this
	 * lease any more.
	 */
	public boolean renewalsDone() {
	    return expiration <= endTime;
	}
    }

    /**
     * No-argument constructor that creates an instance of this class
     * that initially manages no leases.
     */
    public LeaseRenewalManager() {
    }

    /**
     * Constructs an instance of this class that initially manages no leases
     * and that uses <code>config</code> to control implementation-specific
     * details of the behavior of the instance created.
     *
     * @param config supplies entries that control the configuration of this
     *	      instance
     * @throws ConfigurationException if a problem occurs when obtaining
     *	       entries from the configuration
     * @throws NullPointerException if the configuration is <code>null</code>
     */
    public LeaseRenewalManager(Configuration config)
	throws ConfigurationException
    {
	if (config == null) {
	    throw new NullPointerException("config is null");
	}
	renewBatchTimeWindow = Config.getLongEntry(
	    config, LRM, "renewBatchTimeWindow",
	    renewBatchTimeWindow, 0, Long.MAX_VALUE);
	renewalRTT = Config.getLongEntry(
	    config, LRM, "roundTripTime",
	    renewalRTT, 1, Long.MAX_VALUE);
	taskManager = (TaskManager) Config.getNonNullEntry(
	    config, LRM, "taskManager", TaskManager.class, taskManager);
    }

    /**
     * Constructs an instance of this class that will initially manage a
     * single lease. Employing this form of the constructor is
     * equivalent to invoking the no-argument form of the constructor
     * followed by an invocation of the three-argument form of the
     * <code>renewUntil</code> method. See <code>renewUntil</code> for
     * details on the arguments and what exceptions may be thrown by
     * this constructor.
     *
     * @param lease reference to the initial lease to manage
     * @param desiredExpiration the desired expiration for
     *	      <code>lease</code>
     * @param listener reference to the <code>LeaseListener</code>
     *	      object that will receive notifications of any exceptional
     *	      conditions that occur during renewal attempts. If
     *	      <code>null</code> no notifications will be sent.
     * @throws NullPointerException if <code>lease</code> is
     *	       <code>null</code>
     * @see LeaseListener
     * @see #renewUntil 
     */
    public LeaseRenewalManager(Lease lease,
			       long desiredExpiration,
			       LeaseListener listener)
    {
	renewUntil(lease, desiredExpiration, listener);
    }

    /**
     * Include a lease in the managed set until a specified time. 
     * <p>
     * If <code>desiredExpiration</code> is <code>Lease.ANY</code>
     * calling this method is equivalent the following call:
     * <pre>
     *     renewUntil(lease, Lease.FOREVER, Lease.ANY, listener)
     * </pre>
     * otherwise it is equivalent to this call:
     * <pre>
     *     renewUntil(lease, desiredExpiration, Lease.FOREVER, listener)
     * </pre>
     * <p>
     * @param lease the <code>Lease</code> to be managed
     * @param desiredExpiration when the client wants the lease to
     *	      expire, in milliseconds since the beginning of the epoch
     * @param listener reference to the <code>LeaseListener</code>
     *	      object that will receive notifications of any exceptional
     *	      conditions that occur during renewal attempts. If
     *	      <code>null</code> no notifications will be sent.
     * @throws NullPointerException if <code>lease</code> is
     *	       <code>null</code>
     * @see #renewUntil
     */
    public void renewUntil(Lease lease,
			   long desiredExpiration,
			   LeaseListener listener)
    {
	if (desiredExpiration == Lease.ANY) {
	    renewUntil(lease, Lease.FOREVER, Lease.ANY, listener);
	} else {
	    renewUntil(lease, desiredExpiration, Lease.FOREVER, listener);
	}
    }

    /**
     * Include a lease in the managed set until a specified time and
     * with a specified renewal duration.
     * <p>
     * This method takes as arguments: a reference to the lease to
     * manage, the desired expiration time of the lease, the renewal
     * duration time for the lease, and a reference to the
     * <code>LeaseListener</code> object that will receive notification
     * of exceptional conditions when attempting to renew this
     * lease. The <code>LeaseListener</code> argument may be
     * <code>null</code>.
     * <p>
     * If the <code>lease</code> argument is <code>null</code>, a
     * <code>NullPointerException</code> will be thrown. If the
     * <code>desiredExpiration</code> argument is
     * <code>Lease.FOREVER</code>, the <code>renewDuration</code>
     * argument may be <code>Lease.ANY</code> or any positive value;
     * otherwise, the <code>renewDuration</code> argument must be a
     * positive value. If the <code>renewDuration</code> argument does
     * not meet these requirements, an
     * <code>IllegalArgumentException</code> will be thrown.
     * <p>
     * If the lease passed to this method is already in the set of
     * managed leases, the listener object, the desired expiration, and
     * the renewal duration associated with that lease will be replaced
     * with the new listener, desired expiration, and renewal duration.
     * <p>
     * The lease will remain in the set until one of the following
     * occurs:
     * <ul>
     * <li> The lease's desired or actual expiration time is reached.
     * <li> An explicit removal of the lease from the set is requested
     *	    via a <code>cancel</code>, <code>clear</code>, or
     *	    <code>remove</code> call on the renewal manager.
     * <li> The renewal manager tries to renew the lease and gets a bad
     *	    object exception, bad invocation exception, or
     *	    <code>LeaseException</code>.
     * </ul>
     * <p>
     * This method will interpret the value of the
     * <code>desiredExpiration</code> argument as the desired absolute
     * system time after which the lease is no longer valid. This
     * argument provides the ability to indicate an expiration time that
     * extends beyond the actual expiration of the lease. If the value
     * passed for this argument does indeed extend beyond the lease's
     * actual expiration time, then the lease will be systematically
     * renewed at appropriate times until one of the conditions listed
     * above occurs. If the value is less than or equal to the actual
     * expiration time, nothing will be done to modify the time when the
     * lease actually expires. That is, the lease will not be renewed
     * with an expiration time that is less than the actual expiration
     * time of the lease at the time of the call.
     * <p>
     * If the <code>LeaseListener</code> argument is a
     * non-<code>null</code> object reference, it will receive
     * notification of exceptional conditions occurring upon a renewal
     * attempt of the lease. In particular, exceptional conditions
     * include the reception of a <code>LeaseException</code>, bad
     * object exception, or bad invocation exception (collectively these
     * are referred to as <em>definite exceptions</em>) during a renewal
     * attempt or the lease's actual expiration being reached before its
     * desired expiration.
     * <p>
     * If a definite exception occurs during a lease renewal request,
     * the exception will be wrapped in an instance of the
     * <code>LeaseRenewalEvent</code> class and sent to the listener.
     * <p>
     * If an indefinite exception occurs during a renewal request for
     * the lease, renewal requests will continue to be made for that
     * lease until: the lease is renewed successfully, a renewal attempt
     * results in a definite exception, or the lease's actual expiration
     * time has been exceeded. If the lease cannot be successfully
     * renewed before its actual expiration is reached, the exception
     * associated with the most recent renewal attempt will be wrapped
     * in an instance of the <code>LeaseRenewalEvent</code> class and
     * sent to the listener.
     * <p>
     * If the lease's actual expiration is reached before the lease's
     * desired expiration time, and either 1) the last renewal attempt
     * succeeded or 2) there have been no renewal attempts, a
     * <code>LeaseRenewalEvent</code> containing a <code>null</code>
     * exception will be sent to the listener.
     *
     * @param lease the <code>Lease</code> to be managed
     * @param desiredExpiration when the client wants the lease to
     *	      expire, in milliseconds since the beginning of the epoch
     * @param renewDuration the renewal duration to associate with the
     *	      lease, in milliseconds
     * @param listener reference to the <code>LeaseListener</code>
     *	      object that will receive notifications of any exceptional
     *	      conditions that occur during renewal attempts. If
     *	      <code>null</code>, no notifications will be sent.
     * @throws NullPointerException if <code>lease</code> is
     *	       <code>null</code>
     * @throws IllegalArgumentException if <code>renewDuration</code> is
     *	       invalid
     * @see LeaseRenewalEvent
     * @see LeaseException
     */
    public void renewUntil(Lease lease,
			   long desiredExpiration,
			   long renewDuration,
			   LeaseListener listener)
    {
	validateDuration(renewDuration, desiredExpiration == Lease.FOREVER,
			 "desiredExpiration");
	addLease(lease, desiredExpiration, renewDuration, listener,
		 System.currentTimeMillis());
    }

    /**
     * Include a lease in the managed set for a specified duration.
     * <p>
     * Calling this method is equivalent the following call:
     * <pre>
     *     renewFor(lease, desiredDuration, Lease.FOREVER, listener)
     * </pre>
     *
     * @param lease reference to the new lease to manage
     * @param desiredDuration the desired duration (relative time) that
     *	      the caller wants <code>lease</code> to be valid for, in
     *	      milliseconds
     * @param listener reference to the <code>LeaseListener</code>
     *	      object that will receive notifications of any exceptional
     *	      conditions that occur during renewal attempts. If
     *	      <code>null</code>, no notifications will be sent.
     * @throws NullPointerException if <code>lease</code> is
     *	       <code>null</code>
     * @see #renewFor 
     */
    public void renewFor(Lease lease, long desiredDuration, 
			 LeaseListener listener) 
    {
	renewFor(lease, desiredDuration, Lease.FOREVER, listener);
    }	 

    /**
     * Include a lease in the managed set for a specified duration and
     * with specified renewal duration.
     * <p>
     * The semantics of this method are similar to those of the
     * four-argument form of <code>renewUntil</code>, with
     * <code>desiredDuration</code> + current time being used for the
     * value of the <code>desiredExpiration</code> argument of
     * <code>renewUntil</code>. The only exception to this is that, in
     * the context of <code>renewFor</code>, the value of the
     * <code>renewDuration</code> argument may only be
     * <code>Lease.ANY</code> if the value of the
     * <code>desiredDuration</code> argument is <em>exactly</em>
     * <code>Lease.FOREVER.</code>
     * <p>
     * This method tests for arithmetic overflow in the desired
     * expiration time computed from the value of
     * <code>desiredDuration</code> argument
     * (<code>desiredDuration</code> + current time). Should such
     * overflow be present, a value of <code>Lease.FOREVER</code> is
     * used to represent the lease's desired expiration time.
     *
     * @param lease reference to the new lease to manage
     * @param desiredDuration the desired duration (relative time) that
     *	      the caller wants <code>lease</code> to be valid for, in
     *	      milliseconds
     * @param renewDuration the renewal duration to associate with the
     *	      lease, in milliseconds
     * @param listener reference to the <code>LeaseListener</code>
     *	      object that will receive notifications of any exceptional
     *	      conditions that occur during renewal attempts. If
     *	      <code>null</code>, no notifications will be sent.
     * @throws NullPointerException if <code>lease</code> is
     *	       <code>null</code>
     * @throws IllegalArgumentException if <code>renewDuration</code> is
     *	       invalid
     * @see #renewUntil 
     */
    public void renewFor(Lease lease,
			 long desiredDuration,
			 long renewDuration,
			 LeaseListener listener)
    {
	/*
	 * Validate before calculating effective desiredExpiration, if
	 * they want a renewDuration of Lease.ANY, desiredDuration has
	 * to be exactly Lease.FOREVER
	 */
	validateDuration(renewDuration, desiredDuration == Lease.FOREVER,
			 "desiredDuration");

	long now = System.currentTimeMillis();
	long desiredExpiration;
	if (desiredDuration < Lease.FOREVER - now) { // check overflow.
	    desiredExpiration = now + desiredDuration;
	} else {
	    desiredExpiration = Lease.FOREVER;
	}
	addLease(lease, desiredExpiration, renewDuration, listener, now);
    }

    /**
     * Error checking function that ensures renewDuration is valid taking
     * into account the whether or not the desired expiration/duration is
     * Lease.FOREVER. Throws an appropriate IllegalArgumentException if
     * an invalid renewDuration is passed.
     *
     * @param renewDuration renew duration the clients wants
     * @param isForever should be true if client asked for a desired
     *	      expiration/duration of exactly Lease.FOREVER
     * @param name name of the desired expiration/duration field, used
     *	      to construct exception
     * @throws IllegalArgumentException if renewDuration is invalid
     */
    private void validateDuration(long renewDuration, boolean isForever, 
				  String name) 
    {
	if (renewDuration <= 0 && 
	    !(renewDuration == Lease.ANY && isForever))
	{
	    /*
	     * A negative renew duration and is not lease.ANY with a
	     * forever desired expiration
	     */
	    if (renewDuration == Lease.ANY) {
		/*
		 * Must have been Lease.ANY with a non-FOREVER desired
		 * expiration
		 */
		throw new IllegalArgumentException("A renewDuration of " +
		     "Lease.ANY can only be used with a " + name + " of " +
		     "Lease.FOREVER");
	    } 

	    if (isForever) {
		// Must have been a non-Lease.ANY, non-positive renewDuration
		throw new IllegalArgumentException("When " + name + " is " +
		    "Lease.FOREVER the only valid values for renewDuration " +
		    "are a positive number, Lease.ANY, or Lease.FOREVER");
	    }

	    /*
	     * Must be a non-positive renewDuration with a non-Forever 
	     * desired expiration
	     */
	    throw new IllegalArgumentException("When the " + name +
		" is not Lease.FOREVER the only valid values for " +
		"renewDuration are a positive number or Lease.FOREVER");
	}
    }

    private synchronized void addLease(Lease lease,
				       long desiredExpiration,
				       long renewDuration,
				       LeaseListener listener,
				       long now)
    {	    
	Entry e = findEntryDo(lease);
	if (e != null && !removeLeaseInRenew(e))
	    leases.remove(e);
	insertEntry(new Entry(lease, desiredExpiration, renewDuration,
			      listener),
		    now);
	calcActualRenews(now);
	logger.log(Level.FINE, "Added lease {0}", lease);
    }

    /** Calculate the preferred renew time, and put in the map */
    private void insertEntry(Entry e, long now) {
	e.calcRenew(now);
	leases.put(e, e);
    }

    /**
     * Returns the current desired expiration time associated with a
     * particular lease, (not the actual expiration that was granted
     * when the lease was created or last renewed).
     *
     * @param lease the lease the caller wants the current desired
     *	      expiration for
     * @return a <code>long</code> value corresponding to the current
     *	       desired expiration time associated with <code>lease</code>
     * @throws UnknownLeaseException if the lease passed to this method
     *	       is not in the set of managed leases
     * @see UnknownLeaseException
     * @see #setExpiration 
     */
    public synchronized long getExpiration(Lease lease)
	throws UnknownLeaseException
    {
	return findEntry(lease).expiration;
    }

    /**
     * Replaces the current desired expiration of a given lease from the
     * managed set with a new desired expiration time.
     * <p>
     * Note that an invocation of this method with a lease that is
     * currently a member of the managed set is equivalent to an
     * invocation of the <code>renewUntil</code> method with the lease's
     * current listener as that method's <code>listener</code>
     * argument. Specifically, if the value of the
     * <code>expiration</code> argument is less than or equal to the
     * lease's current desired expiration, this method takes no action.
     *
     * @param lease the lease whose desired expiration time should be
     *	      replaced
     * @param expiration <code>long</code> value representing the new
     *	      desired expiration time for the <code>lease</code>
     *	      argument
     * @throws UnknownLeaseException if the lease passed to this method
     *	       is not in the set of managed leases
     * @see #renewUntil
     * @see UnknownLeaseException
     * @see #getExpiration 
     */
    public synchronized void setExpiration(Lease lease, long expiration)
	throws UnknownLeaseException
    {
	Entry e = findEntry(lease);
	e.expiration = expiration;
	if (expiration != Lease.FOREVER && e.renewDuration == Lease.ANY)
	    e.renewDuration = Lease.FOREVER;
	if (leaseInRenew.indexOf(e) < 0) {
	    leases.remove(e);
	    long now = System.currentTimeMillis();
	    insertEntry(e, now);
	    calcActualRenews(now);
	}
    }

    /**
     * Removes a given lease from the managed set, and cancels it.
     * <p>
     * Note that even if an exception is thrown as a result of the
     * cancel operation, the lease will still have been removed from the
     * set of leases managed by this class. Additionally, any exception
     * thrown by the <code>cancel</code> method of the lease object
     * itself may also be thrown by this method.
     *
     * @param lease the lease to remove and cancel
     * @throws UnknownLeaseException if the lease passed to this method
     *	       is not in the set of managed leases
     * @throws RemoteException typically, this exception occurs when
     *         there is a communication failure between the client and
     *         the server. When this exception does occur, the lease may
     *         or may not have been successfully cancelled, (but the
     *         lease is guaranteed to have been removed from the managed
     *         set).
     * @see Lease#cancel
     * @see UnknownLeaseException
     */
    public void cancel(Lease lease)
	throws UnknownLeaseException, RemoteException
    {
	remove(lease);
	lease.cancel();
    }

    /**
     * Removes a given lease from the managed set of leases; but does
     * not cancel the given lease.
     *
     * @param lease the lease to remove from the managed set
     * @throws UnknownLeaseException if the lease passed to this method
     *         is not in the set of managed leases
     * @see UnknownLeaseException
     */
    public synchronized void remove(Lease lease) throws UnknownLeaseException {
	Entry e = findEntry(lease);
	if (!removeLeaseInRenew(e))
	    leases.remove(e);
	calcActualRenews();
	logger.log(Level.FINE, "Removed lease {0}", lease);
    }

    /**
     * Removes all leases from the managed set of leases. This method
     * does not request the cancellation of the removed leases.
     */
    public synchronized void clear() {
	leases.clear();
	leaseInRenew.clear();
	calcActualRenews();
	logger.log(Level.FINE, "Removed all leases");
    }

    /** Calculate the actual renew times, and poke/restart the queuer */
    private void calcActualRenews() {
	calcActualRenews(System.currentTimeMillis());
    }

    /** Calculate the actual renew times, and poke/restart the queuer */
    private void calcActualRenews(long now) {
	/*
	 * Subtract one to account for the queuer thread, which should not be
	 * counted.
	 */
	int maxThreads = taskManager.getMaxThreads() - 1;
	if (calcList == null) {
	    calcList = new ArrayList(maxThreads);
	}
	for (Iterator iter = leases.values().iterator(); iter.hasNext(); ) {
	    Entry e = (Entry) iter.next();

	    // Start by assuming we can renew the lease when we want
	    e.actualRenew = e.renew;

	    if (e.renewalsDone()) {
		/*
		 * The lease's actual expiration is >= desired
		 * expiration, drop the lease if the desired expiration
		 * has been reached and we don't have to tell anyone
		 * about it
		 */
		if (now >= e.expiration && 
		    e.desiredExpirationListener() == null) 
		{
		    logExpiration(e);
		    iter.remove();
		}

		/*
		 * Even if we have to send an event we assume that it
		 * won't consume a slot in our schedule
		 */
		continue; 
	    }

	    if (e.endTime <= now && e.listener == null) {
		// Lease has expired and no listener, just remove it.
		logExpiration(e);
		iter.remove();
		continue;
	    }

	    /*
	     * Make sure there aren't too many lease renewal threads
	     * operating at the same time.
	     */
	    if (!canBatch(e)) {
		/*
		 * Find all renewals that start before we expect ours to
		 * be done.
		 */
		for (Iterator listIter = calcList.iterator();
		     listIter.hasNext(); )
		{
		    if (e.renew >=
			((Entry) listIter.next()).actualRenew - renewalRTT)
		    {
			/*
			 * This renewal starts after we expect ours to
			 * be done.
			 */
			break;
		    }
		    listIter.remove();
		}
		if (calcList.size() == maxThreads) {
		    /*
		     * Too many renewals.  Move our actual renewal time
		     * earlier so we'll probably be done before the last
		     * one needs to start.  Remove that one, since it
		     * won't overlap any earlier renewals.
		     */
		    Entry e1 = (Entry) calcList.remove(0);
		    e.actualRenew = e1.actualRenew - renewalRTT;
		}
		calcList.add(e);
	    }
	}
	calcList.clear();
	long newWakeup = wakeupTime();
	if (queuer == null) {
	    if (newWakeup < Long.MAX_VALUE) {
		queuer = new QueuerTask(newWakeup);
		taskManager.add(queuer);
	    }
	} else if (newWakeup < queuer.wakeup ||
		   (newWakeup == Long.MAX_VALUE && leaseInRenew.isEmpty()))
	{
	    notifyAll();
	}
    }

    /**
     * Return true if e can be batched with another entry that expires
     * between e.renew - renewBatchTimeWindow and e.renew.
     */
    private boolean canBatch(Entry e) {
	Iterator iter = leases.tailMap(e).values().iterator();
	iter.next(); // skip e itself
	while (iter.hasNext()) {
	    Entry be = (Entry) iter.next();
	    if (e.renew - be.renew > renewBatchTimeWindow)
		break;
	    if (e.canBatch(be))
		return true;
	}
	return false;
    }

    /**
     * Find a lease entry, throw exception if not found or expired
     * normally
     */
    private Entry findEntry(Lease lease) throws UnknownLeaseException {
	Entry e = findEntryDo(lease);
	if (e != null &&
	    (e.renew < e.endTime || System.currentTimeMillis() < e.endTime))
	{
	    return e;
	}
	throw new UnknownLeaseException();
    }

    /** Find a lease entry, or null */
    private Entry findEntryDo(Lease lease) {
	Entry e = findLeaseFromIterator(leases.values().iterator(), lease);
	if (e == null)
	    e = findLeaseFromIterator(leaseInRenew.iterator(), lease);
	return e;
    }

    /** Find a lease entry, or null */
    private static Entry findLeaseFromIterator(Iterator iter, Lease lease) {
	while (iter.hasNext()) {
	    Entry e = (Entry) iter.next();
	    if (e.lease.equals(lease))
		return e;
	}
	return null;
    }

    /** Notify the listener for each lease */
    private void tell(List bad) {
	for (Iterator iter = bad.iterator(); iter.hasNext(); ) {
	    Entry e = (Entry) iter.next();
	    if (e.renewalsDone()) {
		final DesiredExpirationListener del = 
		    e.desiredExpirationListener();
		if (del != null) {
		    del.expirationReached(new LeaseRenewalEvent(this, e.lease,
		        e.expiration, null));
		}
		continue; 
	    }
	    e.listener.notify(new LeaseRenewalEvent(this, e.lease,
						    e.expiration, e.ex));
	}
    }

    /**
     * Logs a lease expiration, distinguishing between expected
     * and premature expirations.
     *
     * @param e the <code>Entry</code> holding the lease
     */
    private void logExpiration(Entry e) {
	if (e.renewalsDone()) {
	    logger.log(Level.FINE,
		       "Reached desired expiration for lease {0}",
		       e.lease);
	} else {
	    logger.log(Levels.FAILED,
		       "Lease {0} expired before reaching "
		       + "desired expiration of " 
		       + e.expiration);
	}
    }
		
    /**
     * Logs a throw. Use this method to log a throw when the log message needs
     * parameters.
     *
     * @param level the log level
     * @param sourceMethod name of the method where throw occurred
     * @param msg log message
     * @param params log message parameters
     * @param e exception thrown
     */
    private static void logThrow(Level level,
				 String sourceMethod,
				 String msg,
				 Object[] params,
				 Throwable e)
    {
	LogRecord r = new LogRecord(level, msg);
	r.setLoggerName(logger.getName());
	r.setSourceClassName(LeaseRenewalManager.class.getName());
	r.setSourceMethodName(sourceMethod);
	r.setParameters(params);
	r.setThrown(e);
	logger.log(r);
    }

    /** Renew all of the leases (if multiple, all can be batched) */
    private void renewAll(List bList, long now) {
        Map lmeMap = null;
	Throwable t = null;
	List bad = null;

	try {
	    if (bList.size() == 1) {
		Entry e = (Entry) bList.get(0);
		logger.log(Level.FINE, "Renewing lease {0}", e.lease);
		e.lease.renew(e.getRenewDuration(now));
	    } else {
		LeaseMap batchLeaseMap = createBatchLeaseMap(bList, now);
		logger.log(Level.FINE, "Renewing leases {0}", batchLeaseMap);
		batchLeaseMap.renewAll();
	    }
	} catch (LeaseMapException ex) {
	    lmeMap = ex.exceptionMap;
	    bad = new ArrayList(lmeMap.size());
	} catch (Throwable ex) {
	    t = ex;
	    bad = new ArrayList(bList.size());  // They may all be bad
	}

	/*
	 * For each lease we tried to renew determine the associated
	 * exception (if any), and then ether add the lease back to
	 * leases (if the renewal was successful), schedule a retry and
	 * add back to leases (if the renewal was indefinite), or drop
	 * the lease (by not adding it back to leases) and notify any
	 * interested listeners.  In any event remove lease from the
	 * list of leases being renewed.
	 */

	now = System.currentTimeMillis();
	synchronized (this) {
	    for (Iterator iter = bList.iterator(); iter.hasNext(); ) {
		Entry e = (Entry) iter.next();

		if (!removeLeaseInRenew(e))
		    continue;

		// Update the entries exception field 
		if (bad == null) {
		    e.ex = null;
		} else {
		    e.ex = (t != null) ? t : (Throwable) lmeMap.get(e.lease);
		}

		if (e.ex == null) {
		    // No problems just put back in list
		    insertEntry(e, now);
		    continue;
		} 

		/*
		 * Some sort of problem.  If definite don't put back
		 * into leases and setup to notify the appropriate
		 * listener, if indefinite schedule for a retry and put
		 * back into leases
		 */
		final int cat = ThrowableConstants.retryable(e.ex);
		if (cat == ThrowableConstants.INDEFINITE) {
		    e.delayRenew();
		    leases.put(e, e);
		    if (logger.isLoggable(Levels.HANDLED)) {
			logThrow(
			    Levels.HANDLED, "renewAll",
			    "Indefinite exception while renewing lease {0}",
			    new Object[] { e.lease }, e.ex);
		    }
		} else {
		    if (logger.isLoggable(Levels.FAILED)) {
			logThrow(Levels.FAILED, "renewAll",
				 "Lease renewal failed for lease {0}",
				 new Object[] { e.lease }, e.ex);
		    }
		    if (e.listener != null) { 
			/*
			 * Note: For us ThrowableConstants.UNCATEGORIZED ==
			 * definite
			 */
			bad.add(e);
		    }	
		}	
	    }
	    calcActualRenews(now);
	}

	if (bad != null)
	    tell(bad);	
    }

    /** Create a LeaseMap for batch renewal */
    private static LeaseMap createBatchLeaseMap(List bList, long now) {
	Iterator iter = bList.iterator();
	Entry e = (Entry) iter.next();
	LeaseMap batchLeaseMap =
	    e.lease.createLeaseMap(e.getRenewDuration(now));
	if (e.lease instanceof RemoteMethodControl &&
	    batchLeaseMap instanceof RemoteMethodControl)
	{
	    batchLeaseMap = (LeaseMap)
		((RemoteMethodControl) batchLeaseMap).setConstraints(
		    ConstrainableProxyUtil.translateConstraints(
			((RemoteMethodControl) e.lease).getConstraints(),
			leaseToLeaseMapMethods));
	}
	while (iter.hasNext()) {
	    e = (Entry) iter.next();
	    batchLeaseMap.put(e.lease, Long.valueOf(e.getRenewDuration(now)));
	}
	return batchLeaseMap;
    }

    /** Remove from leaseInRenew, return true if removed */
    private boolean removeLeaseInRenew(Entry e) {
	int index = leaseInRenew.indexOf(e); // avoid iterator cons
	if (index < 0)
	    return false;
	leaseInRenew.remove(index);
	return true;
    }

    /** Return the soonest actual renewal time */
    private long wakeupTime() {
	if (leases.isEmpty())
	    return Long.MAX_VALUE;
	return ((Entry) leases.lastKey()).actualRenew;
    }

    private class QueuerTask implements TaskManager.Task {

	/** When to next wake up and queue a new renew task */
	long wakeup;

	QueuerTask(long wakeup) {
	    this.wakeup = wakeup;
	}

	/** No ordering */
	public boolean runAfter(List tasks, int size) {
	    return false;
	}

        public void run() {
	    synchronized (LeaseRenewalManager.this) {
		try {
		    while (true) {
			wakeup = wakeupTime();
			if (wakeup == Long.MAX_VALUE && leaseInRenew.isEmpty())
			    break;
			final long now = System.currentTimeMillis();
			long delta = wakeup - now;
			if (delta <= 0) {
			    taskManager.add(new RenewTask(now));
			} else {
			    LeaseRenewalManager.this.wait(delta);
			}
		    }
		} catch (InterruptedException ex) {
		}
		queuer = null;
	    }
	}
    }
}
=======
/*
 * Licensed to the Apache Software Foundation (ASF) under one
 * or more contributor license agreements.  See the NOTICE file
 * distributed with this work for additional information
 * regarding copyright ownership. The ASF licenses this file
 * to you under the Apache License, Version 2.0 (the
 * "License"); you may not use this file except in compliance
 * with the License. You may obtain a copy of the License at
 * 
 *      http://www.apache.org/licenses/LICENSE-2.0
 * 
 * Unless required by applicable law or agreed to in writing, software
 * distributed under the License is distributed on an "AS IS" BASIS,
 * WITHOUT WARRANTIES OR CONDITIONS OF ANY KIND, either express or implied.
 * See the License for the specific language governing permissions and
 * limitations under the License.
 */

package net.jini.lease;

import org.apache.river.config.Config;
import org.apache.river.constants.ThrowableConstants;
import org.apache.river.logging.Levels;
import org.apache.river.logging.LogManager;
import org.apache.river.proxy.ConstrainableProxyUtil;
import java.lang.reflect.Method;
import java.rmi.RemoteException;
import java.util.ArrayList;
import java.util.Iterator;
import java.util.List;
import java.util.Map;
import java.util.SortedMap;
import java.util.TreeMap;
import java.util.concurrent.ExecutorService;
import java.util.concurrent.SynchronousQueue;
import java.util.concurrent.ThreadPoolExecutor;
import java.util.concurrent.ThreadPoolExecutor.CallerRunsPolicy;
import java.util.concurrent.TimeUnit;
import java.util.logging.Level;
import java.util.logging.LogRecord;
import java.util.logging.Logger;
import net.jini.config.Configuration;
import net.jini.config.ConfigurationException;
import net.jini.core.constraint.RemoteMethodControl;
import net.jini.core.lease.Lease;
import net.jini.core.lease.LeaseException;
import net.jini.core.lease.LeaseMap;
import net.jini.core.lease.LeaseMapException;
import net.jini.core.lease.UnknownLeaseException;
import org.apache.river.impl.thread.NamedThreadFactory;

/**
 * Provides for the systematic renewal and overall management of a set
 * of leases associated with one or more remote entities on behalf of a
 * local entity.
 * <p>
 * This class removes much of the administrative burden associated with
 * lease renewal. Clients of the renewal manager simply give their
 * leases to the manager and the manager renews each lease as necessary
 * to achieve a <em>desired expiration</em> time (which may be later
 * than the lease's current <em>actual expiration</em> time). Failures
 * encountered while renewing a lease can optionally be reflected to the
 * client via <code>LeaseRenewalEvent</code> instances.
 * <p>
 * Note that this class is not remote. Entities wishing to use this
 * class must create an instance of this class in their own virtual
 * machine to locally manage the leases granted to them. If the virtual
 * machine that the manager was created in exits or crashes, the renewal
 * manager will be destroyed.
 * <p>
 * The <code>LeaseRenewalManager</code> distinguishes between two time
 * values associated with lease expiration: the <em>desired
 * expiration</em> time for the lease, and the <em>actual
 * expiration</em> time granted when the lease is created or last
 * renewed. The desired expiration represents when the client would like
 * the lease to expire. The actual expiration represents when the lease
 * is going to expire if it is not renewed. Both time values are
 * absolute times, not relative time durations. The desired expiration
 * time can be retrieved using the renewal manager's
 * <code>getExpiration</code> method. The actual expiration time of a
 * lease object can be retrieved by invoking the lease's
 * <code>getExpiration</code> method.
 * <p>
 * Each lease in the managed set also has two other associated
 * attributes: a desired <em>renewal duration</em>, and a <em>remaining
 * desired duration</em>. The desired renewal duration is specified
 * (directly or indirectly) when the lease is added to the set. This
 * duration must normally be a positive number; however, it may be
 * <code>Lease.ANY</code> if the lease's desired expiration is
 * <code>Lease.FOREVER</code>. The remaining desired duration is always
 * the desired expiration less the current time.
 * <p>
 * Each time a lease is renewed, the renewal manager will ask for an
 * extension equal to the lease's renewal duration if the renewal
 * duration is:
 * <ul>
 * <li> <code>Lease.ANY</code>, or 
 * <li> less than the remaining desired duration,
 * </ul>
 * otherwise it will ask for an extension equal to the lease's remaining
 * desired duration.
 * <p>
 * Once a lease is given to a lease renewal manager, the manager will
 * continue to renew the lease until one of the following occurs:
 * <ul>
 * <li> The lease's desired or actual expiration time is reached.
 * <li> An explicit removal of the lease from the set is requested via a
 *	<code>cancel</code>, <code>clear</code>, or <code>remove</code>
 *	call on the renewal manager.
 * <li> The renewal manager tries to renew the lease and gets a bad
 *	object exception, bad invocation exception, or
 *	<code>LeaseException</code>.
 * </ul>
 * <p>
 * The methods of this class are appropriately synchronized for
 * concurrent operation. Additionally, this class makes certain
 * guarantees with respect to concurrency. When this class makes a
 * remote call (for example, when requesting the renewal of a lease),
 * any invocations made on the methods of this class will not be
 * blocked. Similarly, this class makes a reentrancy guarantee with
 * respect to the listener objects registered with this class. Should
 * this class invoke a method on a registered listener (a local call),
 * calls from that method to any other method of this class are
 * guaranteed not to result in a deadlock condition.
 *
 * @author Sun Microsystems, Inc.
 * @see Lease
 * @see LeaseException
 * @see LeaseRenewalEvent 
 *
 * @org.apache.river.impl <!-- Implementation Specifics -->
 *
 * The following implementation-specific items are discussed below:
 * <ul>
 * <li><a href="#configEntries">Configuring LeaseRenewalManager</a>
 * <li><a href="#logging">Logging</a>
 * <li><a href="#algorithm">The renewal algorithm</a>
 * </ul>
 *
 * <a name="configEntries">
 * <p><b><font size="+1">Configuring LeaseRenewalManager</font></b><p>
 * </a>
 *
 * This implementation of <code>LeaseRenewalManager</code> supports the
 * following configuration entries, with component
 * <code>net.jini.lease.LeaseRenewalManager</code>:
 *
 * <table summary="Describes the renewBatchTimeWindow configuration entry"
 *	  border="0" cellpadding="2">
 *   <tr valign="top">
 *     <th scope="col" summary="layout"> <font size="+1">&#X2022;</font>
 *     <th scope="col" align="left" colspan="2"> <font size="+1"><code>
 *	 renewBatchTimeWindow</code></font>
 *   <tr valign="top"> <td> &nbsp <th scope="row" align="right">
 *     Type: <td> <code>long</code>
 *   <tr valign="top"> <td> &nbsp <th scope="row" align="right">
 *     Default: <td> <code>5 * 60 * 1000 // 5 minutes</code>
 *   <tr valign="top"> <td> &nbsp <th scope="row" align="right">
 *     Description: <td> The maximum number of milliseconds earlier than
 *     a lease would typically be renewed to allow it to be renewed in
 *     order to permit batching its renewal with that of other
 *     leases. The value must not be negative. This entry is obtained
 *     in the constructor.
 * </table>
 * <table summary="Describes the roundTripTime configuration entry"
 *	  border="0" cellpadding="2">
 *   <tr valign="top">
 *     <th scope="col" summary="layout"> <font size="+1">&#X2022;</font>
 *     <th scope="col" align="left" colspan="2"> <font size="+1"><code>
 *	 roundTripTime</code></font>
 *   <tr valign="top"> <td> &nbsp <th scope="row" align="right">
 *     Type: <td> <code>long</code>
 *   <tr valign="top"> <td> &nbsp <th scope="row" align="right">
 *     Default: <td> <code>10 * 1000 // 10 seconds</code>
 *   <tr valign="top"> <td> &nbsp <th scope="row" align="right">
 *     Description: <td> The worst-case latency, expressed in milliseconds,
 *     to assume for a remote call to renew a lease. The value must be greater 
 *     than zero. Unrealistically low values for this entry may
 *     result in failure to renew a lease. Leases managed by this manager
 *     should have durations exceeding the <code>roundTripTime</code>.
 *     This entry is obtained in the constructor.
 * </table>
 * <table summary="Describes the executorService configuration entry"
 *	  border="0" cellpadding="2">
 *   <tr valign="top">
 *     <th scope="col" summary="layout"> <font size="+1">&#X2022;</font>
 *     <th scope="col" align="left" colspan="2"> <font size="+1"><code>
 *	 executorService</code></font>
 *   <tr valign="top"> <td> &nbsp <th scope="row" align="right">
 *     Type: <td> {@link ExecutorService}
 *   <tr valign="top"> <td> &nbsp <th scope="row" align="right">
 *     Default: <td> <code>new ThreadPoolExecutor(1,11,15,TimeUnit.SECONDS,
 *     new LinkedBlockingQueue())</code>
 *   <tr valign="top"> <td> &nbsp <th scope="row" align="right">
 *     Description: <td> The object used to manage queuing tasks
 *     involved with renewing leases and sending notifications. The
 *     value must not be <code>null</code>. The default value creates
 *     a maximum of 11 threads for performing operations, waits 15
 *     seconds before removing idle threads.
 * </table>
 * 
 * <a name="logging">
 * <p><b><font size="+1">Logging</font></b><p>
 * </a>
 *
 * This implementation uses the {@link Logger} named
 * <code>net.jini.lease.LeaseRenewalManager</code> to log information at
 * the following logging levels: <p>
 *
 * <table border="1" cellpadding="5"
 *	  summary="Describes logging performed by the
 *		   LeaseRenewalManager at different logging levels">
 *
 * <caption halign="center" valign="top"><b><code>
 *	    net.jini.lease.LeaseRenewalManager</code></b></caption>
 *
 * <tr> <th scope="col"> Level <th scope="col"> Description
 *
 * <tr> <td> {@link Levels#FAILED FAILED}
 *	<td> Lease renewal failure events, or leases that expire before
 *           reaching the desired expiration time
 *
 * <tr> <td> {@link Levels#HANDLED HANDLED}
 *	<td> Lease renewal attempts that produce indefinite exceptions
 *
 * <tr> <td> {@link Level#FINE FINE}
 *	<td> Adding and removing leases, lease renewal attempts, and desired
 *	     lease expiration events
 *
 * </table> <p>
 *
 * For a way of using the <code>FAILED</code> and <code>HANDLED</code> logging
 * levels in standard logging configuration files, see the {@link LogManager}
 * class.
 *
 * <a name="algorithm">
 * <p><b><font size="+1">The renewal algorithm</font></b><p>
 * </a>
 * The time at which a lease is scheduled for renewal is based on the
 * expiration time of the lease, possibly adjusted to account for the
 * latency of the remote renewal call. The configuration entry
 * <code>roundTripTime</code>, which defaults to ten seconds, represents
 * the total time to make the remote call. 
 * <p>
 * The following pseudocode was derived from the code which computes
 * the renewal time. In this code, <code>rtt</code> represents the
 * value of the <code>roundTripTime</code>:
 *
 * <pre>    
 *          endTime = lease.getExpiration();
 *          delta = endTime - now;
 *          if (delta <= rtt * 2) {
 *	        delta = rtt;
 *          } else if (delta <= rtt * 8) {
 *	        delta /= 2;
 *          } else if (delta <= 1000 * 60 * 60 * 24 * 7) {
 *	        delta /= 8;
 *          } else if (delta <= 1000 * 60 * 60 * 24 * 14) {
 *	        delta = 1000 * 60 * 60 * 24;
 *          } else {
 *	        delta = 1000 * 60 * 60 * 24 * 3;
 *          }
 *          renew = endTime - delta;
 *</pre>
 *
 * It is important to note that <code>delta</code> is never less than
 * <code>rtt</code> when the renewal time is computed. A lease which 
 * would expire within this time range will be scheduled for immediate
 * renewal. The use of very short lease durations (at or below <code>rtt</code>)
 * can cause the renewal manager to effectively ignore the lease duration
 * and repeatedly schedule the lease for immediate renewal.
 * <p>
 * If an attempt to renew a lease fails with an indefinite exception, a
 * renewal is rescheduled with an updated renewal time as computed by the
 * following pseudocode:
 *
 * <pre>
 *          delta = endTime - renew;
 *          if (delta > rtt) {
 *              if (delta <= rtt * 3) {
 *	            delta = rtt;
 *              } else if (delta <= 1000 * 60 * 60) {
 *	            delta /= 3;
 *              } else if (delta <= 1000 * 60 * 60 * 24) {
 *	            delta = 1000 * 60 * 30;
 *              } else if (delta <= 1000 * 60 * 60 * 24 * 7) {
 *	            delta = 1000 * 60 * 60 * 3;
 *              } else {
 *	            delta = 1000 * 60 * 60 * 8;
 *              }
 *              renew += delta;
 *          }
 * </pre>
 *
 * Client leases are maintained in a collection sorted by descending renewal
 * time. A renewal thread is spawned whenever the renewal time of the last lease
 * in the collection is reached. This renewal thread examines all of the leases
 * in the collection whose renewal time falls within
 * <code>renewBatchTimeWindow</code> milliseconds of the renewal time of the
 * last lease. If any of these leases can be batch renewed with the last lease (as
 * determined by calling the {@link Lease#canBatch canBatch} method of
 * the last lease) then a {@link LeaseMap} is created, all eligible leases
 * are added to it and the {@link LeaseMap#renewAll} method is called. Otherwise, the
 * last lease is renewed directly.
 * <p> 
 * The <code>ExecutorService</code> that manages the renewal threads has a bound on
 * the number of simultaneous threads it will support. The renewal time of
 * leases may be adjusted earlier in time to reduce the likelihood that the
 * renewal of a lease will be delayed due to exhaustion of the thread pool.
 * Actual renewal times are determined by starting with the lease with the
 * latest (farthest off) desired renewal time and working backwards.  When
 * computing the actual renewal time for a lease, the renewals of all leases
 * with later renewal times, which will be initiated during the round trip time
 * of the current lease's renewal, are considered.  If using the desired
 * renewal time for the current lease would result in more in-progress renewals
 * than the number of threads allowed, the renewal time of the current lease is
 * shifted earlier in time, such that the maximum number of threads is not
 * exceeded.
 * 
 */

public class LeaseRenewalManager {

    private static final String LRM = "net.jini.lease.LeaseRenewalManager";

    private static final Logger logger = Logger.getLogger(LRM);

    /* Method objects for manipulating method constraints */
    private static final Method cancelMethod;
    private static final Method cancelAllMethod;
    private static final Method renewMethod;
    private static final Method renewAllMethod;
    static {
	try {
	    cancelMethod = Lease.class.getMethod(
		"cancel", new Class[] { });
	    cancelAllMethod = LeaseMap.class.getMethod(
		"cancelAll", new Class[] { });
	    renewMethod = Lease.class.getMethod(
		"renew", new Class[] { long.class });
	    renewAllMethod = LeaseMap.class.getMethod(
		"renewAll", new Class[] { });
	} catch (NoSuchMethodException e) {
	    throw new NoSuchMethodError(e.getMessage());
	}
    }

    /* Methods for comparing lease constraints. */
    private static final Method[] leaseToLeaseMethods = {
	cancelMethod, cancelMethod, renewMethod, renewMethod
    };

    /* Methods for converting lease constraints to lease map constraints. */
    private static final Method[] leaseToLeaseMapMethods = {
	cancelMethod, cancelAllMethod, renewMethod, renewAllMethod
    };

    /** Time window in which to look for batchable leases */
    private long renewBatchTimeWindow = 1000 * 60 * 5;

    /** Task manager for queuing and renewing leases 
     *  NOTE: test failures occur with queue's that have capacity, 
     *  no test failures occur with SynchronousQueue, for the time
     *  being, until the cause is sorted out we may need to rely on 
     *  a larger pool, if necessary.  TaskManager is likely to have 
     *  lower throughput capacity that ExecutorService with a
     *  SynchronousQueue although this hasn't been confirmed yet.
     */
    final ExecutorService leaseRenewalExecutor;

    /**
     * The worst-case renewal round-trip-time
     */
    private static long renewalRTT = 10 * 1000;

    /** 
     * Entries for leases that are not actively being renewed.
     * Lease with the earliest renewal is last in the map.
     */
    private final SortedMap leases = new TreeMap();

    /** Entries for leases that are actively being renewed */
    private final List leaseInRenew = new ArrayList(1);
    /** The queuer task */
    private QueuerTask queuer = null;

    /**
     * Used to determine concurrency constraints when calculating actual
     * renewals.  The list is stored in a field to avoid reallocating it.
     */
    private List calcList;

    private final class RenewTask implements Runnable {
	/** Entries of leases to renew (if multiple, all can be batched) */
	private final List bList;

	/** 
	 * True if this task only holds leases that have reached their
	 * actual or desired expiration
	 */
	private final boolean noRenewals;

	/**
	 * Create a collection of entries whose leases can be batch
	 * renewed with the last lease in the map, or a list of entries
	 * whose leases need to be removed.  Which is created depends on
	 * the state of the last lease in the map.  Remove each entry
	 * from the map, and add them to leaseInRenew.
	 */
	RenewTask(long now) {
	    bList = new ArrayList(1);
	    Entry e = (Entry) leases.lastKey();

	    if (e.renewalsDone() || e.endTime <= now) {
		noRenewals = true;
		Map lMap = leases.tailMap(new Entry(now));
		for (Iterator iter = lMap.values().iterator(); 
		     iter.hasNext(); )
		{
		    Entry be = (Entry) iter.next();
		    if (be.renewalsDone() || be.endTime <= now) {
			iter.remove();
			logExpiration(be);
			/*
			 * Only add to bList if we need to tell someone
			 * about this lease's departure
			 */
			if (be.listener != null)
			    bList.add(be);
		    }
		}
	    } else {
		noRenewals = false;
		Map lMap = leases.tailMap(
		    new Entry(e.renew + renewBatchTimeWindow));
		for (Iterator iter = lMap.values().iterator(); 
		     iter.hasNext(); )
		{
		    Entry be = (Entry) iter.next();
		    if (be == e || be.canBatch(e)) {
			iter.remove();
			leaseInRenew.add(be);
			bList.add(be);
		    }
		}
	    }
	}

        @Override
	public void run() {
	    if (noRenewals) {
		// Just notify
		tell(bList);
	    } else {
		/*
		 * Get rid of any leases that have expired and then do
		 * renewals
		 */
		long now = System.currentTimeMillis();
		List bad = processBadLeases(now);
		if (!bList.isEmpty())
		    renewAll(bList, now);
		if (bad != null)
		    tell(bad);
	    }
	}

	/**
	 * Find any expired leases, remove them from bList and
	 * leaseInRenew, and return any with listeners.
	 */
	private List processBadLeases(long now) {
	    List bad = null;
	    synchronized (LeaseRenewalManager.this) {
		for (Iterator iter = bList.iterator(); iter.hasNext(); ) {
		    Entry e = (Entry) iter.next();
		    if (e.endTime <= now) {
			iter.remove();
			logExpiration(e);
			removeLeaseInRenew(e);
			if (e.listener != null) {
			    if (bad == null)
				bad = new ArrayList(1);
			    bad.add(e);
			}
		    }
		}
	    }
	    return bad;
	}
    }

    private static class Entry implements Comparable {
	/*
	 * Since the cnt only gets modified in the constructor, and the
	 * constructor is always called from synchronized code, the cnt
	 * does not need to be synchronized.
	 */
	private static long cnt = 0;

	/** Unique id */
	public final long id;
	/** The lease */
	public final Lease lease;
	/** Desired expiration */
	public long expiration;
	/** Renew duration */
	public long renewDuration;
	/** The listener, or null */
	public final LeaseListener listener;
	/** Current actual expiration */
	public long endTime;

	/** 
	 * The next time we have to do something with this lease.
	 * Usually a renewal, but could be removing it from the managed
	 * set because its desired expiration has been reached.
	 */
	public long renew;

	/** Actual time to renew, given concurrency limitations */
	public long actualRenew;
	/** Renewal exception, or null */
	public Throwable ex = null;

	public Entry(Lease lease,
		     long expiration,
		     long renewDuration,
		     LeaseListener listener)
	{
	    this.endTime = lease.getExpiration();
	    this.lease = lease;
	    this.expiration = expiration;
	    this.renewDuration = renewDuration;
	    this.listener = listener;
	    id = cnt++;
	}

	/** Create a fake entry for tailMap */
	public Entry(long renew) {
	    this.renew = renew;
	    id = Long.MAX_VALUE;
	    lease = null;
	    listener = null;
	}

	/**
	 * If the renewDuration is ANY, return ANY, otherwise return the
	 * minimum of the renewDuration and the time remaining until the
	 * desired expiration.
	 */
	public long getRenewDuration(long now) {
	    if (renewDuration == Lease.ANY)
		return renewDuration;
	    return Math.min(expiration - now, renewDuration);
	}

	/** Calculate the renew time for the lease entry */
	public void calcRenew(long now) {
	    endTime = lease.getExpiration();
	    if (renewalsDone()) {
		if (null == desiredExpirationListener()) {
		    // Nothing urgent needs to be done with this lease
		    renew = Long.MAX_VALUE;
		} else {
		    /*
		     * Tell listener about dropping this lease in a
		     * timely fashion
		     */
		    renew = expiration; 
		}
		return;
	    }
	    long delta = endTime - now;
	    if (delta <= renewalRTT * 2) {
		delta = renewalRTT;
	    } else if (delta <= renewalRTT * 8) {
		delta /= 2;
	    } else if (delta <= 1000 * 60 * 60 * 24 * 7) {
		delta /= 8;
	    } else if (delta <= 1000 * 60 * 60 * 24 * 14) {
		delta = 1000 * 60 * 60 * 24;
	    } else {
		delta = 1000 * 60 * 60 * 24 * 3;
	    }
	    renew = endTime - delta;
	}

	/** Calculate a new renew time due to an indefinite exception */
	public void delayRenew() {
	    long delta = endTime - renew;
	    if (delta <= renewalRTT) {
		return;
	    } else if (delta <= renewalRTT * 3) {
		 delta = renewalRTT;
	    } else if (delta <= 1000 * 60 * 60) {
		delta /= 3;
	    } else if (delta <= 1000 * 60 * 60 * 24) {
		delta = 1000 * 60 * 30;
	    } else if (delta <= 1000 * 60 * 60 * 24 * 7) {
		delta = 1000 * 60 * 60 * 3;
	    } else {
		delta = 1000 * 60 * 60 * 8;
	    }
	    renew += delta;
	}

	/** Sort by decreasing renew time, secondary sort by decreasing id */
        @Override
	public int compareTo(Object obj) {
	    if (this == obj)
		return 0;
	    Entry e = (Entry) obj;
	    if (renew < e.renew || (renew == e.renew && id < e.id))
		return 1;
	    return -1;
	}

	/**
	 * Returns true if the renewal of this lease can be batched with
	 * the (earlier) renewal of the given lease.  This method must
	 * be called with an entry such that e.renew <= this.renew. <p>
	 * 
	 * First checks that both leases require renewal, have the same
	 * client constraints, and can be batched.  Then enforces
	 * additional requirements to avoid renewing the lease too much
	 * more often than necessary. <p>
	 *
	 * One of the following must be true: <ul>
	 *
	 * <li> This lease has a renewal duration of Lease.ANY, meaning
	 * it doesn't specify its renewal duration.
	 *
	 * <li> The amount of time from the other lease's renewal time
	 * to this one's is less than half of the estimated time needed
	 * to perform renewals (renewalRTT).  In this case, the renewal
	 * times are so close together that the renewal duration
	 * shouldn't be materially affected.
	 *
	 * <li> This lease's expiration time is no more than half its
	 * renewal duration greater than the renewal time of the other
	 * lease.  This case insures that this lease is not renewed
	 * until at least half of it's renewal duration has
	 * elapsed. </ul> <p>
	 *
	 * In addition, one of the following must be true: <ul>
	 *
	 * <li> The other lease has a renewal duration of Lease.ANY,
	 * meaning we don't know how long its next renewal will be.
	 *
	 * <li> The other lease is not going to be renewed again before
	 * this lease's renewal time, because either its next renewal
	 * will last until after this lease's renewal time or it will
	 * only be renewed once more. </ul>
	 */
	public boolean canBatch(Entry e) {
	    return (!renewalsDone() &&
		    !e.renewalsDone() &&
		    sameConstraints(lease, e.lease) &&
		    lease.canBatch(e.lease) &&
		    (renewDuration == Lease.ANY ||
		     renew - e.renew <= renewalRTT / 2 ||
		     endTime - e.renew <= renewDuration / 2) &&
		    (e.renewDuration == Lease.ANY ||
		     e.renew > renew - e.renewDuration ||
		     e.renew >= e.expiration - e.renewDuration));
	}

	/**
	 * Returns true if the two leases both implement RemoteMethodControl
	 * and have the same constraints for Lease methods, or both don't
	 * implement RemoteMethodControl, else returns false.
	 */
	private static boolean sameConstraints(Lease l1, Lease l2) {
	    if (!(l1 instanceof RemoteMethodControl)) {
		return !(l2 instanceof RemoteMethodControl);
	    } else if (!(l2 instanceof RemoteMethodControl)) {
		return false;
	    } else {
		return ConstrainableProxyUtil.equivalentConstraints(
		    ((RemoteMethodControl) l1).getConstraints(),
		    ((RemoteMethodControl) l2).getConstraints(),
		    leaseToLeaseMethods);
	    }
	}

	/**
	 * Return the DesiredExpirationListener associated with this
	 * lease, or null if there is none.
	 */
	public DesiredExpirationListener desiredExpirationListener() {
	    if (listener == null)
		return null;

	    if (listener instanceof DesiredExpirationListener) 
		return (DesiredExpirationListener) listener;

	    return null;
	}

	/**
	 * Return true if the actual expiration is greater than or equal
	 * to the desired expiration (e.g. we don't need to renew this
	 * lease any more.
	 */
	public boolean renewalsDone() {
	    return expiration <= endTime;
	}
    }

    /**
     * No-argument constructor that creates an instance of this class
     * that initially manages no leases.
     */
    public LeaseRenewalManager() {
        leaseRenewalExecutor = 
            new ThreadPoolExecutor(
                    1,  /* min threads */
                    11, /* max threads */
                    15,
                    TimeUnit.SECONDS, 
                    new SynchronousQueue<Runnable>(), /* Queue has no capacity */
                    new NamedThreadFactory("LeaseRenewalManager",false),
                    new CallerRunsPolicy()
            );
    }

    /**
     * Constructs an instance of this class that initially manages no leases
     * and that uses <code>config</code> to control implementation-specific
     * details of the behavior of the instance created.
     *
     * @param config supplies entries that control the configuration of this
     *	      instance
     * @throws ConfigurationException if a problem occurs when obtaining
     *	       entries from the configuration
     * @throws NullPointerException if the configuration is <code>null</code>
     */
    public LeaseRenewalManager(Configuration config)
	throws ConfigurationException
    {
	if (config == null) {
	    throw new NullPointerException("config is null");
	}
	renewBatchTimeWindow = Config.getLongEntry(
	    config, LRM, "renewBatchTimeWindow",
	    renewBatchTimeWindow, 0, Long.MAX_VALUE);
	renewalRTT = Config.getLongEntry(
	    config, LRM, "roundTripTime",
	    renewalRTT, 1, Long.MAX_VALUE);
	leaseRenewalExecutor = Config.getNonNullEntry(
            config, 
            LRM, 
            "executorService", 
            ExecutorService.class,
            new ThreadPoolExecutor(
                    1,  /* Min Threads */
                    11, /* Max Threads */
                    15,
                    TimeUnit.SECONDS, 
                    new SynchronousQueue<Runnable>(), /* No capacity */
                    new NamedThreadFactory("LeaseRenewalManager",false),
                    new CallerRunsPolicy()
            ) 
        );
    }

    /**
     * Constructs an instance of this class that will initially manage a
     * single lease. Employing this form of the constructor is
     * equivalent to invoking the no-argument form of the constructor
     * followed by an invocation of the three-argument form of the
     * <code>renewUntil</code> method. See <code>renewUntil</code> for
     * details on the arguments and what exceptions may be thrown by
     * this constructor.
     *
     * @param lease reference to the initial lease to manage
     * @param desiredExpiration the desired expiration for
     *	      <code>lease</code>
     * @param listener reference to the <code>LeaseListener</code>
     *	      object that will receive notifications of any exceptional
     *	      conditions that occur during renewal attempts. If
     *	      <code>null</code> no notifications will be sent.
     * @throws NullPointerException if <code>lease</code> is
     *	       <code>null</code>
     * @see LeaseListener
     * @see #renewUntil 
     */
    public LeaseRenewalManager(Lease lease,
			       long desiredExpiration,
			       LeaseListener listener)
    {
        leaseRenewalExecutor = new ThreadPoolExecutor(
                1,  /* Min Threads */
                11, /* Max Threads */
                15,
                TimeUnit.SECONDS, 
                new SynchronousQueue<Runnable>(), /* No Capacity */
                new NamedThreadFactory("LeaseRenewalManager",false),
                new CallerRunsPolicy()
        );
	renewUntil(lease, desiredExpiration, listener);
    }

    /**
     * Include a lease in the managed set until a specified time. 
     * <p>
     * If <code>desiredExpiration</code> is <code>Lease.ANY</code>
     * calling this method is equivalent the following call:
     * <pre>
     *     renewUntil(lease, Lease.FOREVER, Lease.ANY, listener)
     * </pre>
     * otherwise it is equivalent to this call:
     * <pre>
     *     renewUntil(lease, desiredExpiration, Lease.FOREVER, listener)
     * </pre>
     * <p>
     * @param lease the <code>Lease</code> to be managed
     * @param desiredExpiration when the client wants the lease to
     *	      expire, in milliseconds since the beginning of the epoch
     * @param listener reference to the <code>LeaseListener</code>
     *	      object that will receive notifications of any exceptional
     *	      conditions that occur during renewal attempts. If
     *	      <code>null</code> no notifications will be sent.
     * @throws NullPointerException if <code>lease</code> is
     *	       <code>null</code>
     * @see #renewUntil
     */
    public final void renewUntil(Lease lease,
			   long desiredExpiration,
			   LeaseListener listener)
    {
	if (desiredExpiration == Lease.ANY) {
	    renewUntil(lease, Lease.FOREVER, Lease.ANY, listener);
	} else {
	    renewUntil(lease, desiredExpiration, Lease.FOREVER, listener);
	}
    }

    /**
     * Include a lease in the managed set until a specified time and
     * with a specified renewal duration.
     * <p>
     * This method takes as arguments: a reference to the lease to
     * manage, the desired expiration time of the lease, the renewal
     * duration time for the lease, and a reference to the
     * <code>LeaseListener</code> object that will receive notification
     * of exceptional conditions when attempting to renew this
     * lease. The <code>LeaseListener</code> argument may be
     * <code>null</code>.
     * <p>
     * If the <code>lease</code> argument is <code>null</code>, a
     * <code>NullPointerException</code> will be thrown. If the
     * <code>desiredExpiration</code> argument is
     * <code>Lease.FOREVER</code>, the <code>renewDuration</code>
     * argument may be <code>Lease.ANY</code> or any positive value;
     * otherwise, the <code>renewDuration</code> argument must be a
     * positive value. If the <code>renewDuration</code> argument does
     * not meet these requirements, an
     * <code>IllegalArgumentException</code> will be thrown.
     * <p>
     * If the lease passed to this method is already in the set of
     * managed leases, the listener object, the desired expiration, and
     * the renewal duration associated with that lease will be replaced
     * with the new listener, desired expiration, and renewal duration.
     * <p>
     * The lease will remain in the set until one of the following
     * occurs:
     * <ul>
     * <li> The lease's desired or actual expiration time is reached.
     * <li> An explicit removal of the lease from the set is requested
     *	    via a <code>cancel</code>, <code>clear</code>, or
     *	    <code>remove</code> call on the renewal manager.
     * <li> The renewal manager tries to renew the lease and gets a bad
     *	    object exception, bad invocation exception, or
     *	    <code>LeaseException</code>.
     * </ul>
     * <p>
     * This method will interpret the value of the
     * <code>desiredExpiration</code> argument as the desired absolute
     * system time after which the lease is no longer valid. This
     * argument provides the ability to indicate an expiration time that
     * extends beyond the actual expiration of the lease. If the value
     * passed for this argument does indeed extend beyond the lease's
     * actual expiration time, then the lease will be systematically
     * renewed at appropriate times until one of the conditions listed
     * above occurs. If the value is less than or equal to the actual
     * expiration time, nothing will be done to modify the time when the
     * lease actually expires. That is, the lease will not be renewed
     * with an expiration time that is less than the actual expiration
     * time of the lease at the time of the call.
     * <p>
     * If the <code>LeaseListener</code> argument is a
     * non-<code>null</code> object reference, it will receive
     * notification of exceptional conditions occurring upon a renewal
     * attempt of the lease. In particular, exceptional conditions
     * include the reception of a <code>LeaseException</code>, bad
     * object exception, or bad invocation exception (collectively these
     * are referred to as <em>definite exceptions</em>) during a renewal
     * attempt or the lease's actual expiration being reached before its
     * desired expiration.
     * <p>
     * If a definite exception occurs during a lease renewal request,
     * the exception will be wrapped in an instance of the
     * <code>LeaseRenewalEvent</code> class and sent to the listener.
     * <p>
     * If an indefinite exception occurs during a renewal request for
     * the lease, renewal requests will continue to be made for that
     * lease until: the lease is renewed successfully, a renewal attempt
     * results in a definite exception, or the lease's actual expiration
     * time has been exceeded. If the lease cannot be successfully
     * renewed before its actual expiration is reached, the exception
     * associated with the most recent renewal attempt will be wrapped
     * in an instance of the <code>LeaseRenewalEvent</code> class and
     * sent to the listener.
     * <p>
     * If the lease's actual expiration is reached before the lease's
     * desired expiration time, and either 1) the last renewal attempt
     * succeeded or 2) there have been no renewal attempts, a
     * <code>LeaseRenewalEvent</code> containing a <code>null</code>
     * exception will be sent to the listener.
     *
     * @param lease the <code>Lease</code> to be managed
     * @param desiredExpiration when the client wants the lease to
     *	      expire, in milliseconds since the beginning of the epoch
     * @param renewDuration the renewal duration to associate with the
     *	      lease, in milliseconds
     * @param listener reference to the <code>LeaseListener</code>
     *	      object that will receive notifications of any exceptional
     *	      conditions that occur during renewal attempts. If
     *	      <code>null</code>, no notifications will be sent.
     * @throws NullPointerException if <code>lease</code> is
     *	       <code>null</code>
     * @throws IllegalArgumentException if <code>renewDuration</code> is
     *	       invalid
     * @see LeaseRenewalEvent
     * @see LeaseException
     */
    public void renewUntil(Lease lease,
			   long desiredExpiration,
			   long renewDuration,
			   LeaseListener listener)
    {
	validateDuration(renewDuration, desiredExpiration == Lease.FOREVER,
			 "desiredExpiration");
	addLease(lease, desiredExpiration, renewDuration, listener,
		 System.currentTimeMillis());
    }

    /**
     * Include a lease in the managed set for a specified duration.
     * <p>
     * Calling this method is equivalent the following call:
     * <pre>
     *     renewFor(lease, desiredDuration, Lease.FOREVER, listener)
     * </pre>
     *
     * @param lease reference to the new lease to manage
     * @param desiredDuration the desired duration (relative time) that
     *	      the caller wants <code>lease</code> to be valid for, in
     *	      milliseconds
     * @param listener reference to the <code>LeaseListener</code>
     *	      object that will receive notifications of any exceptional
     *	      conditions that occur during renewal attempts. If
     *	      <code>null</code>, no notifications will be sent.
     * @throws NullPointerException if <code>lease</code> is
     *	       <code>null</code>
     * @see #renewFor 
     */
    public void renewFor(Lease lease, long desiredDuration, 
			 LeaseListener listener) 
    {
	renewFor(lease, desiredDuration, Lease.FOREVER, listener);
    }	 

    /**
     * Include a lease in the managed set for a specified duration and
     * with specified renewal duration.
     * <p>
     * The semantics of this method are similar to those of the
     * four-argument form of <code>renewUntil</code>, with
     * <code>desiredDuration</code> + current time being used for the
     * value of the <code>desiredExpiration</code> argument of
     * <code>renewUntil</code>. The only exception to this is that, in
     * the context of <code>renewFor</code>, the value of the
     * <code>renewDuration</code> argument may only be
     * <code>Lease.ANY</code> if the value of the
     * <code>desiredDuration</code> argument is <em>exactly</em>
     * <code>Lease.FOREVER.</code>
     * <p>
     * This method tests for arithmetic overflow in the desired
     * expiration time computed from the value of
     * <code>desiredDuration</code> argument
     * (<code>desiredDuration</code> + current time). Should such
     * overflow be present, a value of <code>Lease.FOREVER</code> is
     * used to represent the lease's desired expiration time.
     *
     * @param lease reference to the new lease to manage
     * @param desiredDuration the desired duration (relative time) that
     *	      the caller wants <code>lease</code> to be valid for, in
     *	      milliseconds
     * @param renewDuration the renewal duration to associate with the
     *	      lease, in milliseconds
     * @param listener reference to the <code>LeaseListener</code>
     *	      object that will receive notifications of any exceptional
     *	      conditions that occur during renewal attempts. If
     *	      <code>null</code>, no notifications will be sent.
     * @throws NullPointerException if <code>lease</code> is
     *	       <code>null</code>
     * @throws IllegalArgumentException if <code>renewDuration</code> is
     *	       invalid
     * @see #renewUntil 
     */
    public void renewFor(Lease lease,
			 long desiredDuration,
			 long renewDuration,
			 LeaseListener listener)
    {
	/*
	 * Validate before calculating effective desiredExpiration, if
	 * they want a renewDuration of Lease.ANY, desiredDuration has
	 * to be exactly Lease.FOREVER
	 */
	validateDuration(renewDuration, desiredDuration == Lease.FOREVER,
			 "desiredDuration");

	long now = System.currentTimeMillis();
	long desiredExpiration;
	if (desiredDuration < Lease.FOREVER - now) { // check overflow.
	    desiredExpiration = now + desiredDuration;
	} else {
	    desiredExpiration = Lease.FOREVER;
	}
	addLease(lease, desiredExpiration, renewDuration, listener, now);
    }

    /**
     * Error checking function that ensures renewDuration is valid taking
     * into account the whether or not the desired expiration/duration is
     * Lease.FOREVER. Throws an appropriate IllegalArgumentException if
     * an invalid renewDuration is passed.
     *
     * @param renewDuration renew duration the clients wants
     * @param isForever should be true if client asked for a desired
     *	      expiration/duration of exactly Lease.FOREVER
     * @param name name of the desired expiration/duration field, used
     *	      to construct exception
     * @throws IllegalArgumentException if renewDuration is invalid
     */
    private void validateDuration(long renewDuration, boolean isForever, 
				  String name) 
    {
	if (renewDuration <= 0 && 
	    !(renewDuration == Lease.ANY && isForever))
	{
	    /*
	     * A negative renew duration and is not lease.ANY with a
	     * forever desired expiration
	     */
	    if (renewDuration == Lease.ANY) {
		/*
		 * Must have been Lease.ANY with a non-FOREVER desired
		 * expiration
		 */
		throw new IllegalArgumentException("A renewDuration of " +
		     "Lease.ANY can only be used with a " + name + " of " +
		     "Lease.FOREVER");
	    } 

	    if (isForever) {
		// Must have been a non-Lease.ANY, non-positive renewDuration
		throw new IllegalArgumentException("When " + name + " is " +
		    "Lease.FOREVER the only valid values for renewDuration " +
		    "are a positive number, Lease.ANY, or Lease.FOREVER");
	    }

	    /*
	     * Must be a non-positive renewDuration with a non-Forever 
	     * desired expiration
	     */
	    throw new IllegalArgumentException("When the " + name +
		" is not Lease.FOREVER the only valid values for " +
		"renewDuration are a positive number or Lease.FOREVER");
	}
    }

    private synchronized void addLease(Lease lease,
				       long desiredExpiration,
				       long renewDuration,
				       LeaseListener listener,
				       long now)
    {	    
	Entry e = findEntryDo(lease);
	if (e != null && !removeLeaseInRenew(e))
	    leases.remove(e);
	insertEntry(new Entry(lease, desiredExpiration, renewDuration,
			      listener),
		    now);
	calcActualRenews(now);
	logger.log(Level.FINE, "Added lease {0}", lease);
    }

    /** Calculate the preferred renew time, and put in the map */
    private void insertEntry(Entry e, long now) {
	e.calcRenew(now);
	leases.put(e, e);
    }

    /**
     * Returns the current desired expiration time associated with a
     * particular lease, (not the actual expiration that was granted
     * when the lease was created or last renewed).
     *
     * @param lease the lease the caller wants the current desired
     *	      expiration for
     * @return a <code>long</code> value corresponding to the current
     *	       desired expiration time associated with <code>lease</code>
     * @throws UnknownLeaseException if the lease passed to this method
     *	       is not in the set of managed leases
     * @see UnknownLeaseException
     * @see #setExpiration 
     */
    public synchronized long getExpiration(Lease lease)
	throws UnknownLeaseException
    {
	return findEntry(lease).expiration;
    }

    /**
     * Replaces the current desired expiration of a given lease from the
     * managed set with a new desired expiration time.
     * <p>
     * Note that an invocation of this method with a lease that is
     * currently a member of the managed set is equivalent to an
     * invocation of the <code>renewUntil</code> method with the lease's
     * current listener as that method's <code>listener</code>
     * argument. Specifically, if the value of the
     * <code>expiration</code> argument is less than or equal to the
     * lease's current desired expiration, this method takes no action.
     *
     * @param lease the lease whose desired expiration time should be
     *	      replaced
     * @param expiration <code>long</code> value representing the new
     *	      desired expiration time for the <code>lease</code>
     *	      argument
     * @throws UnknownLeaseException if the lease passed to this method
     *	       is not in the set of managed leases
     * @see #renewUntil
     * @see UnknownLeaseException
     * @see #getExpiration 
     */
    public synchronized void setExpiration(Lease lease, long expiration)
	throws UnknownLeaseException
    {
	Entry e = findEntry(lease);
	e.expiration = expiration;
	if (expiration != Lease.FOREVER && e.renewDuration == Lease.ANY)
	    e.renewDuration = Lease.FOREVER;
	if (leaseInRenew.indexOf(e) < 0) {
	    leases.remove(e);
	    long now = System.currentTimeMillis();
	    insertEntry(e, now);
	    calcActualRenews(now);
	}
    }

    /**
     * Removes a given lease from the managed set, and cancels it.
     * <p>
     * Note that even if an exception is thrown as a result of the
     * cancel operation, the lease will still have been removed from the
     * set of leases managed by this class. Additionally, any exception
     * thrown by the <code>cancel</code> method of the lease object
     * itself may also be thrown by this method.
     *
     * @param lease the lease to remove and cancel
     * @throws UnknownLeaseException if the lease passed to this method
     *	       is not in the set of managed leases
     * @throws RemoteException typically, this exception occurs when
     *         there is a communication failure between the client and
     *         the server. When this exception does occur, the lease may
     *         or may not have been successfully cancelled, (but the
     *         lease is guaranteed to have been removed from the managed
     *         set).
     * @see Lease#cancel
     * @see UnknownLeaseException
     */
    public void cancel(Lease lease)
	throws UnknownLeaseException, RemoteException
    {
	remove(lease);
	lease.cancel();
    }
    
    public void close(){
        leaseRenewalExecutor.shutdown();
    }

    /**
     * Removes a given lease from the managed set of leases; but does
     * not cancel the given lease.
     *
     * @param lease the lease to remove from the managed set
     * @throws UnknownLeaseException if the lease passed to this method
     *         is not in the set of managed leases
     * @see UnknownLeaseException
     */
    public synchronized void remove(Lease lease) throws UnknownLeaseException {
	Entry e = findEntry(lease);
	if (!removeLeaseInRenew(e))
	    leases.remove(e);
	calcActualRenews();
	logger.log(Level.FINE, "Removed lease {0}", lease);
    }

    /**
     * Removes all leases from the managed set of leases. This method
     * does not request the cancellation of the removed leases.
     */
    public synchronized void clear() {
	leases.clear();
	leaseInRenew.clear();
	calcActualRenews();
	logger.log(Level.FINE, "Removed all leases");
    }

    /** Calculate the actual renew times, and poke/restart the queuer */
    private void calcActualRenews() {
	calcActualRenews(System.currentTimeMillis());
    }

    /** Calculate the actual renew times, and poke/restart the queuer */
    private void calcActualRenews(long now) {
	/*
	 * Subtract one to account for the queuer thread, which should not be
	 * counted.
	 */
	int maxThreads = leaseRenewalExecutor instanceof ThreadPoolExecutor ? 
            ((ThreadPoolExecutor)leaseRenewalExecutor).getMaximumPoolSize() - 1 
                : 10;
	if (calcList == null) {
	    calcList = new ArrayList(maxThreads);
	}
	for (Iterator iter = leases.values().iterator(); iter.hasNext(); ) {
	    Entry e = (Entry) iter.next();

	    // Start by assuming we can renew the lease when we want
	    e.actualRenew = e.renew;

	    if (e.renewalsDone()) {
		/*
		 * The lease's actual expiration is >= desired
		 * expiration, drop the lease if the desired expiration
		 * has been reached and we don't have to tell anyone
		 * about it
		 */
		if (now >= e.expiration && 
		    e.desiredExpirationListener() == null) 
		{
		    logExpiration(e);
		    iter.remove();
		}

		/*
		 * Even if we have to send an event we assume that it
		 * won't consume a slot in our schedule
		 */
		continue; 
	    }

	    if (e.endTime <= now && e.listener == null) {
		// Lease has expired and no listener, just remove it.
		logExpiration(e);
		iter.remove();
		continue;
	    }

	    /*
	     * Make sure there aren't too many lease renewal threads
	     * operating at the same time.
	     */
	    if (!canBatch(e)) {
		/*
		 * Find all renewals that start before we expect ours to
		 * be done.
		 */
		for (Iterator listIter = calcList.iterator();
		     listIter.hasNext(); )
		{
		    if (e.renew >=
			((Entry) listIter.next()).actualRenew - renewalRTT)
		    {
			/*
			 * This renewal starts after we expect ours to
			 * be done.
			 */
			break;
		    }
		    listIter.remove();
		}
		if (calcList.size() == maxThreads) {
		    /*
		     * Too many renewals.  Move our actual renewal time
		     * earlier so we'll probably be done before the last
		     * one needs to start.  Remove that one, since it
		     * won't overlap any earlier renewals.
		     */
		    Entry e1 = (Entry) calcList.remove(0);
		    e.actualRenew = e1.actualRenew - renewalRTT;
		}
		calcList.add(e);
	    }
	}
	calcList.clear();
	long newWakeup = wakeupTime();
	if (queuer == null) {
	    if (newWakeup < Long.MAX_VALUE) {
		queuer = new QueuerTask(newWakeup);
		leaseRenewalExecutor.execute(queuer);
	    }
	} else if (newWakeup < queuer.wakeup ||
		   (newWakeup == Long.MAX_VALUE && leaseInRenew.isEmpty()))
	{
	    notifyAll();
	}
    }

    /**
     * Return true if e can be batched with another entry that expires
     * between e.renew - renewBatchTimeWindow and e.renew.
     */
    private boolean canBatch(Entry e) {
	Iterator iter = leases.tailMap(e).values().iterator();
	iter.next(); // skip e itself
	while (iter.hasNext()) {
	    Entry be = (Entry) iter.next();
	    if (e.renew - be.renew > renewBatchTimeWindow)
		break;
	    if (e.canBatch(be))
		return true;
	}
	return false;
    }

    /**
     * Find a lease entry, throw exception if not found or expired
     * normally
     */
    private Entry findEntry(Lease lease) throws UnknownLeaseException {
	Entry e = findEntryDo(lease);
	if (e != null &&
	    (e.renew < e.endTime || System.currentTimeMillis() < e.endTime))
	{
	    return e;
	}
	throw new UnknownLeaseException();
    }

    /** Find a lease entry, or null */
    private Entry findEntryDo(Lease lease) {
	Entry e = findLeaseFromIterator(leases.values().iterator(), lease);
	if (e == null)
	    e = findLeaseFromIterator(leaseInRenew.iterator(), lease);
	return e;
    }

    /** Find a lease entry, or null */
    private static Entry findLeaseFromIterator(Iterator iter, Lease lease) {
	while (iter.hasNext()) {
	    Entry e = (Entry) iter.next();
	    if (e.lease.equals(lease))
		return e;
	}
	return null;
    }

    /** Notify the listener for each lease */
    private void tell(List bad) {
	for (Iterator iter = bad.iterator(); iter.hasNext(); ) {
	    Entry e = (Entry) iter.next();
	    if (e.renewalsDone()) {
		final DesiredExpirationListener del = 
		    e.desiredExpirationListener();
		if (del != null) {
		    del.expirationReached(new LeaseRenewalEvent(this, e.lease,
		        e.expiration, null));
		}
		continue; 
	    }
	    e.listener.notify(new LeaseRenewalEvent(this, e.lease,
						    e.expiration, e.ex));
	}
    }

    /**
     * Logs a lease expiration, distinguishing between expected
     * and premature expirations.
     *
     * @param e the <code>Entry</code> holding the lease
     */
    private void logExpiration(Entry e) {
	if (e.renewalsDone()) {
	    logger.log(Level.FINE,
		       "Reached desired expiration for lease {0}",
		       e.lease);
	} else {
	    logger.log(Levels.FAILED,
               "Lease '{'0'}' expired before reaching desired expiration of {0}",
               e.expiration);
	}
    }
		
    /**
     * Logs a throw. Use this method to log a throw when the log message needs
     * parameters.
     *
     * @param level the log level
     * @param sourceMethod name of the method where throw occurred
     * @param msg log message
     * @param params log message parameters
     * @param e exception thrown
     */
    private static void logThrow(Level level,
				 String sourceMethod,
				 String msg,
				 Object[] params,
				 Throwable e)
    {
	LogRecord r = new LogRecord(level, msg);
	r.setLoggerName(logger.getName());
	r.setSourceClassName(LeaseRenewalManager.class.getName());
	r.setSourceMethodName(sourceMethod);
	r.setParameters(params);
	r.setThrown(e);
	logger.log(r);
    }

    /** Renew all of the leases (if multiple, all can be batched) */
    private void renewAll(List bList, long now) {
        Map lmeMap = null;
	Throwable t = null;
	List bad = null;

	try {
	    if (bList.size() == 1) {
		Entry e = (Entry) bList.get(0);
		logger.log(Level.FINE, "Renewing lease {0}", e.lease);
		e.lease.renew(e.getRenewDuration(now));
	    } else {
		LeaseMap batchLeaseMap = createBatchLeaseMap(bList, now);
		logger.log(Level.FINE, "Renewing leases {0}", batchLeaseMap);
		batchLeaseMap.renewAll();
	    }
	} catch (LeaseMapException ex) {
	    lmeMap = ex.exceptionMap;
	    bad = new ArrayList(lmeMap.size());
	} catch (Throwable ex) {
	    t = ex;
	    bad = new ArrayList(bList.size());  // They may all be bad
	}

	/*
	 * For each lease we tried to renew determine the associated
	 * exception (if any), and then ether add the lease back to
	 * leases (if the renewal was successful), schedule a retry and
	 * add back to leases (if the renewal was indefinite), or drop
	 * the lease (by not adding it back to leases) and notify any
	 * interested listeners.  In any event remove lease from the
	 * list of leases being renewed.
	 */

	now = System.currentTimeMillis();
	synchronized (this) {
	    for (Iterator iter = bList.iterator(); iter.hasNext(); ) {
		Entry e = (Entry) iter.next();

		if (!removeLeaseInRenew(e))
		    continue;

		// Update the entries exception field 
		if (bad == null) {
		    e.ex = null;
		} else {
		    e.ex = (t != null) ? t : (Throwable) lmeMap.get(e.lease);
		}

		if (e.ex == null) {
		    // No problems just put back in list
		    insertEntry(e, now);
		    continue;
		} 

		/*
		 * Some sort of problem.  If definite don't put back
		 * into leases and setup to notify the appropriate
		 * listener, if indefinite schedule for a retry and put
		 * back into leases
		 */
		final int cat = ThrowableConstants.retryable(e.ex);
		if (cat == ThrowableConstants.INDEFINITE) {
		    e.delayRenew();
		    leases.put(e, e);
		    if (logger.isLoggable(Levels.HANDLED)) {
			logThrow(
			    Levels.HANDLED, "renewAll",
			    "Indefinite exception while renewing lease {0}",
			    new Object[] { e.lease }, e.ex);
		    }
		} else {
		    if (logger.isLoggable(Levels.FAILED)) {
			logThrow(Levels.FAILED, "renewAll",
				 "Lease renewal failed for lease {0}",
				 new Object[] { e.lease }, e.ex);
		    }
		    if (e.listener != null) { 
			/*
			 * Note: For us ThrowableConstants.UNCATEGORIZED ==
			 * definite
			 */
			bad.add(e);
		    }	
		}	
	    }
	    calcActualRenews(now);
	}

	if (bad != null)
	    tell(bad);	
    }

    /** Create a LeaseMap for batch renewal */
    private static LeaseMap createBatchLeaseMap(List bList, long now) {
	Iterator iter = bList.iterator();
	Entry e = (Entry) iter.next();
	LeaseMap batchLeaseMap =
	    e.lease.createLeaseMap(e.getRenewDuration(now));
	if (e.lease instanceof RemoteMethodControl &&
	    batchLeaseMap instanceof RemoteMethodControl)
	{
	    batchLeaseMap = (LeaseMap)
		((RemoteMethodControl) batchLeaseMap).setConstraints(
		    ConstrainableProxyUtil.translateConstraints(
			((RemoteMethodControl) e.lease).getConstraints(),
			leaseToLeaseMapMethods));
	}
	while (iter.hasNext()) {
	    e = (Entry) iter.next();
	    batchLeaseMap.put(e.lease, Long.valueOf(e.getRenewDuration(now)));
	}
	return batchLeaseMap;
    }

    /** Remove from leaseInRenew, return true if removed */
    private boolean removeLeaseInRenew(Entry e) {
	int index = leaseInRenew.indexOf(e); // avoid iterator cons
	if (index < 0)
	    return false;
	leaseInRenew.remove(index);
	return true;
    }

    /** Return the soonest actual renewal time */
    private long wakeupTime() {
	if (leases.isEmpty())
	    return Long.MAX_VALUE;
	return ((Entry) leases.lastKey()).actualRenew;
    }

    private class QueuerTask implements Runnable {

	/** When to next wake up and queue a new renew task */
	private long wakeup;

	QueuerTask(long wakeup) {
	    this.wakeup = wakeup;
	}


        public void run() {
	    synchronized (LeaseRenewalManager.this) {
		try {
		    while (true) {
			wakeup = wakeupTime();
			if (wakeup == Long.MAX_VALUE && leaseInRenew.isEmpty())
			    break;
			final long now = System.currentTimeMillis();
			long delta = wakeup - now;
			if (delta <= 0) {
			    leaseRenewalExecutor.execute(new RenewTask(now));
			} else {
			    LeaseRenewalManager.this.wait(delta);
			}
		    }
		} catch (InterruptedException ex) {
		}
		queuer = null;
	    }
	}
    }
}
>>>>>>> cdb30c97
<|MERGE_RESOLUTION|>--- conflicted
+++ resolved
@@ -1,3163 +1,1600 @@
-<<<<<<< HEAD
-/*
- * Licensed to the Apache Software Foundation (ASF) under one
- * or more contributor license agreements.  See the NOTICE file
- * distributed with this work for additional information
- * regarding copyright ownership. The ASF licenses this file
- * to you under the Apache License, Version 2.0 (the
- * "License"); you may not use this file except in compliance
- * with the License. You may obtain a copy of the License at
- * 
- *      http://www.apache.org/licenses/LICENSE-2.0
- * 
- * Unless required by applicable law or agreed to in writing, software
- * distributed under the License is distributed on an "AS IS" BASIS,
- * WITHOUT WARRANTIES OR CONDITIONS OF ANY KIND, either express or implied.
- * See the License for the specific language governing permissions and
- * limitations under the License.
- */
-
-package net.jini.lease;
-
-import com.sun.jini.config.Config;
-import com.sun.jini.constants.ThrowableConstants;
-import com.sun.jini.logging.Levels;
-import com.sun.jini.logging.LogManager;
-import com.sun.jini.proxy.ConstrainableProxyUtil;
-import com.sun.jini.thread.TaskManager;
-import java.lang.reflect.Method;
-import java.rmi.RemoteException;
-import java.util.ArrayList;
-import java.util.Iterator;
-import java.util.List;
-import java.util.Map;
-import java.util.SortedMap;
-import java.util.TreeMap;
-import java.util.logging.Level;
-import java.util.logging.LogRecord;
-import java.util.logging.Logger;
-import net.jini.config.Configuration;
-import net.jini.config.ConfigurationException;
-import net.jini.core.constraint.RemoteMethodControl;
-import net.jini.core.lease.Lease;
-import net.jini.core.lease.LeaseException;
-import net.jini.core.lease.LeaseMap;
-import net.jini.core.lease.LeaseMapException;
-import net.jini.core.lease.UnknownLeaseException;
-
-/**
- * Provides for the systematic renewal and overall management of a set
- * of leases associated with one or more remote entities on behalf of a
- * local entity.
- * <p>
- * This class removes much of the administrative burden associated with
- * lease renewal. Clients of the renewal manager simply give their
- * leases to the manager and the manager renews each lease as necessary
- * to achieve a <em>desired expiration</em> time (which may be later
- * than the lease's current <em>actual expiration</em> time). Failures
- * encountered while renewing a lease can optionally be reflected to the
- * client via <code>LeaseRenewalEvent</code> instances.
- * <p>
- * Note that this class is not remote. Entities wishing to use this
- * class must create an instance of this class in their own virtual
- * machine to locally manage the leases granted to them. If the virtual
- * machine that the manager was created in exits or crashes, the renewal
- * manager will be destroyed.
- * <p>
- * The <code>LeaseRenewalManager</code> distinguishes between two time
- * values associated with lease expiration: the <em>desired
- * expiration</em> time for the lease, and the <em>actual
- * expiration</em> time granted when the lease is created or last
- * renewed. The desired expiration represents when the client would like
- * the lease to expire. The actual expiration represents when the lease
- * is going to expire if it is not renewed. Both time values are
- * absolute times, not relative time durations. The desired expiration
- * time can be retrieved using the renewal manager's
- * <code>getExpiration</code> method. The actual expiration time of a
- * lease object can be retrieved by invoking the lease's
- * <code>getExpiration</code> method.
- * <p>
- * Each lease in the managed set also has two other associated
- * attributes: a desired <em>renewal duration</em>, and a <em>remaining
- * desired duration</em>. The desired renewal duration is specified
- * (directly or indirectly) when the lease is added to the set. This
- * duration must normally be a positive number; however, it may be
- * <code>Lease.ANY</code> if the lease's desired expiration is
- * <code>Lease.FOREVER</code>. The remaining desired duration is always
- * the desired expiration less the current time.
- * <p>
- * Each time a lease is renewed, the renewal manager will ask for an
- * extension equal to the lease's renewal duration if the renewal
- * duration is:
- * <ul>
- * <li> <code>Lease.ANY</code>, or 
- * <li> less than the remaining desired duration,
- * </ul>
- * otherwise it will ask for an extension equal to the lease's remaining
- * desired duration.
- * <p>
- * Once a lease is given to a lease renewal manager, the manager will
- * continue to renew the lease until one of the following occurs:
- * <ul>
- * <li> The lease's desired or actual expiration time is reached.
- * <li> An explicit removal of the lease from the set is requested via a
- *	<code>cancel</code>, <code>clear</code>, or <code>remove</code>
- *	call on the renewal manager.
- * <li> The renewal manager tries to renew the lease and gets a bad
- *	object exception, bad invocation exception, or
- *	<code>LeaseException</code>.
- * </ul>
- * <p>
- * The methods of this class are appropriately synchronized for
- * concurrent operation. Additionally, this class makes certain
- * guarantees with respect to concurrency. When this class makes a
- * remote call (for example, when requesting the renewal of a lease),
- * any invocations made on the methods of this class will not be
- * blocked. Similarly, this class makes a reentrancy guarantee with
- * respect to the listener objects registered with this class. Should
- * this class invoke a method on a registered listener (a local call),
- * calls from that method to any other method of this class are
- * guaranteed not to result in a deadlock condition.
- *
- * 
- * @see Lease
- * @see LeaseException
- * @see LeaseRenewalEvent 
- *
- * @com.sun.jini.impl <!-- Implementation Specifics -->
- *
- * The following implementation-specific items are discussed below:
- * <ul>
- * <li><a href="#configEntries">Configuring LeaseRenewalManager</a>
- * <li><a href="#logging">Logging</a>
- * <li><a href="#algorithm">The renewal algorithm</a>
- * </ul>
- *
- * <a name="configEntries">
- * <p><b><font size="+1">Configuring LeaseRenewalManager</font></b><p>
- * </a>
- *
- * This implementation of <code>LeaseRenewalManager</code> supports the
- * following configuration entries, with component
- * <code>net.jini.lease.LeaseRenewalManager</code>:
- *
- * <table summary="Describes the renewBatchTimeWindow configuration entry"
- *	  border="0" cellpadding="2">
- *   <tr valign="top">
- *     <th scope="col" summary="layout"> <font size="+1">&#X2022;</font>
- *     <th scope="col" align="left" colspan="2"> <font size="+1"><code>
- *	 renewBatchTimeWindow</code></font>
- *   <tr valign="top"> <td> &nbsp <th scope="row" align="right">
- *     Type: <td> <code>long</code>
- *   <tr valign="top"> <td> &nbsp <th scope="row" align="right">
- *     Default: <td> <code>5 * 60 * 1000 // 5 minutes</code>
- *   <tr valign="top"> <td> &nbsp <th scope="row" align="right">
- *     Description: <td> The maximum number of milliseconds earlier than
- *     a lease would typically be renewed to allow it to be renewed in
- *     order to permit batching its renewal with that of other
- *     leases. The value must not be negative. This entry is obtained
- *     in the constructor.
- * </table>
- * <table summary="Describes the roundTripTime configuration entry"
- *	  border="0" cellpadding="2">
- *   <tr valign="top">
- *     <th scope="col" summary="layout"> <font size="+1">&#X2022;</font>
- *     <th scope="col" align="left" colspan="2"> <font size="+1"><code>
- *	 roundTripTime</code></font>
- *   <tr valign="top"> <td> &nbsp <th scope="row" align="right">
- *     Type: <td> <code>long</code>
- *   <tr valign="top"> <td> &nbsp <th scope="row" align="right">
- *     Default: <td> <code>10 * 1000 // 10 seconds</code>
- *   <tr valign="top"> <td> &nbsp <th scope="row" align="right">
- *     Description: <td> The worst-case latency, expressed in milliseconds,
- *     to assume for a remote call to renew a lease. The value must be greater 
- *     than zero. Unrealistically low values for this entry may
- *     result in failure to renew a lease. Leases managed by this manager
- *     should have durations exceeding the <code>roundTripTime</code>.
- *     This entry is obtained in the constructor.
- * </table>
- * <table summary="Describes the taskManager configuration entry"
- *	  border="0" cellpadding="2">
- *   <tr valign="top">
- *     <th scope="col" summary="layout"> <font size="+1">&#X2022;</font>
- *     <th scope="col" align="left" colspan="2"> <font size="+1"><code>
- *	 taskManager</code></font>
- *   <tr valign="top"> <td> &nbsp <th scope="row" align="right">
- *     Type: <td> {@link TaskManager}
- *   <tr valign="top"> <td> &nbsp <th scope="row" align="right">
- *     Default: <td> <code>new TaskManager(11, 15000, 1.0f)</code>
- *   <tr valign="top"> <td> &nbsp <th scope="row" align="right">
- *     Description: <td> The object used to manage queuing tasks
- *     involved with renewing leases and sending notifications. The
- *     value must not be <code>null</code>. The default value creates
- *     a maximum of 11 threads for performing operations, waits 15
- *     seconds before removing idle threads, and uses a load factor of
- *     1.0 when determining whether to create a new thread. Note that
- *     the implementation of the renewal algorithm includes an assumption
- *     that the <code>TaskManager</code> uses a load factor of 1.0.
- * </table>
- * 
- * <a name="logging">
- * <p><b><font size="+1">Logging</font></b><p>
- * </a>
- *
- * This implementation uses the {@link Logger} named
- * <code>net.jini.lease.LeaseRenewalManager</code> to log information at
- * the following logging levels: <p>
- *
- * <table border="1" cellpadding="5"
- *	  summary="Describes logging performed by the
- *		   LeaseRenewalManager at different logging levels">
- *
- * <caption halign="center" valign="top"><b><code>
- *	    net.jini.lease.LeaseRenewalManager</code></b></caption>
- *
- * <tr> <th scope="col"> Level <th scope="col"> Description
- *
- * <tr> <td> {@link Levels#FAILED FAILED}
- *	<td> Lease renewal failure events, or leases that expire before
- *           reaching the desired expiration time
- *
- * <tr> <td> {@link Levels#HANDLED HANDLED}
- *	<td> Lease renewal attempts that produce indefinite exceptions
- *
- * <tr> <td> {@link Level#FINE FINE}
- *	<td> Adding and removing leases, lease renewal attempts, and desired
- *	     lease expiration events
- *
- * </table> <p>
- *
- * For a way of using the <code>FAILED</code> and <code>HANDLED</code> logging
- * levels in standard logging configuration files, see the {@link LogManager}
- * class.
- *
- * <a name="algorithm">
- * <p><b><font size="+1">The renewal algorithm</font></b><p>
- * </a>
- * The time at which a lease is scheduled for renewal is based on the
- * expiration time of the lease, possibly adjusted to account for the
- * latency of the remote renewal call. The configuration entry
- * <code>roundTripTime</code>, which defaults to ten seconds, represents
- * the total time to make the remote call. 
- * <p>
- * The following pseudocode was derived from the code which computes
- * the renewal time. In this code, <code>rtt</code> represents the
- * value of the <code>roundTripTime</code>:
- *
- * <pre>    
- *          endTime = lease.getExpiration();
- *          delta = endTime - now;
- *          if (delta <= rtt * 2) {
- *	        delta = rtt;
- *          } else if (delta <= rtt * 8) {
- *	        delta /= 2;
- *          } else if (delta <= 1000 * 60 * 60 * 24 * 7) {
- *	        delta /= 8;
- *          } else if (delta <= 1000 * 60 * 60 * 24 * 14) {
- *	        delta = 1000 * 60 * 60 * 24;
- *          } else {
- *	        delta = 1000 * 60 * 60 * 24 * 3;
- *          }
- *          renew = endTime - delta;
- *</pre>
- *
- * It is important to note that <code>delta</code> is never less than
- * <code>rtt</code> when the renewal time is computed. A lease which 
- * would expire within this time range will be scheduled for immediate
- * renewal. The use of very short lease durations (at or below <code>rtt</code>)
- * can cause the renewal manager to effectively ignore the lease duration
- * and repeatedly schedule the lease for immediate renewal.
- * <p>
- * If an attempt to renew a lease fails with an indefinite exception, a
- * renewal is rescheduled with an updated renewal time as computed by the
- * following pseudocode:
- *
- * <pre>
- *          delta = endTime - renew;
- *          if (delta > rtt) {
- *              if (delta <= rtt * 3) {
- *	            delta = rtt;
- *              } else if (delta <= 1000 * 60 * 60) {
- *	            delta /= 3;
- *              } else if (delta <= 1000 * 60 * 60 * 24) {
- *	            delta = 1000 * 60 * 30;
- *              } else if (delta <= 1000 * 60 * 60 * 24 * 7) {
- *	            delta = 1000 * 60 * 60 * 3;
- *              } else {
- *	            delta = 1000 * 60 * 60 * 8;
- *              }
- *              renew += delta;
- *          }
- * </pre>
- *
- * Client leases are maintained in a collection sorted by descending renewal
- * time. A renewal thread is spawned whenever the renewal time of the last lease
- * in the collection is reached. This renewal thread examines all of the leases
- * in the collection whose renewal time falls within
- * <code>renewBatchTimeWindow</code> milliseconds of the renewal time of the
- * last lease. If any of these leases can be batch renewed with the last lease (as
- * determined by calling the {@link Lease#canBatch canBatch} method of
- * the last lease) then a {@link LeaseMap} is created, all eligible leases
- * are added to it and the {@link LeaseMap#renewAll} method is called. Otherwise, the
- * last lease is renewed directly.
- * <p> 
- * The <code>TaskManager</code> that manages the renewal threads has a bound on
- * the number of simultaneous threads it will support. The renewal time of
- * leases may be adjusted earlier in time to reduce the likelihood that the
- * renewal of a lease will be delayed due to exhaustion of the thread pool.
- * Actual renewal times are determined by starting with the lease with the
- * latest (farthest off) desired renewal time and working backwards.  When
- * computing the actual renewal time for a lease, the renewals of all leases
- * with later renewal times, which will be initiated during the round trip time
- * of the current lease's renewal, are considered.  If using the desired
- * renewal time for the current lease would result in more in-progress renewals
- * than the number of threads allowed, the renewal time of the current lease is
- * shifted earlier in time, such that the maximum number of threads is not
- * exceeded.
- * 
- */
-
-public class LeaseRenewalManager {
-
-    private static final String LRM = "net.jini.lease.LeaseRenewalManager";
-
-    private static final Logger logger = Logger.getLogger(LRM);
-
-    /* Method objects for manipulating method constraints */
-    private static final Method cancelMethod;
-    private static final Method cancelAllMethod;
-    private static final Method renewMethod;
-    private static final Method renewAllMethod;
-    static {
-	try {
-	    cancelMethod = Lease.class.getMethod(
-		"cancel", new Class[] { });
-	    cancelAllMethod = LeaseMap.class.getMethod(
-		"cancelAll", new Class[] { });
-	    renewMethod = Lease.class.getMethod(
-		"renew", new Class[] { long.class });
-	    renewAllMethod = LeaseMap.class.getMethod(
-		"renewAll", new Class[] { });
-	} catch (NoSuchMethodException e) {
-	    throw new NoSuchMethodError(e.getMessage());
-	}
-    }
-
-    /* Methods for comparing lease constraints. */
-    private static final Method[] leaseToLeaseMethods = {
-	cancelMethod, cancelMethod, renewMethod, renewMethod
-    };
-
-    /* Methods for converting lease constraints to lease map constraints. */
-    private static final Method[] leaseToLeaseMapMethods = {
-	cancelMethod, cancelAllMethod, renewMethod, renewAllMethod
-    };
-
-    /** Time window in which to look for batchable leases */
-    private long renewBatchTimeWindow = 1000 * 60 * 5;
-
-    /** Task manager for queuing and renewing leases */
-    TaskManager taskManager = new TaskManager(11, 1000 * 15, 1.0f);
-
-    /**
-     * The worst-case renewal round-trip-time
-     */
-    private static long renewalRTT = 10 * 1000;
-
-    /** 
-     * Entries for leases that are not actively being renewed.
-     * Lease with the earliest renewal is last in the map.
-     */
-    private final SortedMap leases = new TreeMap();
-
-    /** Entries for leases that are actively being renewed */
-    private final List leaseInRenew = new ArrayList(1);
-    /** The queuer task */
-    private QueuerTask queuer = null;
-
-    /**
-     * Used to determine concurrency constraints when calculating actual
-     * renewals.  The list is stored in a field to avoid reallocating it.
-     */
-    private List calcList;
-
-    private final class RenewTask implements TaskManager.Task {
-	/** Entries of leases to renew (if multiple, all can be batched) */
-	private final List bList;
-
-	/** 
-	 * True if this task only holds leases that have reached their
-	 * actual or desired expiration
-	 */
-	private final boolean noRenewals;
-
-	/**
-	 * Create a collection of entries whose leases can be batch
-	 * renewed with the last lease in the map, or a list of entries
-	 * whose leases need to be removed.  Which is created depends on
-	 * the state of the last lease in the map.  Remove each entry
-	 * from the map, and add them to leaseInRenew.
-	 */
-	RenewTask(long now) {
-	    bList = new ArrayList(1);
-	    Entry e = (Entry) leases.lastKey();
-
-	    if (e.renewalsDone() || e.endTime <= now) {
-		noRenewals = true;
-		Map lMap = leases.tailMap(new Entry(now));
-		for (Iterator iter = lMap.values().iterator(); 
-		     iter.hasNext(); )
-		{
-		    Entry be = (Entry) iter.next();
-		    if (be.renewalsDone() || be.endTime <= now) {
-			iter.remove();
-			logExpiration(be);
-			/*
-			 * Only add to bList if we need to tell someone
-			 * about this lease's departure
-			 */
-			if (be.listener != null)
-			    bList.add(be);
-		    }
-		}
-	    } else {
-		noRenewals = false;
-		Map lMap = leases.tailMap(
-		    new Entry(e.renew + renewBatchTimeWindow));
-		for (Iterator iter = lMap.values().iterator(); 
-		     iter.hasNext(); )
-		{
-		    Entry be = (Entry) iter.next();
-		    if (be == e || be.canBatch(e)) {
-			iter.remove();
-			leaseInRenew.add(be);
-			bList.add(be);
-		    }
-		}
-	    }
-	}
-
-	public void run() {
-	    if (noRenewals) {
-		// Just notify
-		tell(bList);
-	    } else {
-		/*
-		 * Get rid of any leases that have expired and then do
-		 * renewals
-		 */
-		long now = System.currentTimeMillis();
-		List bad = processBadLeases(now);
-		if (!bList.isEmpty())
-		    renewAll(bList, now);
-		if (bad != null)
-		    tell(bad);
-	    }
-	}
-
-	/** No ordering. */
-	public boolean runAfter(List tasks, int size) {
-	    return false;
-	}
-
-	/**
-	 * Find any expired leases, remove them from bList and
-	 * leaseInRenew, and return any with listeners.
-	 */
-	private List processBadLeases(long now) {
-	    List bad = null;
-	    synchronized (LeaseRenewalManager.this) {
-		for (Iterator iter = bList.iterator(); iter.hasNext(); ) {
-		    Entry e = (Entry) iter.next();
-		    if (e.endTime <= now) {
-			iter.remove();
-			logExpiration(e);
-			removeLeaseInRenew(e);
-			if (e.listener != null) {
-			    if (bad == null)
-				bad = new ArrayList(1);
-			    bad.add(e);
-			}
-		    }
-		}
-	    }
-	    return bad;
-	}
-    }
-
-    private static class Entry implements Comparable {
-	/*
-	 * Since the cnt only gets modified in the constructor, and the
-	 * constructor is always called from synchronized code, the cnt
-	 * does not need to be synchronized.
-	 */
-	private static long cnt = 0;
-
-	/** Unique id */
-	public final long id;
-	/** The lease */
-	public final Lease lease;
-	/** Desired expiration */
-	public long expiration;
-	/** Renew duration */
-	public long renewDuration;
-	/** The listener, or null */
-	public final LeaseListener listener;
-	/** Current actual expiration */
-	public long endTime;
-
-	/** 
-	 * The next time we have to do something with this lease.
-	 * Usually a renewal, but could be removing it from the managed
-	 * set because its desired expiration has been reached.
-	 */
-	public long renew;
-
-	/** Actual time to renew, given concurrency limitations */
-	public long actualRenew;
-	/** Renewal exception, or null */
-	public Throwable ex = null;
-
-	public Entry(Lease lease,
-		     long expiration,
-		     long renewDuration,
-		     LeaseListener listener)
-	{
-	    this.endTime = lease.getExpiration();
-	    this.lease = lease;
-	    this.expiration = expiration;
-	    this.renewDuration = renewDuration;
-	    this.listener = listener;
-	    id = cnt++;
-	}
-
-	/** Create a fake entry for tailMap */
-	public Entry(long renew) {
-	    this.renew = renew;
-	    id = Long.MAX_VALUE;
-	    lease = null;
-	    listener = null;
-	}
-
-	/**
-	 * If the renewDuration is ANY, return ANY, otherwise return the
-	 * minimum of the renewDuration and the time remaining until the
-	 * desired expiration.
-	 */
-	public long getRenewDuration(long now) {
-	    if (renewDuration == Lease.ANY)
-		return renewDuration;
-	    return Math.min(expiration - now, renewDuration);
-	}
-
-	/** Calculate the renew time for the lease entry */
-	public void calcRenew(long now) {
-	    endTime = lease.getExpiration();
-	    if (renewalsDone()) {
-		if (null == desiredExpirationListener()) {
-		    // Nothing urgent needs to be done with this lease
-		    renew = Long.MAX_VALUE;
-		} else {
-		    /*
-		     * Tell listener about dropping this lease in a
-		     * timely fashion
-		     */
-		    renew = expiration; 
-		}
-		return;
-	    }
-	    long delta = endTime - now;
-	    if (delta <= renewalRTT * 2) {
-		delta = renewalRTT;
-	    } else if (delta <= renewalRTT * 8) {
-		delta /= 2;
-	    } else if (delta <= 1000 * 60 * 60 * 24 * 7) {
-		delta /= 8;
-	    } else if (delta <= 1000 * 60 * 60 * 24 * 14) {
-		delta = 1000 * 60 * 60 * 24;
-	    } else {
-		delta = 1000 * 60 * 60 * 24 * 3;
-	    }
-	    renew = endTime - delta;
-	}
-
-	/** Calculate a new renew time due to an indefinite exception */
-	public void delayRenew() {
-	    long delta = endTime - renew;
-	    if (delta <= renewalRTT) {
-		return;
-	    } else if (delta <= renewalRTT * 3) {
-		 delta = renewalRTT;
-	    } else if (delta <= 1000 * 60 * 60) {
-		delta /= 3;
-	    } else if (delta <= 1000 * 60 * 60 * 24) {
-		delta = 1000 * 60 * 30;
-	    } else if (delta <= 1000 * 60 * 60 * 24 * 7) {
-		delta = 1000 * 60 * 60 * 3;
-	    } else {
-		delta = 1000 * 60 * 60 * 8;
-	    }
-	    renew += delta;
-	}
-
-	/** Sort by decreasing renew time, secondary sort by decreasing id */
-	public int compareTo(Object obj) {
-	    if (this == obj)
-		return 0;
-	    Entry e = (Entry) obj;
-	    if (renew < e.renew || (renew == e.renew && id < e.id))
-		return 1;
-	    return -1;
-	}
-
-	/**
-	 * Returns true if the renewal of this lease can be batched with
-	 * the (earlier) renewal of the given lease.  This method must
-	 * be called with an entry such that e.renew <= this.renew. <p>
-	 * 
-	 * First checks that both leases require renewal, have the same
-	 * client constraints, and can be batched.  Then enforces
-	 * additional requirements to avoid renewing the lease too much
-	 * more often than necessary. <p>
-	 *
-	 * One of the following must be true: <ul>
-	 *
-	 * <li> This lease has a renewal duration of Lease.ANY, meaning
-	 * it doesn't specify its renewal duration.
-	 *
-	 * <li> The amount of time from the other lease's renewal time
-	 * to this one's is less than half of the estimated time needed
-	 * to perform renewals (renewalRTT).  In this case, the renewal
-	 * times are so close together that the renewal duration
-	 * shouldn't be materially affected.
-	 *
-	 * <li> This lease's expiration time is no more than half its
-	 * renewal duration greater than the renewal time of the other
-	 * lease.  This case insures that this lease is not renewed
-	 * until at least half of it's renewal duration has
-	 * elapsed. </ul> <p>
-	 *
-	 * In addition, one of the following must be true: <ul>
-	 *
-	 * <li> The other lease has a renewal duration of Lease.ANY,
-	 * meaning we don't know how long its next renewal will be.
-	 *
-	 * <li> The other lease is not going to be renewed again before
-	 * this lease's renewal time, because either its next renewal
-	 * will last until after this lease's renewal time or it will
-	 * only be renewed once more. </ul>
-	 */
-	public boolean canBatch(Entry e) {
-	    return (!renewalsDone() &&
-		    !e.renewalsDone() &&
-		    sameConstraints(lease, e.lease) &&
-		    lease.canBatch(e.lease) &&
-		    (renewDuration == Lease.ANY ||
-		     renew - e.renew <= renewalRTT / 2 ||
-		     endTime - e.renew <= renewDuration / 2) &&
-		    (e.renewDuration == Lease.ANY ||
-		     e.renew > renew - e.renewDuration ||
-		     e.renew >= e.expiration - e.renewDuration));
-	}
-
-	/**
-	 * Returns true if the two leases both implement RemoteMethodControl
-	 * and have the same constraints for Lease methods, or both don't
-	 * implement RemoteMethodControl, else returns false.
-	 */
-	private static boolean sameConstraints(Lease l1, Lease l2) {
-	    if (!(l1 instanceof RemoteMethodControl)) {
-		return !(l2 instanceof RemoteMethodControl);
-	    } else if (!(l2 instanceof RemoteMethodControl)) {
-		return false;
-	    } else {
-		return ConstrainableProxyUtil.equivalentConstraints(
-		    ((RemoteMethodControl) l1).getConstraints(),
-		    ((RemoteMethodControl) l2).getConstraints(),
-		    leaseToLeaseMethods);
-	    }
-	}
-
-	/**
-	 * Return the DesiredExpirationListener associated with this
-	 * lease, or null if there is none.
-	 */
-	public DesiredExpirationListener desiredExpirationListener() {
-	    if (listener == null)
-		return null;
-
-	    if (listener instanceof DesiredExpirationListener) 
-		return (DesiredExpirationListener) listener;
-
-	    return null;
-	}
-
-	/**
-	 * Return true if the actual expiration is greater than or equal
-	 * to the desired expiration (e.g. we don't need to renew this
-	 * lease any more.
-	 */
-	public boolean renewalsDone() {
-	    return expiration <= endTime;
-	}
-    }
-
-    /**
-     * No-argument constructor that creates an instance of this class
-     * that initially manages no leases.
-     */
-    public LeaseRenewalManager() {
-    }
-
-    /**
-     * Constructs an instance of this class that initially manages no leases
-     * and that uses <code>config</code> to control implementation-specific
-     * details of the behavior of the instance created.
-     *
-     * @param config supplies entries that control the configuration of this
-     *	      instance
-     * @throws ConfigurationException if a problem occurs when obtaining
-     *	       entries from the configuration
-     * @throws NullPointerException if the configuration is <code>null</code>
-     */
-    public LeaseRenewalManager(Configuration config)
-	throws ConfigurationException
-    {
-	if (config == null) {
-	    throw new NullPointerException("config is null");
-	}
-	renewBatchTimeWindow = Config.getLongEntry(
-	    config, LRM, "renewBatchTimeWindow",
-	    renewBatchTimeWindow, 0, Long.MAX_VALUE);
-	renewalRTT = Config.getLongEntry(
-	    config, LRM, "roundTripTime",
-	    renewalRTT, 1, Long.MAX_VALUE);
-	taskManager = (TaskManager) Config.getNonNullEntry(
-	    config, LRM, "taskManager", TaskManager.class, taskManager);
-    }
-
-    /**
-     * Constructs an instance of this class that will initially manage a
-     * single lease. Employing this form of the constructor is
-     * equivalent to invoking the no-argument form of the constructor
-     * followed by an invocation of the three-argument form of the
-     * <code>renewUntil</code> method. See <code>renewUntil</code> for
-     * details on the arguments and what exceptions may be thrown by
-     * this constructor.
-     *
-     * @param lease reference to the initial lease to manage
-     * @param desiredExpiration the desired expiration for
-     *	      <code>lease</code>
-     * @param listener reference to the <code>LeaseListener</code>
-     *	      object that will receive notifications of any exceptional
-     *	      conditions that occur during renewal attempts. If
-     *	      <code>null</code> no notifications will be sent.
-     * @throws NullPointerException if <code>lease</code> is
-     *	       <code>null</code>
-     * @see LeaseListener
-     * @see #renewUntil 
-     */
-    public LeaseRenewalManager(Lease lease,
-			       long desiredExpiration,
-			       LeaseListener listener)
-    {
-	renewUntil(lease, desiredExpiration, listener);
-    }
-
-    /**
-     * Include a lease in the managed set until a specified time. 
-     * <p>
-     * If <code>desiredExpiration</code> is <code>Lease.ANY</code>
-     * calling this method is equivalent the following call:
-     * <pre>
-     *     renewUntil(lease, Lease.FOREVER, Lease.ANY, listener)
-     * </pre>
-     * otherwise it is equivalent to this call:
-     * <pre>
-     *     renewUntil(lease, desiredExpiration, Lease.FOREVER, listener)
-     * </pre>
-     * <p>
-     * @param lease the <code>Lease</code> to be managed
-     * @param desiredExpiration when the client wants the lease to
-     *	      expire, in milliseconds since the beginning of the epoch
-     * @param listener reference to the <code>LeaseListener</code>
-     *	      object that will receive notifications of any exceptional
-     *	      conditions that occur during renewal attempts. If
-     *	      <code>null</code> no notifications will be sent.
-     * @throws NullPointerException if <code>lease</code> is
-     *	       <code>null</code>
-     * @see #renewUntil
-     */
-    public void renewUntil(Lease lease,
-			   long desiredExpiration,
-			   LeaseListener listener)
-    {
-	if (desiredExpiration == Lease.ANY) {
-	    renewUntil(lease, Lease.FOREVER, Lease.ANY, listener);
-	} else {
-	    renewUntil(lease, desiredExpiration, Lease.FOREVER, listener);
-	}
-    }
-
-    /**
-     * Include a lease in the managed set until a specified time and
-     * with a specified renewal duration.
-     * <p>
-     * This method takes as arguments: a reference to the lease to
-     * manage, the desired expiration time of the lease, the renewal
-     * duration time for the lease, and a reference to the
-     * <code>LeaseListener</code> object that will receive notification
-     * of exceptional conditions when attempting to renew this
-     * lease. The <code>LeaseListener</code> argument may be
-     * <code>null</code>.
-     * <p>
-     * If the <code>lease</code> argument is <code>null</code>, a
-     * <code>NullPointerException</code> will be thrown. If the
-     * <code>desiredExpiration</code> argument is
-     * <code>Lease.FOREVER</code>, the <code>renewDuration</code>
-     * argument may be <code>Lease.ANY</code> or any positive value;
-     * otherwise, the <code>renewDuration</code> argument must be a
-     * positive value. If the <code>renewDuration</code> argument does
-     * not meet these requirements, an
-     * <code>IllegalArgumentException</code> will be thrown.
-     * <p>
-     * If the lease passed to this method is already in the set of
-     * managed leases, the listener object, the desired expiration, and
-     * the renewal duration associated with that lease will be replaced
-     * with the new listener, desired expiration, and renewal duration.
-     * <p>
-     * The lease will remain in the set until one of the following
-     * occurs:
-     * <ul>
-     * <li> The lease's desired or actual expiration time is reached.
-     * <li> An explicit removal of the lease from the set is requested
-     *	    via a <code>cancel</code>, <code>clear</code>, or
-     *	    <code>remove</code> call on the renewal manager.
-     * <li> The renewal manager tries to renew the lease and gets a bad
-     *	    object exception, bad invocation exception, or
-     *	    <code>LeaseException</code>.
-     * </ul>
-     * <p>
-     * This method will interpret the value of the
-     * <code>desiredExpiration</code> argument as the desired absolute
-     * system time after which the lease is no longer valid. This
-     * argument provides the ability to indicate an expiration time that
-     * extends beyond the actual expiration of the lease. If the value
-     * passed for this argument does indeed extend beyond the lease's
-     * actual expiration time, then the lease will be systematically
-     * renewed at appropriate times until one of the conditions listed
-     * above occurs. If the value is less than or equal to the actual
-     * expiration time, nothing will be done to modify the time when the
-     * lease actually expires. That is, the lease will not be renewed
-     * with an expiration time that is less than the actual expiration
-     * time of the lease at the time of the call.
-     * <p>
-     * If the <code>LeaseListener</code> argument is a
-     * non-<code>null</code> object reference, it will receive
-     * notification of exceptional conditions occurring upon a renewal
-     * attempt of the lease. In particular, exceptional conditions
-     * include the reception of a <code>LeaseException</code>, bad
-     * object exception, or bad invocation exception (collectively these
-     * are referred to as <em>definite exceptions</em>) during a renewal
-     * attempt or the lease's actual expiration being reached before its
-     * desired expiration.
-     * <p>
-     * If a definite exception occurs during a lease renewal request,
-     * the exception will be wrapped in an instance of the
-     * <code>LeaseRenewalEvent</code> class and sent to the listener.
-     * <p>
-     * If an indefinite exception occurs during a renewal request for
-     * the lease, renewal requests will continue to be made for that
-     * lease until: the lease is renewed successfully, a renewal attempt
-     * results in a definite exception, or the lease's actual expiration
-     * time has been exceeded. If the lease cannot be successfully
-     * renewed before its actual expiration is reached, the exception
-     * associated with the most recent renewal attempt will be wrapped
-     * in an instance of the <code>LeaseRenewalEvent</code> class and
-     * sent to the listener.
-     * <p>
-     * If the lease's actual expiration is reached before the lease's
-     * desired expiration time, and either 1) the last renewal attempt
-     * succeeded or 2) there have been no renewal attempts, a
-     * <code>LeaseRenewalEvent</code> containing a <code>null</code>
-     * exception will be sent to the listener.
-     *
-     * @param lease the <code>Lease</code> to be managed
-     * @param desiredExpiration when the client wants the lease to
-     *	      expire, in milliseconds since the beginning of the epoch
-     * @param renewDuration the renewal duration to associate with the
-     *	      lease, in milliseconds
-     * @param listener reference to the <code>LeaseListener</code>
-     *	      object that will receive notifications of any exceptional
-     *	      conditions that occur during renewal attempts. If
-     *	      <code>null</code>, no notifications will be sent.
-     * @throws NullPointerException if <code>lease</code> is
-     *	       <code>null</code>
-     * @throws IllegalArgumentException if <code>renewDuration</code> is
-     *	       invalid
-     * @see LeaseRenewalEvent
-     * @see LeaseException
-     */
-    public void renewUntil(Lease lease,
-			   long desiredExpiration,
-			   long renewDuration,
-			   LeaseListener listener)
-    {
-	validateDuration(renewDuration, desiredExpiration == Lease.FOREVER,
-			 "desiredExpiration");
-	addLease(lease, desiredExpiration, renewDuration, listener,
-		 System.currentTimeMillis());
-    }
-
-    /**
-     * Include a lease in the managed set for a specified duration.
-     * <p>
-     * Calling this method is equivalent the following call:
-     * <pre>
-     *     renewFor(lease, desiredDuration, Lease.FOREVER, listener)
-     * </pre>
-     *
-     * @param lease reference to the new lease to manage
-     * @param desiredDuration the desired duration (relative time) that
-     *	      the caller wants <code>lease</code> to be valid for, in
-     *	      milliseconds
-     * @param listener reference to the <code>LeaseListener</code>
-     *	      object that will receive notifications of any exceptional
-     *	      conditions that occur during renewal attempts. If
-     *	      <code>null</code>, no notifications will be sent.
-     * @throws NullPointerException if <code>lease</code> is
-     *	       <code>null</code>
-     * @see #renewFor 
-     */
-    public void renewFor(Lease lease, long desiredDuration, 
-			 LeaseListener listener) 
-    {
-	renewFor(lease, desiredDuration, Lease.FOREVER, listener);
-    }	 
-
-    /**
-     * Include a lease in the managed set for a specified duration and
-     * with specified renewal duration.
-     * <p>
-     * The semantics of this method are similar to those of the
-     * four-argument form of <code>renewUntil</code>, with
-     * <code>desiredDuration</code> + current time being used for the
-     * value of the <code>desiredExpiration</code> argument of
-     * <code>renewUntil</code>. The only exception to this is that, in
-     * the context of <code>renewFor</code>, the value of the
-     * <code>renewDuration</code> argument may only be
-     * <code>Lease.ANY</code> if the value of the
-     * <code>desiredDuration</code> argument is <em>exactly</em>
-     * <code>Lease.FOREVER.</code>
-     * <p>
-     * This method tests for arithmetic overflow in the desired
-     * expiration time computed from the value of
-     * <code>desiredDuration</code> argument
-     * (<code>desiredDuration</code> + current time). Should such
-     * overflow be present, a value of <code>Lease.FOREVER</code> is
-     * used to represent the lease's desired expiration time.
-     *
-     * @param lease reference to the new lease to manage
-     * @param desiredDuration the desired duration (relative time) that
-     *	      the caller wants <code>lease</code> to be valid for, in
-     *	      milliseconds
-     * @param renewDuration the renewal duration to associate with the
-     *	      lease, in milliseconds
-     * @param listener reference to the <code>LeaseListener</code>
-     *	      object that will receive notifications of any exceptional
-     *	      conditions that occur during renewal attempts. If
-     *	      <code>null</code>, no notifications will be sent.
-     * @throws NullPointerException if <code>lease</code> is
-     *	       <code>null</code>
-     * @throws IllegalArgumentException if <code>renewDuration</code> is
-     *	       invalid
-     * @see #renewUntil 
-     */
-    public void renewFor(Lease lease,
-			 long desiredDuration,
-			 long renewDuration,
-			 LeaseListener listener)
-    {
-	/*
-	 * Validate before calculating effective desiredExpiration, if
-	 * they want a renewDuration of Lease.ANY, desiredDuration has
-	 * to be exactly Lease.FOREVER
-	 */
-	validateDuration(renewDuration, desiredDuration == Lease.FOREVER,
-			 "desiredDuration");
-
-	long now = System.currentTimeMillis();
-	long desiredExpiration;
-	if (desiredDuration < Lease.FOREVER - now) { // check overflow.
-	    desiredExpiration = now + desiredDuration;
-	} else {
-	    desiredExpiration = Lease.FOREVER;
-	}
-	addLease(lease, desiredExpiration, renewDuration, listener, now);
-    }
-
-    /**
-     * Error checking function that ensures renewDuration is valid taking
-     * into account the whether or not the desired expiration/duration is
-     * Lease.FOREVER. Throws an appropriate IllegalArgumentException if
-     * an invalid renewDuration is passed.
-     *
-     * @param renewDuration renew duration the clients wants
-     * @param isForever should be true if client asked for a desired
-     *	      expiration/duration of exactly Lease.FOREVER
-     * @param name name of the desired expiration/duration field, used
-     *	      to construct exception
-     * @throws IllegalArgumentException if renewDuration is invalid
-     */
-    private void validateDuration(long renewDuration, boolean isForever, 
-				  String name) 
-    {
-	if (renewDuration <= 0 && 
-	    !(renewDuration == Lease.ANY && isForever))
-	{
-	    /*
-	     * A negative renew duration and is not lease.ANY with a
-	     * forever desired expiration
-	     */
-	    if (renewDuration == Lease.ANY) {
-		/*
-		 * Must have been Lease.ANY with a non-FOREVER desired
-		 * expiration
-		 */
-		throw new IllegalArgumentException("A renewDuration of " +
-		     "Lease.ANY can only be used with a " + name + " of " +
-		     "Lease.FOREVER");
-	    } 
-
-	    if (isForever) {
-		// Must have been a non-Lease.ANY, non-positive renewDuration
-		throw new IllegalArgumentException("When " + name + " is " +
-		    "Lease.FOREVER the only valid values for renewDuration " +
-		    "are a positive number, Lease.ANY, or Lease.FOREVER");
-	    }
-
-	    /*
-	     * Must be a non-positive renewDuration with a non-Forever 
-	     * desired expiration
-	     */
-	    throw new IllegalArgumentException("When the " + name +
-		" is not Lease.FOREVER the only valid values for " +
-		"renewDuration are a positive number or Lease.FOREVER");
-	}
-    }
-
-    private synchronized void addLease(Lease lease,
-				       long desiredExpiration,
-				       long renewDuration,
-				       LeaseListener listener,
-				       long now)
-    {	    
-	Entry e = findEntryDo(lease);
-	if (e != null && !removeLeaseInRenew(e))
-	    leases.remove(e);
-	insertEntry(new Entry(lease, desiredExpiration, renewDuration,
-			      listener),
-		    now);
-	calcActualRenews(now);
-	logger.log(Level.FINE, "Added lease {0}", lease);
-    }
-
-    /** Calculate the preferred renew time, and put in the map */
-    private void insertEntry(Entry e, long now) {
-	e.calcRenew(now);
-	leases.put(e, e);
-    }
-
-    /**
-     * Returns the current desired expiration time associated with a
-     * particular lease, (not the actual expiration that was granted
-     * when the lease was created or last renewed).
-     *
-     * @param lease the lease the caller wants the current desired
-     *	      expiration for
-     * @return a <code>long</code> value corresponding to the current
-     *	       desired expiration time associated with <code>lease</code>
-     * @throws UnknownLeaseException if the lease passed to this method
-     *	       is not in the set of managed leases
-     * @see UnknownLeaseException
-     * @see #setExpiration 
-     */
-    public synchronized long getExpiration(Lease lease)
-	throws UnknownLeaseException
-    {
-	return findEntry(lease).expiration;
-    }
-
-    /**
-     * Replaces the current desired expiration of a given lease from the
-     * managed set with a new desired expiration time.
-     * <p>
-     * Note that an invocation of this method with a lease that is
-     * currently a member of the managed set is equivalent to an
-     * invocation of the <code>renewUntil</code> method with the lease's
-     * current listener as that method's <code>listener</code>
-     * argument. Specifically, if the value of the
-     * <code>expiration</code> argument is less than or equal to the
-     * lease's current desired expiration, this method takes no action.
-     *
-     * @param lease the lease whose desired expiration time should be
-     *	      replaced
-     * @param expiration <code>long</code> value representing the new
-     *	      desired expiration time for the <code>lease</code>
-     *	      argument
-     * @throws UnknownLeaseException if the lease passed to this method
-     *	       is not in the set of managed leases
-     * @see #renewUntil
-     * @see UnknownLeaseException
-     * @see #getExpiration 
-     */
-    public synchronized void setExpiration(Lease lease, long expiration)
-	throws UnknownLeaseException
-    {
-	Entry e = findEntry(lease);
-	e.expiration = expiration;
-	if (expiration != Lease.FOREVER && e.renewDuration == Lease.ANY)
-	    e.renewDuration = Lease.FOREVER;
-	if (leaseInRenew.indexOf(e) < 0) {
-	    leases.remove(e);
-	    long now = System.currentTimeMillis();
-	    insertEntry(e, now);
-	    calcActualRenews(now);
-	}
-    }
-
-    /**
-     * Removes a given lease from the managed set, and cancels it.
-     * <p>
-     * Note that even if an exception is thrown as a result of the
-     * cancel operation, the lease will still have been removed from the
-     * set of leases managed by this class. Additionally, any exception
-     * thrown by the <code>cancel</code> method of the lease object
-     * itself may also be thrown by this method.
-     *
-     * @param lease the lease to remove and cancel
-     * @throws UnknownLeaseException if the lease passed to this method
-     *	       is not in the set of managed leases
-     * @throws RemoteException typically, this exception occurs when
-     *         there is a communication failure between the client and
-     *         the server. When this exception does occur, the lease may
-     *         or may not have been successfully cancelled, (but the
-     *         lease is guaranteed to have been removed from the managed
-     *         set).
-     * @see Lease#cancel
-     * @see UnknownLeaseException
-     */
-    public void cancel(Lease lease)
-	throws UnknownLeaseException, RemoteException
-    {
-	remove(lease);
-	lease.cancel();
-    }
-
-    /**
-     * Removes a given lease from the managed set of leases; but does
-     * not cancel the given lease.
-     *
-     * @param lease the lease to remove from the managed set
-     * @throws UnknownLeaseException if the lease passed to this method
-     *         is not in the set of managed leases
-     * @see UnknownLeaseException
-     */
-    public synchronized void remove(Lease lease) throws UnknownLeaseException {
-	Entry e = findEntry(lease);
-	if (!removeLeaseInRenew(e))
-	    leases.remove(e);
-	calcActualRenews();
-	logger.log(Level.FINE, "Removed lease {0}", lease);
-    }
-
-    /**
-     * Removes all leases from the managed set of leases. This method
-     * does not request the cancellation of the removed leases.
-     */
-    public synchronized void clear() {
-	leases.clear();
-	leaseInRenew.clear();
-	calcActualRenews();
-	logger.log(Level.FINE, "Removed all leases");
-    }
-
-    /** Calculate the actual renew times, and poke/restart the queuer */
-    private void calcActualRenews() {
-	calcActualRenews(System.currentTimeMillis());
-    }
-
-    /** Calculate the actual renew times, and poke/restart the queuer */
-    private void calcActualRenews(long now) {
-	/*
-	 * Subtract one to account for the queuer thread, which should not be
-	 * counted.
-	 */
-	int maxThreads = taskManager.getMaxThreads() - 1;
-	if (calcList == null) {
-	    calcList = new ArrayList(maxThreads);
-	}
-	for (Iterator iter = leases.values().iterator(); iter.hasNext(); ) {
-	    Entry e = (Entry) iter.next();
-
-	    // Start by assuming we can renew the lease when we want
-	    e.actualRenew = e.renew;
-
-	    if (e.renewalsDone()) {
-		/*
-		 * The lease's actual expiration is >= desired
-		 * expiration, drop the lease if the desired expiration
-		 * has been reached and we don't have to tell anyone
-		 * about it
-		 */
-		if (now >= e.expiration && 
-		    e.desiredExpirationListener() == null) 
-		{
-		    logExpiration(e);
-		    iter.remove();
-		}
-
-		/*
-		 * Even if we have to send an event we assume that it
-		 * won't consume a slot in our schedule
-		 */
-		continue; 
-	    }
-
-	    if (e.endTime <= now && e.listener == null) {
-		// Lease has expired and no listener, just remove it.
-		logExpiration(e);
-		iter.remove();
-		continue;
-	    }
-
-	    /*
-	     * Make sure there aren't too many lease renewal threads
-	     * operating at the same time.
-	     */
-	    if (!canBatch(e)) {
-		/*
-		 * Find all renewals that start before we expect ours to
-		 * be done.
-		 */
-		for (Iterator listIter = calcList.iterator();
-		     listIter.hasNext(); )
-		{
-		    if (e.renew >=
-			((Entry) listIter.next()).actualRenew - renewalRTT)
-		    {
-			/*
-			 * This renewal starts after we expect ours to
-			 * be done.
-			 */
-			break;
-		    }
-		    listIter.remove();
-		}
-		if (calcList.size() == maxThreads) {
-		    /*
-		     * Too many renewals.  Move our actual renewal time
-		     * earlier so we'll probably be done before the last
-		     * one needs to start.  Remove that one, since it
-		     * won't overlap any earlier renewals.
-		     */
-		    Entry e1 = (Entry) calcList.remove(0);
-		    e.actualRenew = e1.actualRenew - renewalRTT;
-		}
-		calcList.add(e);
-	    }
-	}
-	calcList.clear();
-	long newWakeup = wakeupTime();
-	if (queuer == null) {
-	    if (newWakeup < Long.MAX_VALUE) {
-		queuer = new QueuerTask(newWakeup);
-		taskManager.add(queuer);
-	    }
-	} else if (newWakeup < queuer.wakeup ||
-		   (newWakeup == Long.MAX_VALUE && leaseInRenew.isEmpty()))
-	{
-	    notifyAll();
-	}
-    }
-
-    /**
-     * Return true if e can be batched with another entry that expires
-     * between e.renew - renewBatchTimeWindow and e.renew.
-     */
-    private boolean canBatch(Entry e) {
-	Iterator iter = leases.tailMap(e).values().iterator();
-	iter.next(); // skip e itself
-	while (iter.hasNext()) {
-	    Entry be = (Entry) iter.next();
-	    if (e.renew - be.renew > renewBatchTimeWindow)
-		break;
-	    if (e.canBatch(be))
-		return true;
-	}
-	return false;
-    }
-
-    /**
-     * Find a lease entry, throw exception if not found or expired
-     * normally
-     */
-    private Entry findEntry(Lease lease) throws UnknownLeaseException {
-	Entry e = findEntryDo(lease);
-	if (e != null &&
-	    (e.renew < e.endTime || System.currentTimeMillis() < e.endTime))
-	{
-	    return e;
-	}
-	throw new UnknownLeaseException();
-    }
-
-    /** Find a lease entry, or null */
-    private Entry findEntryDo(Lease lease) {
-	Entry e = findLeaseFromIterator(leases.values().iterator(), lease);
-	if (e == null)
-	    e = findLeaseFromIterator(leaseInRenew.iterator(), lease);
-	return e;
-    }
-
-    /** Find a lease entry, or null */
-    private static Entry findLeaseFromIterator(Iterator iter, Lease lease) {
-	while (iter.hasNext()) {
-	    Entry e = (Entry) iter.next();
-	    if (e.lease.equals(lease))
-		return e;
-	}
-	return null;
-    }
-
-    /** Notify the listener for each lease */
-    private void tell(List bad) {
-	for (Iterator iter = bad.iterator(); iter.hasNext(); ) {
-	    Entry e = (Entry) iter.next();
-	    if (e.renewalsDone()) {
-		final DesiredExpirationListener del = 
-		    e.desiredExpirationListener();
-		if (del != null) {
-		    del.expirationReached(new LeaseRenewalEvent(this, e.lease,
-		        e.expiration, null));
-		}
-		continue; 
-	    }
-	    e.listener.notify(new LeaseRenewalEvent(this, e.lease,
-						    e.expiration, e.ex));
-	}
-    }
-
-    /**
-     * Logs a lease expiration, distinguishing between expected
-     * and premature expirations.
-     *
-     * @param e the <code>Entry</code> holding the lease
-     */
-    private void logExpiration(Entry e) {
-	if (e.renewalsDone()) {
-	    logger.log(Level.FINE,
-		       "Reached desired expiration for lease {0}",
-		       e.lease);
-	} else {
-	    logger.log(Levels.FAILED,
-		       "Lease {0} expired before reaching "
-		       + "desired expiration of " 
-		       + e.expiration);
-	}
-    }
-		
-    /**
-     * Logs a throw. Use this method to log a throw when the log message needs
-     * parameters.
-     *
-     * @param level the log level
-     * @param sourceMethod name of the method where throw occurred
-     * @param msg log message
-     * @param params log message parameters
-     * @param e exception thrown
-     */
-    private static void logThrow(Level level,
-				 String sourceMethod,
-				 String msg,
-				 Object[] params,
-				 Throwable e)
-    {
-	LogRecord r = new LogRecord(level, msg);
-	r.setLoggerName(logger.getName());
-	r.setSourceClassName(LeaseRenewalManager.class.getName());
-	r.setSourceMethodName(sourceMethod);
-	r.setParameters(params);
-	r.setThrown(e);
-	logger.log(r);
-    }
-
-    /** Renew all of the leases (if multiple, all can be batched) */
-    private void renewAll(List bList, long now) {
-        Map lmeMap = null;
-	Throwable t = null;
-	List bad = null;
-
-	try {
-	    if (bList.size() == 1) {
-		Entry e = (Entry) bList.get(0);
-		logger.log(Level.FINE, "Renewing lease {0}", e.lease);
-		e.lease.renew(e.getRenewDuration(now));
-	    } else {
-		LeaseMap batchLeaseMap = createBatchLeaseMap(bList, now);
-		logger.log(Level.FINE, "Renewing leases {0}", batchLeaseMap);
-		batchLeaseMap.renewAll();
-	    }
-	} catch (LeaseMapException ex) {
-	    lmeMap = ex.exceptionMap;
-	    bad = new ArrayList(lmeMap.size());
-	} catch (Throwable ex) {
-	    t = ex;
-	    bad = new ArrayList(bList.size());  // They may all be bad
-	}
-
-	/*
-	 * For each lease we tried to renew determine the associated
-	 * exception (if any), and then ether add the lease back to
-	 * leases (if the renewal was successful), schedule a retry and
-	 * add back to leases (if the renewal was indefinite), or drop
-	 * the lease (by not adding it back to leases) and notify any
-	 * interested listeners.  In any event remove lease from the
-	 * list of leases being renewed.
-	 */
-
-	now = System.currentTimeMillis();
-	synchronized (this) {
-	    for (Iterator iter = bList.iterator(); iter.hasNext(); ) {
-		Entry e = (Entry) iter.next();
-
-		if (!removeLeaseInRenew(e))
-		    continue;
-
-		// Update the entries exception field 
-		if (bad == null) {
-		    e.ex = null;
-		} else {
-		    e.ex = (t != null) ? t : (Throwable) lmeMap.get(e.lease);
-		}
-
-		if (e.ex == null) {
-		    // No problems just put back in list
-		    insertEntry(e, now);
-		    continue;
-		} 
-
-		/*
-		 * Some sort of problem.  If definite don't put back
-		 * into leases and setup to notify the appropriate
-		 * listener, if indefinite schedule for a retry and put
-		 * back into leases
-		 */
-		final int cat = ThrowableConstants.retryable(e.ex);
-		if (cat == ThrowableConstants.INDEFINITE) {
-		    e.delayRenew();
-		    leases.put(e, e);
-		    if (logger.isLoggable(Levels.HANDLED)) {
-			logThrow(
-			    Levels.HANDLED, "renewAll",
-			    "Indefinite exception while renewing lease {0}",
-			    new Object[] { e.lease }, e.ex);
-		    }
-		} else {
-		    if (logger.isLoggable(Levels.FAILED)) {
-			logThrow(Levels.FAILED, "renewAll",
-				 "Lease renewal failed for lease {0}",
-				 new Object[] { e.lease }, e.ex);
-		    }
-		    if (e.listener != null) { 
-			/*
-			 * Note: For us ThrowableConstants.UNCATEGORIZED ==
-			 * definite
-			 */
-			bad.add(e);
-		    }	
-		}	
-	    }
-	    calcActualRenews(now);
-	}
-
-	if (bad != null)
-	    tell(bad);	
-    }
-
-    /** Create a LeaseMap for batch renewal */
-    private static LeaseMap createBatchLeaseMap(List bList, long now) {
-	Iterator iter = bList.iterator();
-	Entry e = (Entry) iter.next();
-	LeaseMap batchLeaseMap =
-	    e.lease.createLeaseMap(e.getRenewDuration(now));
-	if (e.lease instanceof RemoteMethodControl &&
-	    batchLeaseMap instanceof RemoteMethodControl)
-	{
-	    batchLeaseMap = (LeaseMap)
-		((RemoteMethodControl) batchLeaseMap).setConstraints(
-		    ConstrainableProxyUtil.translateConstraints(
-			((RemoteMethodControl) e.lease).getConstraints(),
-			leaseToLeaseMapMethods));
-	}
-	while (iter.hasNext()) {
-	    e = (Entry) iter.next();
-	    batchLeaseMap.put(e.lease, Long.valueOf(e.getRenewDuration(now)));
-	}
-	return batchLeaseMap;
-    }
-
-    /** Remove from leaseInRenew, return true if removed */
-    private boolean removeLeaseInRenew(Entry e) {
-	int index = leaseInRenew.indexOf(e); // avoid iterator cons
-	if (index < 0)
-	    return false;
-	leaseInRenew.remove(index);
-	return true;
-    }
-
-    /** Return the soonest actual renewal time */
-    private long wakeupTime() {
-	if (leases.isEmpty())
-	    return Long.MAX_VALUE;
-	return ((Entry) leases.lastKey()).actualRenew;
-    }
-
-    private class QueuerTask implements TaskManager.Task {
-
-	/** When to next wake up and queue a new renew task */
-	long wakeup;
-
-	QueuerTask(long wakeup) {
-	    this.wakeup = wakeup;
-	}
-
-	/** No ordering */
-	public boolean runAfter(List tasks, int size) {
-	    return false;
-	}
-
-        public void run() {
-	    synchronized (LeaseRenewalManager.this) {
-		try {
-		    while (true) {
-			wakeup = wakeupTime();
-			if (wakeup == Long.MAX_VALUE && leaseInRenew.isEmpty())
-			    break;
-			final long now = System.currentTimeMillis();
-			long delta = wakeup - now;
-			if (delta <= 0) {
-			    taskManager.add(new RenewTask(now));
-			} else {
-			    LeaseRenewalManager.this.wait(delta);
-			}
-		    }
-		} catch (InterruptedException ex) {
-		}
-		queuer = null;
-	    }
-	}
-    }
-}
-=======
-/*
- * Licensed to the Apache Software Foundation (ASF) under one
- * or more contributor license agreements.  See the NOTICE file
- * distributed with this work for additional information
- * regarding copyright ownership. The ASF licenses this file
- * to you under the Apache License, Version 2.0 (the
- * "License"); you may not use this file except in compliance
- * with the License. You may obtain a copy of the License at
- * 
- *      http://www.apache.org/licenses/LICENSE-2.0
- * 
- * Unless required by applicable law or agreed to in writing, software
- * distributed under the License is distributed on an "AS IS" BASIS,
- * WITHOUT WARRANTIES OR CONDITIONS OF ANY KIND, either express or implied.
- * See the License for the specific language governing permissions and
- * limitations under the License.
- */
-
-package net.jini.lease;
-
-import org.apache.river.config.Config;
-import org.apache.river.constants.ThrowableConstants;
-import org.apache.river.logging.Levels;
-import org.apache.river.logging.LogManager;
-import org.apache.river.proxy.ConstrainableProxyUtil;
-import java.lang.reflect.Method;
-import java.rmi.RemoteException;
-import java.util.ArrayList;
-import java.util.Iterator;
-import java.util.List;
-import java.util.Map;
-import java.util.SortedMap;
-import java.util.TreeMap;
-import java.util.concurrent.ExecutorService;
-import java.util.concurrent.SynchronousQueue;
-import java.util.concurrent.ThreadPoolExecutor;
-import java.util.concurrent.ThreadPoolExecutor.CallerRunsPolicy;
-import java.util.concurrent.TimeUnit;
-import java.util.logging.Level;
-import java.util.logging.LogRecord;
-import java.util.logging.Logger;
-import net.jini.config.Configuration;
-import net.jini.config.ConfigurationException;
-import net.jini.core.constraint.RemoteMethodControl;
-import net.jini.core.lease.Lease;
-import net.jini.core.lease.LeaseException;
-import net.jini.core.lease.LeaseMap;
-import net.jini.core.lease.LeaseMapException;
-import net.jini.core.lease.UnknownLeaseException;
-import org.apache.river.impl.thread.NamedThreadFactory;
-
-/**
- * Provides for the systematic renewal and overall management of a set
- * of leases associated with one or more remote entities on behalf of a
- * local entity.
- * <p>
- * This class removes much of the administrative burden associated with
- * lease renewal. Clients of the renewal manager simply give their
- * leases to the manager and the manager renews each lease as necessary
- * to achieve a <em>desired expiration</em> time (which may be later
- * than the lease's current <em>actual expiration</em> time). Failures
- * encountered while renewing a lease can optionally be reflected to the
- * client via <code>LeaseRenewalEvent</code> instances.
- * <p>
- * Note that this class is not remote. Entities wishing to use this
- * class must create an instance of this class in their own virtual
- * machine to locally manage the leases granted to them. If the virtual
- * machine that the manager was created in exits or crashes, the renewal
- * manager will be destroyed.
- * <p>
- * The <code>LeaseRenewalManager</code> distinguishes between two time
- * values associated with lease expiration: the <em>desired
- * expiration</em> time for the lease, and the <em>actual
- * expiration</em> time granted when the lease is created or last
- * renewed. The desired expiration represents when the client would like
- * the lease to expire. The actual expiration represents when the lease
- * is going to expire if it is not renewed. Both time values are
- * absolute times, not relative time durations. The desired expiration
- * time can be retrieved using the renewal manager's
- * <code>getExpiration</code> method. The actual expiration time of a
- * lease object can be retrieved by invoking the lease's
- * <code>getExpiration</code> method.
- * <p>
- * Each lease in the managed set also has two other associated
- * attributes: a desired <em>renewal duration</em>, and a <em>remaining
- * desired duration</em>. The desired renewal duration is specified
- * (directly or indirectly) when the lease is added to the set. This
- * duration must normally be a positive number; however, it may be
- * <code>Lease.ANY</code> if the lease's desired expiration is
- * <code>Lease.FOREVER</code>. The remaining desired duration is always
- * the desired expiration less the current time.
- * <p>
- * Each time a lease is renewed, the renewal manager will ask for an
- * extension equal to the lease's renewal duration if the renewal
- * duration is:
- * <ul>
- * <li> <code>Lease.ANY</code>, or 
- * <li> less than the remaining desired duration,
- * </ul>
- * otherwise it will ask for an extension equal to the lease's remaining
- * desired duration.
- * <p>
- * Once a lease is given to a lease renewal manager, the manager will
- * continue to renew the lease until one of the following occurs:
- * <ul>
- * <li> The lease's desired or actual expiration time is reached.
- * <li> An explicit removal of the lease from the set is requested via a
- *	<code>cancel</code>, <code>clear</code>, or <code>remove</code>
- *	call on the renewal manager.
- * <li> The renewal manager tries to renew the lease and gets a bad
- *	object exception, bad invocation exception, or
- *	<code>LeaseException</code>.
- * </ul>
- * <p>
- * The methods of this class are appropriately synchronized for
- * concurrent operation. Additionally, this class makes certain
- * guarantees with respect to concurrency. When this class makes a
- * remote call (for example, when requesting the renewal of a lease),
- * any invocations made on the methods of this class will not be
- * blocked. Similarly, this class makes a reentrancy guarantee with
- * respect to the listener objects registered with this class. Should
- * this class invoke a method on a registered listener (a local call),
- * calls from that method to any other method of this class are
- * guaranteed not to result in a deadlock condition.
- *
- * @author Sun Microsystems, Inc.
- * @see Lease
- * @see LeaseException
- * @see LeaseRenewalEvent 
- *
- * @org.apache.river.impl <!-- Implementation Specifics -->
- *
- * The following implementation-specific items are discussed below:
- * <ul>
- * <li><a href="#configEntries">Configuring LeaseRenewalManager</a>
- * <li><a href="#logging">Logging</a>
- * <li><a href="#algorithm">The renewal algorithm</a>
- * </ul>
- *
- * <a name="configEntries">
- * <p><b><font size="+1">Configuring LeaseRenewalManager</font></b><p>
- * </a>
- *
- * This implementation of <code>LeaseRenewalManager</code> supports the
- * following configuration entries, with component
- * <code>net.jini.lease.LeaseRenewalManager</code>:
- *
- * <table summary="Describes the renewBatchTimeWindow configuration entry"
- *	  border="0" cellpadding="2">
- *   <tr valign="top">
- *     <th scope="col" summary="layout"> <font size="+1">&#X2022;</font>
- *     <th scope="col" align="left" colspan="2"> <font size="+1"><code>
- *	 renewBatchTimeWindow</code></font>
- *   <tr valign="top"> <td> &nbsp <th scope="row" align="right">
- *     Type: <td> <code>long</code>
- *   <tr valign="top"> <td> &nbsp <th scope="row" align="right">
- *     Default: <td> <code>5 * 60 * 1000 // 5 minutes</code>
- *   <tr valign="top"> <td> &nbsp <th scope="row" align="right">
- *     Description: <td> The maximum number of milliseconds earlier than
- *     a lease would typically be renewed to allow it to be renewed in
- *     order to permit batching its renewal with that of other
- *     leases. The value must not be negative. This entry is obtained
- *     in the constructor.
- * </table>
- * <table summary="Describes the roundTripTime configuration entry"
- *	  border="0" cellpadding="2">
- *   <tr valign="top">
- *     <th scope="col" summary="layout"> <font size="+1">&#X2022;</font>
- *     <th scope="col" align="left" colspan="2"> <font size="+1"><code>
- *	 roundTripTime</code></font>
- *   <tr valign="top"> <td> &nbsp <th scope="row" align="right">
- *     Type: <td> <code>long</code>
- *   <tr valign="top"> <td> &nbsp <th scope="row" align="right">
- *     Default: <td> <code>10 * 1000 // 10 seconds</code>
- *   <tr valign="top"> <td> &nbsp <th scope="row" align="right">
- *     Description: <td> The worst-case latency, expressed in milliseconds,
- *     to assume for a remote call to renew a lease. The value must be greater 
- *     than zero. Unrealistically low values for this entry may
- *     result in failure to renew a lease. Leases managed by this manager
- *     should have durations exceeding the <code>roundTripTime</code>.
- *     This entry is obtained in the constructor.
- * </table>
- * <table summary="Describes the executorService configuration entry"
- *	  border="0" cellpadding="2">
- *   <tr valign="top">
- *     <th scope="col" summary="layout"> <font size="+1">&#X2022;</font>
- *     <th scope="col" align="left" colspan="2"> <font size="+1"><code>
- *	 executorService</code></font>
- *   <tr valign="top"> <td> &nbsp <th scope="row" align="right">
- *     Type: <td> {@link ExecutorService}
- *   <tr valign="top"> <td> &nbsp <th scope="row" align="right">
- *     Default: <td> <code>new ThreadPoolExecutor(1,11,15,TimeUnit.SECONDS,
- *     new LinkedBlockingQueue())</code>
- *   <tr valign="top"> <td> &nbsp <th scope="row" align="right">
- *     Description: <td> The object used to manage queuing tasks
- *     involved with renewing leases and sending notifications. The
- *     value must not be <code>null</code>. The default value creates
- *     a maximum of 11 threads for performing operations, waits 15
- *     seconds before removing idle threads.
- * </table>
- * 
- * <a name="logging">
- * <p><b><font size="+1">Logging</font></b><p>
- * </a>
- *
- * This implementation uses the {@link Logger} named
- * <code>net.jini.lease.LeaseRenewalManager</code> to log information at
- * the following logging levels: <p>
- *
- * <table border="1" cellpadding="5"
- *	  summary="Describes logging performed by the
- *		   LeaseRenewalManager at different logging levels">
- *
- * <caption halign="center" valign="top"><b><code>
- *	    net.jini.lease.LeaseRenewalManager</code></b></caption>
- *
- * <tr> <th scope="col"> Level <th scope="col"> Description
- *
- * <tr> <td> {@link Levels#FAILED FAILED}
- *	<td> Lease renewal failure events, or leases that expire before
- *           reaching the desired expiration time
- *
- * <tr> <td> {@link Levels#HANDLED HANDLED}
- *	<td> Lease renewal attempts that produce indefinite exceptions
- *
- * <tr> <td> {@link Level#FINE FINE}
- *	<td> Adding and removing leases, lease renewal attempts, and desired
- *	     lease expiration events
- *
- * </table> <p>
- *
- * For a way of using the <code>FAILED</code> and <code>HANDLED</code> logging
- * levels in standard logging configuration files, see the {@link LogManager}
- * class.
- *
- * <a name="algorithm">
- * <p><b><font size="+1">The renewal algorithm</font></b><p>
- * </a>
- * The time at which a lease is scheduled for renewal is based on the
- * expiration time of the lease, possibly adjusted to account for the
- * latency of the remote renewal call. The configuration entry
- * <code>roundTripTime</code>, which defaults to ten seconds, represents
- * the total time to make the remote call. 
- * <p>
- * The following pseudocode was derived from the code which computes
- * the renewal time. In this code, <code>rtt</code> represents the
- * value of the <code>roundTripTime</code>:
- *
- * <pre>    
- *          endTime = lease.getExpiration();
- *          delta = endTime - now;
- *          if (delta <= rtt * 2) {
- *	        delta = rtt;
- *          } else if (delta <= rtt * 8) {
- *	        delta /= 2;
- *          } else if (delta <= 1000 * 60 * 60 * 24 * 7) {
- *	        delta /= 8;
- *          } else if (delta <= 1000 * 60 * 60 * 24 * 14) {
- *	        delta = 1000 * 60 * 60 * 24;
- *          } else {
- *	        delta = 1000 * 60 * 60 * 24 * 3;
- *          }
- *          renew = endTime - delta;
- *</pre>
- *
- * It is important to note that <code>delta</code> is never less than
- * <code>rtt</code> when the renewal time is computed. A lease which 
- * would expire within this time range will be scheduled for immediate
- * renewal. The use of very short lease durations (at or below <code>rtt</code>)
- * can cause the renewal manager to effectively ignore the lease duration
- * and repeatedly schedule the lease for immediate renewal.
- * <p>
- * If an attempt to renew a lease fails with an indefinite exception, a
- * renewal is rescheduled with an updated renewal time as computed by the
- * following pseudocode:
- *
- * <pre>
- *          delta = endTime - renew;
- *          if (delta > rtt) {
- *              if (delta <= rtt * 3) {
- *	            delta = rtt;
- *              } else if (delta <= 1000 * 60 * 60) {
- *	            delta /= 3;
- *              } else if (delta <= 1000 * 60 * 60 * 24) {
- *	            delta = 1000 * 60 * 30;
- *              } else if (delta <= 1000 * 60 * 60 * 24 * 7) {
- *	            delta = 1000 * 60 * 60 * 3;
- *              } else {
- *	            delta = 1000 * 60 * 60 * 8;
- *              }
- *              renew += delta;
- *          }
- * </pre>
- *
- * Client leases are maintained in a collection sorted by descending renewal
- * time. A renewal thread is spawned whenever the renewal time of the last lease
- * in the collection is reached. This renewal thread examines all of the leases
- * in the collection whose renewal time falls within
- * <code>renewBatchTimeWindow</code> milliseconds of the renewal time of the
- * last lease. If any of these leases can be batch renewed with the last lease (as
- * determined by calling the {@link Lease#canBatch canBatch} method of
- * the last lease) then a {@link LeaseMap} is created, all eligible leases
- * are added to it and the {@link LeaseMap#renewAll} method is called. Otherwise, the
- * last lease is renewed directly.
- * <p> 
- * The <code>ExecutorService</code> that manages the renewal threads has a bound on
- * the number of simultaneous threads it will support. The renewal time of
- * leases may be adjusted earlier in time to reduce the likelihood that the
- * renewal of a lease will be delayed due to exhaustion of the thread pool.
- * Actual renewal times are determined by starting with the lease with the
- * latest (farthest off) desired renewal time and working backwards.  When
- * computing the actual renewal time for a lease, the renewals of all leases
- * with later renewal times, which will be initiated during the round trip time
- * of the current lease's renewal, are considered.  If using the desired
- * renewal time for the current lease would result in more in-progress renewals
- * than the number of threads allowed, the renewal time of the current lease is
- * shifted earlier in time, such that the maximum number of threads is not
- * exceeded.
- * 
- */
-
-public class LeaseRenewalManager {
-
-    private static final String LRM = "net.jini.lease.LeaseRenewalManager";
-
-    private static final Logger logger = Logger.getLogger(LRM);
-
-    /* Method objects for manipulating method constraints */
-    private static final Method cancelMethod;
-    private static final Method cancelAllMethod;
-    private static final Method renewMethod;
-    private static final Method renewAllMethod;
-    static {
-	try {
-	    cancelMethod = Lease.class.getMethod(
-		"cancel", new Class[] { });
-	    cancelAllMethod = LeaseMap.class.getMethod(
-		"cancelAll", new Class[] { });
-	    renewMethod = Lease.class.getMethod(
-		"renew", new Class[] { long.class });
-	    renewAllMethod = LeaseMap.class.getMethod(
-		"renewAll", new Class[] { });
-	} catch (NoSuchMethodException e) {
-	    throw new NoSuchMethodError(e.getMessage());
-	}
-    }
-
-    /* Methods for comparing lease constraints. */
-    private static final Method[] leaseToLeaseMethods = {
-	cancelMethod, cancelMethod, renewMethod, renewMethod
-    };
-
-    /* Methods for converting lease constraints to lease map constraints. */
-    private static final Method[] leaseToLeaseMapMethods = {
-	cancelMethod, cancelAllMethod, renewMethod, renewAllMethod
-    };
-
-    /** Time window in which to look for batchable leases */
-    private long renewBatchTimeWindow = 1000 * 60 * 5;
-
-    /** Task manager for queuing and renewing leases 
-     *  NOTE: test failures occur with queue's that have capacity, 
-     *  no test failures occur with SynchronousQueue, for the time
-     *  being, until the cause is sorted out we may need to rely on 
-     *  a larger pool, if necessary.  TaskManager is likely to have 
-     *  lower throughput capacity that ExecutorService with a
-     *  SynchronousQueue although this hasn't been confirmed yet.
-     */
-    final ExecutorService leaseRenewalExecutor;
-
-    /**
-     * The worst-case renewal round-trip-time
-     */
-    private static long renewalRTT = 10 * 1000;
-
-    /** 
-     * Entries for leases that are not actively being renewed.
-     * Lease with the earliest renewal is last in the map.
-     */
-    private final SortedMap leases = new TreeMap();
-
-    /** Entries for leases that are actively being renewed */
-    private final List leaseInRenew = new ArrayList(1);
-    /** The queuer task */
-    private QueuerTask queuer = null;
-
-    /**
-     * Used to determine concurrency constraints when calculating actual
-     * renewals.  The list is stored in a field to avoid reallocating it.
-     */
-    private List calcList;
-
-    private final class RenewTask implements Runnable {
-	/** Entries of leases to renew (if multiple, all can be batched) */
-	private final List bList;
-
-	/** 
-	 * True if this task only holds leases that have reached their
-	 * actual or desired expiration
-	 */
-	private final boolean noRenewals;
-
-	/**
-	 * Create a collection of entries whose leases can be batch
-	 * renewed with the last lease in the map, or a list of entries
-	 * whose leases need to be removed.  Which is created depends on
-	 * the state of the last lease in the map.  Remove each entry
-	 * from the map, and add them to leaseInRenew.
-	 */
-	RenewTask(long now) {
-	    bList = new ArrayList(1);
-	    Entry e = (Entry) leases.lastKey();
-
-	    if (e.renewalsDone() || e.endTime <= now) {
-		noRenewals = true;
-		Map lMap = leases.tailMap(new Entry(now));
-		for (Iterator iter = lMap.values().iterator(); 
-		     iter.hasNext(); )
-		{
-		    Entry be = (Entry) iter.next();
-		    if (be.renewalsDone() || be.endTime <= now) {
-			iter.remove();
-			logExpiration(be);
-			/*
-			 * Only add to bList if we need to tell someone
-			 * about this lease's departure
-			 */
-			if (be.listener != null)
-			    bList.add(be);
-		    }
-		}
-	    } else {
-		noRenewals = false;
-		Map lMap = leases.tailMap(
-		    new Entry(e.renew + renewBatchTimeWindow));
-		for (Iterator iter = lMap.values().iterator(); 
-		     iter.hasNext(); )
-		{
-		    Entry be = (Entry) iter.next();
-		    if (be == e || be.canBatch(e)) {
-			iter.remove();
-			leaseInRenew.add(be);
-			bList.add(be);
-		    }
-		}
-	    }
-	}
-
-        @Override
-	public void run() {
-	    if (noRenewals) {
-		// Just notify
-		tell(bList);
-	    } else {
-		/*
-		 * Get rid of any leases that have expired and then do
-		 * renewals
-		 */
-		long now = System.currentTimeMillis();
-		List bad = processBadLeases(now);
-		if (!bList.isEmpty())
-		    renewAll(bList, now);
-		if (bad != null)
-		    tell(bad);
-	    }
-	}
-
-	/**
-	 * Find any expired leases, remove them from bList and
-	 * leaseInRenew, and return any with listeners.
-	 */
-	private List processBadLeases(long now) {
-	    List bad = null;
-	    synchronized (LeaseRenewalManager.this) {
-		for (Iterator iter = bList.iterator(); iter.hasNext(); ) {
-		    Entry e = (Entry) iter.next();
-		    if (e.endTime <= now) {
-			iter.remove();
-			logExpiration(e);
-			removeLeaseInRenew(e);
-			if (e.listener != null) {
-			    if (bad == null)
-				bad = new ArrayList(1);
-			    bad.add(e);
-			}
-		    }
-		}
-	    }
-	    return bad;
-	}
-    }
-
-    private static class Entry implements Comparable {
-	/*
-	 * Since the cnt only gets modified in the constructor, and the
-	 * constructor is always called from synchronized code, the cnt
-	 * does not need to be synchronized.
-	 */
-	private static long cnt = 0;
-
-	/** Unique id */
-	public final long id;
-	/** The lease */
-	public final Lease lease;
-	/** Desired expiration */
-	public long expiration;
-	/** Renew duration */
-	public long renewDuration;
-	/** The listener, or null */
-	public final LeaseListener listener;
-	/** Current actual expiration */
-	public long endTime;
-
-	/** 
-	 * The next time we have to do something with this lease.
-	 * Usually a renewal, but could be removing it from the managed
-	 * set because its desired expiration has been reached.
-	 */
-	public long renew;
-
-	/** Actual time to renew, given concurrency limitations */
-	public long actualRenew;
-	/** Renewal exception, or null */
-	public Throwable ex = null;
-
-	public Entry(Lease lease,
-		     long expiration,
-		     long renewDuration,
-		     LeaseListener listener)
-	{
-	    this.endTime = lease.getExpiration();
-	    this.lease = lease;
-	    this.expiration = expiration;
-	    this.renewDuration = renewDuration;
-	    this.listener = listener;
-	    id = cnt++;
-	}
-
-	/** Create a fake entry for tailMap */
-	public Entry(long renew) {
-	    this.renew = renew;
-	    id = Long.MAX_VALUE;
-	    lease = null;
-	    listener = null;
-	}
-
-	/**
-	 * If the renewDuration is ANY, return ANY, otherwise return the
-	 * minimum of the renewDuration and the time remaining until the
-	 * desired expiration.
-	 */
-	public long getRenewDuration(long now) {
-	    if (renewDuration == Lease.ANY)
-		return renewDuration;
-	    return Math.min(expiration - now, renewDuration);
-	}
-
-	/** Calculate the renew time for the lease entry */
-	public void calcRenew(long now) {
-	    endTime = lease.getExpiration();
-	    if (renewalsDone()) {
-		if (null == desiredExpirationListener()) {
-		    // Nothing urgent needs to be done with this lease
-		    renew = Long.MAX_VALUE;
-		} else {
-		    /*
-		     * Tell listener about dropping this lease in a
-		     * timely fashion
-		     */
-		    renew = expiration; 
-		}
-		return;
-	    }
-	    long delta = endTime - now;
-	    if (delta <= renewalRTT * 2) {
-		delta = renewalRTT;
-	    } else if (delta <= renewalRTT * 8) {
-		delta /= 2;
-	    } else if (delta <= 1000 * 60 * 60 * 24 * 7) {
-		delta /= 8;
-	    } else if (delta <= 1000 * 60 * 60 * 24 * 14) {
-		delta = 1000 * 60 * 60 * 24;
-	    } else {
-		delta = 1000 * 60 * 60 * 24 * 3;
-	    }
-	    renew = endTime - delta;
-	}
-
-	/** Calculate a new renew time due to an indefinite exception */
-	public void delayRenew() {
-	    long delta = endTime - renew;
-	    if (delta <= renewalRTT) {
-		return;
-	    } else if (delta <= renewalRTT * 3) {
-		 delta = renewalRTT;
-	    } else if (delta <= 1000 * 60 * 60) {
-		delta /= 3;
-	    } else if (delta <= 1000 * 60 * 60 * 24) {
-		delta = 1000 * 60 * 30;
-	    } else if (delta <= 1000 * 60 * 60 * 24 * 7) {
-		delta = 1000 * 60 * 60 * 3;
-	    } else {
-		delta = 1000 * 60 * 60 * 8;
-	    }
-	    renew += delta;
-	}
-
-	/** Sort by decreasing renew time, secondary sort by decreasing id */
-        @Override
-	public int compareTo(Object obj) {
-	    if (this == obj)
-		return 0;
-	    Entry e = (Entry) obj;
-	    if (renew < e.renew || (renew == e.renew && id < e.id))
-		return 1;
-	    return -1;
-	}
-
-	/**
-	 * Returns true if the renewal of this lease can be batched with
-	 * the (earlier) renewal of the given lease.  This method must
-	 * be called with an entry such that e.renew <= this.renew. <p>
-	 * 
-	 * First checks that both leases require renewal, have the same
-	 * client constraints, and can be batched.  Then enforces
-	 * additional requirements to avoid renewing the lease too much
-	 * more often than necessary. <p>
-	 *
-	 * One of the following must be true: <ul>
-	 *
-	 * <li> This lease has a renewal duration of Lease.ANY, meaning
-	 * it doesn't specify its renewal duration.
-	 *
-	 * <li> The amount of time from the other lease's renewal time
-	 * to this one's is less than half of the estimated time needed
-	 * to perform renewals (renewalRTT).  In this case, the renewal
-	 * times are so close together that the renewal duration
-	 * shouldn't be materially affected.
-	 *
-	 * <li> This lease's expiration time is no more than half its
-	 * renewal duration greater than the renewal time of the other
-	 * lease.  This case insures that this lease is not renewed
-	 * until at least half of it's renewal duration has
-	 * elapsed. </ul> <p>
-	 *
-	 * In addition, one of the following must be true: <ul>
-	 *
-	 * <li> The other lease has a renewal duration of Lease.ANY,
-	 * meaning we don't know how long its next renewal will be.
-	 *
-	 * <li> The other lease is not going to be renewed again before
-	 * this lease's renewal time, because either its next renewal
-	 * will last until after this lease's renewal time or it will
-	 * only be renewed once more. </ul>
-	 */
-	public boolean canBatch(Entry e) {
-	    return (!renewalsDone() &&
-		    !e.renewalsDone() &&
-		    sameConstraints(lease, e.lease) &&
-		    lease.canBatch(e.lease) &&
-		    (renewDuration == Lease.ANY ||
-		     renew - e.renew <= renewalRTT / 2 ||
-		     endTime - e.renew <= renewDuration / 2) &&
-		    (e.renewDuration == Lease.ANY ||
-		     e.renew > renew - e.renewDuration ||
-		     e.renew >= e.expiration - e.renewDuration));
-	}
-
-	/**
-	 * Returns true if the two leases both implement RemoteMethodControl
-	 * and have the same constraints for Lease methods, or both don't
-	 * implement RemoteMethodControl, else returns false.
-	 */
-	private static boolean sameConstraints(Lease l1, Lease l2) {
-	    if (!(l1 instanceof RemoteMethodControl)) {
-		return !(l2 instanceof RemoteMethodControl);
-	    } else if (!(l2 instanceof RemoteMethodControl)) {
-		return false;
-	    } else {
-		return ConstrainableProxyUtil.equivalentConstraints(
-		    ((RemoteMethodControl) l1).getConstraints(),
-		    ((RemoteMethodControl) l2).getConstraints(),
-		    leaseToLeaseMethods);
-	    }
-	}
-
-	/**
-	 * Return the DesiredExpirationListener associated with this
-	 * lease, or null if there is none.
-	 */
-	public DesiredExpirationListener desiredExpirationListener() {
-	    if (listener == null)
-		return null;
-
-	    if (listener instanceof DesiredExpirationListener) 
-		return (DesiredExpirationListener) listener;
-
-	    return null;
-	}
-
-	/**
-	 * Return true if the actual expiration is greater than or equal
-	 * to the desired expiration (e.g. we don't need to renew this
-	 * lease any more.
-	 */
-	public boolean renewalsDone() {
-	    return expiration <= endTime;
-	}
-    }
-
-    /**
-     * No-argument constructor that creates an instance of this class
-     * that initially manages no leases.
-     */
-    public LeaseRenewalManager() {
-        leaseRenewalExecutor = 
-            new ThreadPoolExecutor(
-                    1,  /* min threads */
-                    11, /* max threads */
-                    15,
-                    TimeUnit.SECONDS, 
-                    new SynchronousQueue<Runnable>(), /* Queue has no capacity */
-                    new NamedThreadFactory("LeaseRenewalManager",false),
-                    new CallerRunsPolicy()
-            );
-    }
-
-    /**
-     * Constructs an instance of this class that initially manages no leases
-     * and that uses <code>config</code> to control implementation-specific
-     * details of the behavior of the instance created.
-     *
-     * @param config supplies entries that control the configuration of this
-     *	      instance
-     * @throws ConfigurationException if a problem occurs when obtaining
-     *	       entries from the configuration
-     * @throws NullPointerException if the configuration is <code>null</code>
-     */
-    public LeaseRenewalManager(Configuration config)
-	throws ConfigurationException
-    {
-	if (config == null) {
-	    throw new NullPointerException("config is null");
-	}
-	renewBatchTimeWindow = Config.getLongEntry(
-	    config, LRM, "renewBatchTimeWindow",
-	    renewBatchTimeWindow, 0, Long.MAX_VALUE);
-	renewalRTT = Config.getLongEntry(
-	    config, LRM, "roundTripTime",
-	    renewalRTT, 1, Long.MAX_VALUE);
-	leaseRenewalExecutor = Config.getNonNullEntry(
-            config, 
-            LRM, 
-            "executorService", 
-            ExecutorService.class,
-            new ThreadPoolExecutor(
-                    1,  /* Min Threads */
-                    11, /* Max Threads */
-                    15,
-                    TimeUnit.SECONDS, 
-                    new SynchronousQueue<Runnable>(), /* No capacity */
-                    new NamedThreadFactory("LeaseRenewalManager",false),
-                    new CallerRunsPolicy()
-            ) 
-        );
-    }
-
-    /**
-     * Constructs an instance of this class that will initially manage a
-     * single lease. Employing this form of the constructor is
-     * equivalent to invoking the no-argument form of the constructor
-     * followed by an invocation of the three-argument form of the
-     * <code>renewUntil</code> method. See <code>renewUntil</code> for
-     * details on the arguments and what exceptions may be thrown by
-     * this constructor.
-     *
-     * @param lease reference to the initial lease to manage
-     * @param desiredExpiration the desired expiration for
-     *	      <code>lease</code>
-     * @param listener reference to the <code>LeaseListener</code>
-     *	      object that will receive notifications of any exceptional
-     *	      conditions that occur during renewal attempts. If
-     *	      <code>null</code> no notifications will be sent.
-     * @throws NullPointerException if <code>lease</code> is
-     *	       <code>null</code>
-     * @see LeaseListener
-     * @see #renewUntil 
-     */
-    public LeaseRenewalManager(Lease lease,
-			       long desiredExpiration,
-			       LeaseListener listener)
-    {
-        leaseRenewalExecutor = new ThreadPoolExecutor(
-                1,  /* Min Threads */
-                11, /* Max Threads */
-                15,
-                TimeUnit.SECONDS, 
-                new SynchronousQueue<Runnable>(), /* No Capacity */
-                new NamedThreadFactory("LeaseRenewalManager",false),
-                new CallerRunsPolicy()
-        );
-	renewUntil(lease, desiredExpiration, listener);
-    }
-
-    /**
-     * Include a lease in the managed set until a specified time. 
-     * <p>
-     * If <code>desiredExpiration</code> is <code>Lease.ANY</code>
-     * calling this method is equivalent the following call:
-     * <pre>
-     *     renewUntil(lease, Lease.FOREVER, Lease.ANY, listener)
-     * </pre>
-     * otherwise it is equivalent to this call:
-     * <pre>
-     *     renewUntil(lease, desiredExpiration, Lease.FOREVER, listener)
-     * </pre>
-     * <p>
-     * @param lease the <code>Lease</code> to be managed
-     * @param desiredExpiration when the client wants the lease to
-     *	      expire, in milliseconds since the beginning of the epoch
-     * @param listener reference to the <code>LeaseListener</code>
-     *	      object that will receive notifications of any exceptional
-     *	      conditions that occur during renewal attempts. If
-     *	      <code>null</code> no notifications will be sent.
-     * @throws NullPointerException if <code>lease</code> is
-     *	       <code>null</code>
-     * @see #renewUntil
-     */
-    public final void renewUntil(Lease lease,
-			   long desiredExpiration,
-			   LeaseListener listener)
-    {
-	if (desiredExpiration == Lease.ANY) {
-	    renewUntil(lease, Lease.FOREVER, Lease.ANY, listener);
-	} else {
-	    renewUntil(lease, desiredExpiration, Lease.FOREVER, listener);
-	}
-    }
-
-    /**
-     * Include a lease in the managed set until a specified time and
-     * with a specified renewal duration.
-     * <p>
-     * This method takes as arguments: a reference to the lease to
-     * manage, the desired expiration time of the lease, the renewal
-     * duration time for the lease, and a reference to the
-     * <code>LeaseListener</code> object that will receive notification
-     * of exceptional conditions when attempting to renew this
-     * lease. The <code>LeaseListener</code> argument may be
-     * <code>null</code>.
-     * <p>
-     * If the <code>lease</code> argument is <code>null</code>, a
-     * <code>NullPointerException</code> will be thrown. If the
-     * <code>desiredExpiration</code> argument is
-     * <code>Lease.FOREVER</code>, the <code>renewDuration</code>
-     * argument may be <code>Lease.ANY</code> or any positive value;
-     * otherwise, the <code>renewDuration</code> argument must be a
-     * positive value. If the <code>renewDuration</code> argument does
-     * not meet these requirements, an
-     * <code>IllegalArgumentException</code> will be thrown.
-     * <p>
-     * If the lease passed to this method is already in the set of
-     * managed leases, the listener object, the desired expiration, and
-     * the renewal duration associated with that lease will be replaced
-     * with the new listener, desired expiration, and renewal duration.
-     * <p>
-     * The lease will remain in the set until one of the following
-     * occurs:
-     * <ul>
-     * <li> The lease's desired or actual expiration time is reached.
-     * <li> An explicit removal of the lease from the set is requested
-     *	    via a <code>cancel</code>, <code>clear</code>, or
-     *	    <code>remove</code> call on the renewal manager.
-     * <li> The renewal manager tries to renew the lease and gets a bad
-     *	    object exception, bad invocation exception, or
-     *	    <code>LeaseException</code>.
-     * </ul>
-     * <p>
-     * This method will interpret the value of the
-     * <code>desiredExpiration</code> argument as the desired absolute
-     * system time after which the lease is no longer valid. This
-     * argument provides the ability to indicate an expiration time that
-     * extends beyond the actual expiration of the lease. If the value
-     * passed for this argument does indeed extend beyond the lease's
-     * actual expiration time, then the lease will be systematically
-     * renewed at appropriate times until one of the conditions listed
-     * above occurs. If the value is less than or equal to the actual
-     * expiration time, nothing will be done to modify the time when the
-     * lease actually expires. That is, the lease will not be renewed
-     * with an expiration time that is less than the actual expiration
-     * time of the lease at the time of the call.
-     * <p>
-     * If the <code>LeaseListener</code> argument is a
-     * non-<code>null</code> object reference, it will receive
-     * notification of exceptional conditions occurring upon a renewal
-     * attempt of the lease. In particular, exceptional conditions
-     * include the reception of a <code>LeaseException</code>, bad
-     * object exception, or bad invocation exception (collectively these
-     * are referred to as <em>definite exceptions</em>) during a renewal
-     * attempt or the lease's actual expiration being reached before its
-     * desired expiration.
-     * <p>
-     * If a definite exception occurs during a lease renewal request,
-     * the exception will be wrapped in an instance of the
-     * <code>LeaseRenewalEvent</code> class and sent to the listener.
-     * <p>
-     * If an indefinite exception occurs during a renewal request for
-     * the lease, renewal requests will continue to be made for that
-     * lease until: the lease is renewed successfully, a renewal attempt
-     * results in a definite exception, or the lease's actual expiration
-     * time has been exceeded. If the lease cannot be successfully
-     * renewed before its actual expiration is reached, the exception
-     * associated with the most recent renewal attempt will be wrapped
-     * in an instance of the <code>LeaseRenewalEvent</code> class and
-     * sent to the listener.
-     * <p>
-     * If the lease's actual expiration is reached before the lease's
-     * desired expiration time, and either 1) the last renewal attempt
-     * succeeded or 2) there have been no renewal attempts, a
-     * <code>LeaseRenewalEvent</code> containing a <code>null</code>
-     * exception will be sent to the listener.
-     *
-     * @param lease the <code>Lease</code> to be managed
-     * @param desiredExpiration when the client wants the lease to
-     *	      expire, in milliseconds since the beginning of the epoch
-     * @param renewDuration the renewal duration to associate with the
-     *	      lease, in milliseconds
-     * @param listener reference to the <code>LeaseListener</code>
-     *	      object that will receive notifications of any exceptional
-     *	      conditions that occur during renewal attempts. If
-     *	      <code>null</code>, no notifications will be sent.
-     * @throws NullPointerException if <code>lease</code> is
-     *	       <code>null</code>
-     * @throws IllegalArgumentException if <code>renewDuration</code> is
-     *	       invalid
-     * @see LeaseRenewalEvent
-     * @see LeaseException
-     */
-    public void renewUntil(Lease lease,
-			   long desiredExpiration,
-			   long renewDuration,
-			   LeaseListener listener)
-    {
-	validateDuration(renewDuration, desiredExpiration == Lease.FOREVER,
-			 "desiredExpiration");
-	addLease(lease, desiredExpiration, renewDuration, listener,
-		 System.currentTimeMillis());
-    }
-
-    /**
-     * Include a lease in the managed set for a specified duration.
-     * <p>
-     * Calling this method is equivalent the following call:
-     * <pre>
-     *     renewFor(lease, desiredDuration, Lease.FOREVER, listener)
-     * </pre>
-     *
-     * @param lease reference to the new lease to manage
-     * @param desiredDuration the desired duration (relative time) that
-     *	      the caller wants <code>lease</code> to be valid for, in
-     *	      milliseconds
-     * @param listener reference to the <code>LeaseListener</code>
-     *	      object that will receive notifications of any exceptional
-     *	      conditions that occur during renewal attempts. If
-     *	      <code>null</code>, no notifications will be sent.
-     * @throws NullPointerException if <code>lease</code> is
-     *	       <code>null</code>
-     * @see #renewFor 
-     */
-    public void renewFor(Lease lease, long desiredDuration, 
-			 LeaseListener listener) 
-    {
-	renewFor(lease, desiredDuration, Lease.FOREVER, listener);
-    }	 
-
-    /**
-     * Include a lease in the managed set for a specified duration and
-     * with specified renewal duration.
-     * <p>
-     * The semantics of this method are similar to those of the
-     * four-argument form of <code>renewUntil</code>, with
-     * <code>desiredDuration</code> + current time being used for the
-     * value of the <code>desiredExpiration</code> argument of
-     * <code>renewUntil</code>. The only exception to this is that, in
-     * the context of <code>renewFor</code>, the value of the
-     * <code>renewDuration</code> argument may only be
-     * <code>Lease.ANY</code> if the value of the
-     * <code>desiredDuration</code> argument is <em>exactly</em>
-     * <code>Lease.FOREVER.</code>
-     * <p>
-     * This method tests for arithmetic overflow in the desired
-     * expiration time computed from the value of
-     * <code>desiredDuration</code> argument
-     * (<code>desiredDuration</code> + current time). Should such
-     * overflow be present, a value of <code>Lease.FOREVER</code> is
-     * used to represent the lease's desired expiration time.
-     *
-     * @param lease reference to the new lease to manage
-     * @param desiredDuration the desired duration (relative time) that
-     *	      the caller wants <code>lease</code> to be valid for, in
-     *	      milliseconds
-     * @param renewDuration the renewal duration to associate with the
-     *	      lease, in milliseconds
-     * @param listener reference to the <code>LeaseListener</code>
-     *	      object that will receive notifications of any exceptional
-     *	      conditions that occur during renewal attempts. If
-     *	      <code>null</code>, no notifications will be sent.
-     * @throws NullPointerException if <code>lease</code> is
-     *	       <code>null</code>
-     * @throws IllegalArgumentException if <code>renewDuration</code> is
-     *	       invalid
-     * @see #renewUntil 
-     */
-    public void renewFor(Lease lease,
-			 long desiredDuration,
-			 long renewDuration,
-			 LeaseListener listener)
-    {
-	/*
-	 * Validate before calculating effective desiredExpiration, if
-	 * they want a renewDuration of Lease.ANY, desiredDuration has
-	 * to be exactly Lease.FOREVER
-	 */
-	validateDuration(renewDuration, desiredDuration == Lease.FOREVER,
-			 "desiredDuration");
-
-	long now = System.currentTimeMillis();
-	long desiredExpiration;
-	if (desiredDuration < Lease.FOREVER - now) { // check overflow.
-	    desiredExpiration = now + desiredDuration;
-	} else {
-	    desiredExpiration = Lease.FOREVER;
-	}
-	addLease(lease, desiredExpiration, renewDuration, listener, now);
-    }
-
-    /**
-     * Error checking function that ensures renewDuration is valid taking
-     * into account the whether or not the desired expiration/duration is
-     * Lease.FOREVER. Throws an appropriate IllegalArgumentException if
-     * an invalid renewDuration is passed.
-     *
-     * @param renewDuration renew duration the clients wants
-     * @param isForever should be true if client asked for a desired
-     *	      expiration/duration of exactly Lease.FOREVER
-     * @param name name of the desired expiration/duration field, used
-     *	      to construct exception
-     * @throws IllegalArgumentException if renewDuration is invalid
-     */
-    private void validateDuration(long renewDuration, boolean isForever, 
-				  String name) 
-    {
-	if (renewDuration <= 0 && 
-	    !(renewDuration == Lease.ANY && isForever))
-	{
-	    /*
-	     * A negative renew duration and is not lease.ANY with a
-	     * forever desired expiration
-	     */
-	    if (renewDuration == Lease.ANY) {
-		/*
-		 * Must have been Lease.ANY with a non-FOREVER desired
-		 * expiration
-		 */
-		throw new IllegalArgumentException("A renewDuration of " +
-		     "Lease.ANY can only be used with a " + name + " of " +
-		     "Lease.FOREVER");
-	    } 
-
-	    if (isForever) {
-		// Must have been a non-Lease.ANY, non-positive renewDuration
-		throw new IllegalArgumentException("When " + name + " is " +
-		    "Lease.FOREVER the only valid values for renewDuration " +
-		    "are a positive number, Lease.ANY, or Lease.FOREVER");
-	    }
-
-	    /*
-	     * Must be a non-positive renewDuration with a non-Forever 
-	     * desired expiration
-	     */
-	    throw new IllegalArgumentException("When the " + name +
-		" is not Lease.FOREVER the only valid values for " +
-		"renewDuration are a positive number or Lease.FOREVER");
-	}
-    }
-
-    private synchronized void addLease(Lease lease,
-				       long desiredExpiration,
-				       long renewDuration,
-				       LeaseListener listener,
-				       long now)
-    {	    
-	Entry e = findEntryDo(lease);
-	if (e != null && !removeLeaseInRenew(e))
-	    leases.remove(e);
-	insertEntry(new Entry(lease, desiredExpiration, renewDuration,
-			      listener),
-		    now);
-	calcActualRenews(now);
-	logger.log(Level.FINE, "Added lease {0}", lease);
-    }
-
-    /** Calculate the preferred renew time, and put in the map */
-    private void insertEntry(Entry e, long now) {
-	e.calcRenew(now);
-	leases.put(e, e);
-    }
-
-    /**
-     * Returns the current desired expiration time associated with a
-     * particular lease, (not the actual expiration that was granted
-     * when the lease was created or last renewed).
-     *
-     * @param lease the lease the caller wants the current desired
-     *	      expiration for
-     * @return a <code>long</code> value corresponding to the current
-     *	       desired expiration time associated with <code>lease</code>
-     * @throws UnknownLeaseException if the lease passed to this method
-     *	       is not in the set of managed leases
-     * @see UnknownLeaseException
-     * @see #setExpiration 
-     */
-    public synchronized long getExpiration(Lease lease)
-	throws UnknownLeaseException
-    {
-	return findEntry(lease).expiration;
-    }
-
-    /**
-     * Replaces the current desired expiration of a given lease from the
-     * managed set with a new desired expiration time.
-     * <p>
-     * Note that an invocation of this method with a lease that is
-     * currently a member of the managed set is equivalent to an
-     * invocation of the <code>renewUntil</code> method with the lease's
-     * current listener as that method's <code>listener</code>
-     * argument. Specifically, if the value of the
-     * <code>expiration</code> argument is less than or equal to the
-     * lease's current desired expiration, this method takes no action.
-     *
-     * @param lease the lease whose desired expiration time should be
-     *	      replaced
-     * @param expiration <code>long</code> value representing the new
-     *	      desired expiration time for the <code>lease</code>
-     *	      argument
-     * @throws UnknownLeaseException if the lease passed to this method
-     *	       is not in the set of managed leases
-     * @see #renewUntil
-     * @see UnknownLeaseException
-     * @see #getExpiration 
-     */
-    public synchronized void setExpiration(Lease lease, long expiration)
-	throws UnknownLeaseException
-    {
-	Entry e = findEntry(lease);
-	e.expiration = expiration;
-	if (expiration != Lease.FOREVER && e.renewDuration == Lease.ANY)
-	    e.renewDuration = Lease.FOREVER;
-	if (leaseInRenew.indexOf(e) < 0) {
-	    leases.remove(e);
-	    long now = System.currentTimeMillis();
-	    insertEntry(e, now);
-	    calcActualRenews(now);
-	}
-    }
-
-    /**
-     * Removes a given lease from the managed set, and cancels it.
-     * <p>
-     * Note that even if an exception is thrown as a result of the
-     * cancel operation, the lease will still have been removed from the
-     * set of leases managed by this class. Additionally, any exception
-     * thrown by the <code>cancel</code> method of the lease object
-     * itself may also be thrown by this method.
-     *
-     * @param lease the lease to remove and cancel
-     * @throws UnknownLeaseException if the lease passed to this method
-     *	       is not in the set of managed leases
-     * @throws RemoteException typically, this exception occurs when
-     *         there is a communication failure between the client and
-     *         the server. When this exception does occur, the lease may
-     *         or may not have been successfully cancelled, (but the
-     *         lease is guaranteed to have been removed from the managed
-     *         set).
-     * @see Lease#cancel
-     * @see UnknownLeaseException
-     */
-    public void cancel(Lease lease)
-	throws UnknownLeaseException, RemoteException
-    {
-	remove(lease);
-	lease.cancel();
-    }
-    
-    public void close(){
-        leaseRenewalExecutor.shutdown();
-    }
-
-    /**
-     * Removes a given lease from the managed set of leases; but does
-     * not cancel the given lease.
-     *
-     * @param lease the lease to remove from the managed set
-     * @throws UnknownLeaseException if the lease passed to this method
-     *         is not in the set of managed leases
-     * @see UnknownLeaseException
-     */
-    public synchronized void remove(Lease lease) throws UnknownLeaseException {
-	Entry e = findEntry(lease);
-	if (!removeLeaseInRenew(e))
-	    leases.remove(e);
-	calcActualRenews();
-	logger.log(Level.FINE, "Removed lease {0}", lease);
-    }
-
-    /**
-     * Removes all leases from the managed set of leases. This method
-     * does not request the cancellation of the removed leases.
-     */
-    public synchronized void clear() {
-	leases.clear();
-	leaseInRenew.clear();
-	calcActualRenews();
-	logger.log(Level.FINE, "Removed all leases");
-    }
-
-    /** Calculate the actual renew times, and poke/restart the queuer */
-    private void calcActualRenews() {
-	calcActualRenews(System.currentTimeMillis());
-    }
-
-    /** Calculate the actual renew times, and poke/restart the queuer */
-    private void calcActualRenews(long now) {
-	/*
-	 * Subtract one to account for the queuer thread, which should not be
-	 * counted.
-	 */
-	int maxThreads = leaseRenewalExecutor instanceof ThreadPoolExecutor ? 
-            ((ThreadPoolExecutor)leaseRenewalExecutor).getMaximumPoolSize() - 1 
-                : 10;
-	if (calcList == null) {
-	    calcList = new ArrayList(maxThreads);
-	}
-	for (Iterator iter = leases.values().iterator(); iter.hasNext(); ) {
-	    Entry e = (Entry) iter.next();
-
-	    // Start by assuming we can renew the lease when we want
-	    e.actualRenew = e.renew;
-
-	    if (e.renewalsDone()) {
-		/*
-		 * The lease's actual expiration is >= desired
-		 * expiration, drop the lease if the desired expiration
-		 * has been reached and we don't have to tell anyone
-		 * about it
-		 */
-		if (now >= e.expiration && 
-		    e.desiredExpirationListener() == null) 
-		{
-		    logExpiration(e);
-		    iter.remove();
-		}
-
-		/*
-		 * Even if we have to send an event we assume that it
-		 * won't consume a slot in our schedule
-		 */
-		continue; 
-	    }
-
-	    if (e.endTime <= now && e.listener == null) {
-		// Lease has expired and no listener, just remove it.
-		logExpiration(e);
-		iter.remove();
-		continue;
-	    }
-
-	    /*
-	     * Make sure there aren't too many lease renewal threads
-	     * operating at the same time.
-	     */
-	    if (!canBatch(e)) {
-		/*
-		 * Find all renewals that start before we expect ours to
-		 * be done.
-		 */
-		for (Iterator listIter = calcList.iterator();
-		     listIter.hasNext(); )
-		{
-		    if (e.renew >=
-			((Entry) listIter.next()).actualRenew - renewalRTT)
-		    {
-			/*
-			 * This renewal starts after we expect ours to
-			 * be done.
-			 */
-			break;
-		    }
-		    listIter.remove();
-		}
-		if (calcList.size() == maxThreads) {
-		    /*
-		     * Too many renewals.  Move our actual renewal time
-		     * earlier so we'll probably be done before the last
-		     * one needs to start.  Remove that one, since it
-		     * won't overlap any earlier renewals.
-		     */
-		    Entry e1 = (Entry) calcList.remove(0);
-		    e.actualRenew = e1.actualRenew - renewalRTT;
-		}
-		calcList.add(e);
-	    }
-	}
-	calcList.clear();
-	long newWakeup = wakeupTime();
-	if (queuer == null) {
-	    if (newWakeup < Long.MAX_VALUE) {
-		queuer = new QueuerTask(newWakeup);
-		leaseRenewalExecutor.execute(queuer);
-	    }
-	} else if (newWakeup < queuer.wakeup ||
-		   (newWakeup == Long.MAX_VALUE && leaseInRenew.isEmpty()))
-	{
-	    notifyAll();
-	}
-    }
-
-    /**
-     * Return true if e can be batched with another entry that expires
-     * between e.renew - renewBatchTimeWindow and e.renew.
-     */
-    private boolean canBatch(Entry e) {
-	Iterator iter = leases.tailMap(e).values().iterator();
-	iter.next(); // skip e itself
-	while (iter.hasNext()) {
-	    Entry be = (Entry) iter.next();
-	    if (e.renew - be.renew > renewBatchTimeWindow)
-		break;
-	    if (e.canBatch(be))
-		return true;
-	}
-	return false;
-    }
-
-    /**
-     * Find a lease entry, throw exception if not found or expired
-     * normally
-     */
-    private Entry findEntry(Lease lease) throws UnknownLeaseException {
-	Entry e = findEntryDo(lease);
-	if (e != null &&
-	    (e.renew < e.endTime || System.currentTimeMillis() < e.endTime))
-	{
-	    return e;
-	}
-	throw new UnknownLeaseException();
-    }
-
-    /** Find a lease entry, or null */
-    private Entry findEntryDo(Lease lease) {
-	Entry e = findLeaseFromIterator(leases.values().iterator(), lease);
-	if (e == null)
-	    e = findLeaseFromIterator(leaseInRenew.iterator(), lease);
-	return e;
-    }
-
-    /** Find a lease entry, or null */
-    private static Entry findLeaseFromIterator(Iterator iter, Lease lease) {
-	while (iter.hasNext()) {
-	    Entry e = (Entry) iter.next();
-	    if (e.lease.equals(lease))
-		return e;
-	}
-	return null;
-    }
-
-    /** Notify the listener for each lease */
-    private void tell(List bad) {
-	for (Iterator iter = bad.iterator(); iter.hasNext(); ) {
-	    Entry e = (Entry) iter.next();
-	    if (e.renewalsDone()) {
-		final DesiredExpirationListener del = 
-		    e.desiredExpirationListener();
-		if (del != null) {
-		    del.expirationReached(new LeaseRenewalEvent(this, e.lease,
-		        e.expiration, null));
-		}
-		continue; 
-	    }
-	    e.listener.notify(new LeaseRenewalEvent(this, e.lease,
-						    e.expiration, e.ex));
-	}
-    }
-
-    /**
-     * Logs a lease expiration, distinguishing between expected
-     * and premature expirations.
-     *
-     * @param e the <code>Entry</code> holding the lease
-     */
-    private void logExpiration(Entry e) {
-	if (e.renewalsDone()) {
-	    logger.log(Level.FINE,
-		       "Reached desired expiration for lease {0}",
-		       e.lease);
-	} else {
-	    logger.log(Levels.FAILED,
-               "Lease '{'0'}' expired before reaching desired expiration of {0}",
-               e.expiration);
-	}
-    }
-		
-    /**
-     * Logs a throw. Use this method to log a throw when the log message needs
-     * parameters.
-     *
-     * @param level the log level
-     * @param sourceMethod name of the method where throw occurred
-     * @param msg log message
-     * @param params log message parameters
-     * @param e exception thrown
-     */
-    private static void logThrow(Level level,
-				 String sourceMethod,
-				 String msg,
-				 Object[] params,
-				 Throwable e)
-    {
-	LogRecord r = new LogRecord(level, msg);
-	r.setLoggerName(logger.getName());
-	r.setSourceClassName(LeaseRenewalManager.class.getName());
-	r.setSourceMethodName(sourceMethod);
-	r.setParameters(params);
-	r.setThrown(e);
-	logger.log(r);
-    }
-
-    /** Renew all of the leases (if multiple, all can be batched) */
-    private void renewAll(List bList, long now) {
-        Map lmeMap = null;
-	Throwable t = null;
-	List bad = null;
-
-	try {
-	    if (bList.size() == 1) {
-		Entry e = (Entry) bList.get(0);
-		logger.log(Level.FINE, "Renewing lease {0}", e.lease);
-		e.lease.renew(e.getRenewDuration(now));
-	    } else {
-		LeaseMap batchLeaseMap = createBatchLeaseMap(bList, now);
-		logger.log(Level.FINE, "Renewing leases {0}", batchLeaseMap);
-		batchLeaseMap.renewAll();
-	    }
-	} catch (LeaseMapException ex) {
-	    lmeMap = ex.exceptionMap;
-	    bad = new ArrayList(lmeMap.size());
-	} catch (Throwable ex) {
-	    t = ex;
-	    bad = new ArrayList(bList.size());  // They may all be bad
-	}
-
-	/*
-	 * For each lease we tried to renew determine the associated
-	 * exception (if any), and then ether add the lease back to
-	 * leases (if the renewal was successful), schedule a retry and
-	 * add back to leases (if the renewal was indefinite), or drop
-	 * the lease (by not adding it back to leases) and notify any
-	 * interested listeners.  In any event remove lease from the
-	 * list of leases being renewed.
-	 */
-
-	now = System.currentTimeMillis();
-	synchronized (this) {
-	    for (Iterator iter = bList.iterator(); iter.hasNext(); ) {
-		Entry e = (Entry) iter.next();
-
-		if (!removeLeaseInRenew(e))
-		    continue;
-
-		// Update the entries exception field 
-		if (bad == null) {
-		    e.ex = null;
-		} else {
-		    e.ex = (t != null) ? t : (Throwable) lmeMap.get(e.lease);
-		}
-
-		if (e.ex == null) {
-		    // No problems just put back in list
-		    insertEntry(e, now);
-		    continue;
-		} 
-
-		/*
-		 * Some sort of problem.  If definite don't put back
-		 * into leases and setup to notify the appropriate
-		 * listener, if indefinite schedule for a retry and put
-		 * back into leases
-		 */
-		final int cat = ThrowableConstants.retryable(e.ex);
-		if (cat == ThrowableConstants.INDEFINITE) {
-		    e.delayRenew();
-		    leases.put(e, e);
-		    if (logger.isLoggable(Levels.HANDLED)) {
-			logThrow(
-			    Levels.HANDLED, "renewAll",
-			    "Indefinite exception while renewing lease {0}",
-			    new Object[] { e.lease }, e.ex);
-		    }
-		} else {
-		    if (logger.isLoggable(Levels.FAILED)) {
-			logThrow(Levels.FAILED, "renewAll",
-				 "Lease renewal failed for lease {0}",
-				 new Object[] { e.lease }, e.ex);
-		    }
-		    if (e.listener != null) { 
-			/*
-			 * Note: For us ThrowableConstants.UNCATEGORIZED ==
-			 * definite
-			 */
-			bad.add(e);
-		    }	
-		}	
-	    }
-	    calcActualRenews(now);
-	}
-
-	if (bad != null)
-	    tell(bad);	
-    }
-
-    /** Create a LeaseMap for batch renewal */
-    private static LeaseMap createBatchLeaseMap(List bList, long now) {
-	Iterator iter = bList.iterator();
-	Entry e = (Entry) iter.next();
-	LeaseMap batchLeaseMap =
-	    e.lease.createLeaseMap(e.getRenewDuration(now));
-	if (e.lease instanceof RemoteMethodControl &&
-	    batchLeaseMap instanceof RemoteMethodControl)
-	{
-	    batchLeaseMap = (LeaseMap)
-		((RemoteMethodControl) batchLeaseMap).setConstraints(
-		    ConstrainableProxyUtil.translateConstraints(
-			((RemoteMethodControl) e.lease).getConstraints(),
-			leaseToLeaseMapMethods));
-	}
-	while (iter.hasNext()) {
-	    e = (Entry) iter.next();
-	    batchLeaseMap.put(e.lease, Long.valueOf(e.getRenewDuration(now)));
-	}
-	return batchLeaseMap;
-    }
-
-    /** Remove from leaseInRenew, return true if removed */
-    private boolean removeLeaseInRenew(Entry e) {
-	int index = leaseInRenew.indexOf(e); // avoid iterator cons
-	if (index < 0)
-	    return false;
-	leaseInRenew.remove(index);
-	return true;
-    }
-
-    /** Return the soonest actual renewal time */
-    private long wakeupTime() {
-	if (leases.isEmpty())
-	    return Long.MAX_VALUE;
-	return ((Entry) leases.lastKey()).actualRenew;
-    }
-
-    private class QueuerTask implements Runnable {
-
-	/** When to next wake up and queue a new renew task */
-	private long wakeup;
-
-	QueuerTask(long wakeup) {
-	    this.wakeup = wakeup;
-	}
-
-
-        public void run() {
-	    synchronized (LeaseRenewalManager.this) {
-		try {
-		    while (true) {
-			wakeup = wakeupTime();
-			if (wakeup == Long.MAX_VALUE && leaseInRenew.isEmpty())
-			    break;
-			final long now = System.currentTimeMillis();
-			long delta = wakeup - now;
-			if (delta <= 0) {
-			    leaseRenewalExecutor.execute(new RenewTask(now));
-			} else {
-			    LeaseRenewalManager.this.wait(delta);
-			}
-		    }
-		} catch (InterruptedException ex) {
-		}
-		queuer = null;
-	    }
-	}
-    }
-}
->>>>>>> cdb30c97
+/*
+ * Licensed to the Apache Software Foundation (ASF) under one
+ * or more contributor license agreements.  See the NOTICE file
+ * distributed with this work for additional information
+ * regarding copyright ownership. The ASF licenses this file
+ * to you under the Apache License, Version 2.0 (the
+ * "License"); you may not use this file except in compliance
+ * with the License. You may obtain a copy of the License at
+ * 
+ *      http://www.apache.org/licenses/LICENSE-2.0
+ * 
+ * Unless required by applicable law or agreed to in writing, software
+ * distributed under the License is distributed on an "AS IS" BASIS,
+ * WITHOUT WARRANTIES OR CONDITIONS OF ANY KIND, either express or implied.
+ * See the License for the specific language governing permissions and
+ * limitations under the License.
+ */
+
+package net.jini.lease;
+
+import org.apache.river.config.Config;
+import org.apache.river.constants.ThrowableConstants;
+import org.apache.river.logging.Levels;
+import org.apache.river.logging.LogManager;
+import org.apache.river.proxy.ConstrainableProxyUtil;
+import java.lang.reflect.Method;
+import java.rmi.RemoteException;
+import java.util.ArrayList;
+import java.util.Iterator;
+import java.util.List;
+import java.util.Map;
+import java.util.SortedMap;
+import java.util.TreeMap;
+import java.util.concurrent.ExecutorService;
+import java.util.concurrent.SynchronousQueue;
+import java.util.concurrent.ThreadPoolExecutor;
+import java.util.concurrent.ThreadPoolExecutor.CallerRunsPolicy;
+import java.util.concurrent.TimeUnit;
+import java.util.logging.Level;
+import java.util.logging.LogRecord;
+import java.util.logging.Logger;
+import net.jini.config.Configuration;
+import net.jini.config.ConfigurationException;
+import net.jini.core.constraint.RemoteMethodControl;
+import net.jini.core.lease.Lease;
+import net.jini.core.lease.LeaseException;
+import net.jini.core.lease.LeaseMap;
+import net.jini.core.lease.LeaseMapException;
+import net.jini.core.lease.UnknownLeaseException;
+import org.apache.river.impl.thread.NamedThreadFactory;
+
+/**
+ * Provides for the systematic renewal and overall management of a set
+ * of leases associated with one or more remote entities on behalf of a
+ * local entity.
+ * <p>
+ * This class removes much of the administrative burden associated with
+ * lease renewal. Clients of the renewal manager simply give their
+ * leases to the manager and the manager renews each lease as necessary
+ * to achieve a <em>desired expiration</em> time (which may be later
+ * than the lease's current <em>actual expiration</em> time). Failures
+ * encountered while renewing a lease can optionally be reflected to the
+ * client via <code>LeaseRenewalEvent</code> instances.
+ * <p>
+ * Note that this class is not remote. Entities wishing to use this
+ * class must create an instance of this class in their own virtual
+ * machine to locally manage the leases granted to them. If the virtual
+ * machine that the manager was created in exits or crashes, the renewal
+ * manager will be destroyed.
+ * <p>
+ * The <code>LeaseRenewalManager</code> distinguishes between two time
+ * values associated with lease expiration: the <em>desired
+ * expiration</em> time for the lease, and the <em>actual
+ * expiration</em> time granted when the lease is created or last
+ * renewed. The desired expiration represents when the client would like
+ * the lease to expire. The actual expiration represents when the lease
+ * is going to expire if it is not renewed. Both time values are
+ * absolute times, not relative time durations. The desired expiration
+ * time can be retrieved using the renewal manager's
+ * <code>getExpiration</code> method. The actual expiration time of a
+ * lease object can be retrieved by invoking the lease's
+ * <code>getExpiration</code> method.
+ * <p>
+ * Each lease in the managed set also has two other associated
+ * attributes: a desired <em>renewal duration</em>, and a <em>remaining
+ * desired duration</em>. The desired renewal duration is specified
+ * (directly or indirectly) when the lease is added to the set. This
+ * duration must normally be a positive number; however, it may be
+ * <code>Lease.ANY</code> if the lease's desired expiration is
+ * <code>Lease.FOREVER</code>. The remaining desired duration is always
+ * the desired expiration less the current time.
+ * <p>
+ * Each time a lease is renewed, the renewal manager will ask for an
+ * extension equal to the lease's renewal duration if the renewal
+ * duration is:
+ * <ul>
+ * <li> <code>Lease.ANY</code>, or 
+ * <li> less than the remaining desired duration,
+ * </ul>
+ * otherwise it will ask for an extension equal to the lease's remaining
+ * desired duration.
+ * <p>
+ * Once a lease is given to a lease renewal manager, the manager will
+ * continue to renew the lease until one of the following occurs:
+ * <ul>
+ * <li> The lease's desired or actual expiration time is reached.
+ * <li> An explicit removal of the lease from the set is requested via a
+ *	<code>cancel</code>, <code>clear</code>, or <code>remove</code>
+ *	call on the renewal manager.
+ * <li> The renewal manager tries to renew the lease and gets a bad
+ *	object exception, bad invocation exception, or
+ *	<code>LeaseException</code>.
+ * </ul>
+ * <p>
+ * The methods of this class are appropriately synchronized for
+ * concurrent operation. Additionally, this class makes certain
+ * guarantees with respect to concurrency. When this class makes a
+ * remote call (for example, when requesting the renewal of a lease),
+ * any invocations made on the methods of this class will not be
+ * blocked. Similarly, this class makes a reentrancy guarantee with
+ * respect to the listener objects registered with this class. Should
+ * this class invoke a method on a registered listener (a local call),
+ * calls from that method to any other method of this class are
+ * guaranteed not to result in a deadlock condition.
+ *
+ * @author Sun Microsystems, Inc.
+ * @see Lease
+ * @see LeaseException
+ * @see LeaseRenewalEvent 
+ *
+ * @org.apache.river.impl <!-- Implementation Specifics -->
+ *
+ * The following implementation-specific items are discussed below:
+ * <ul>
+ * <li><a href="#configEntries">Configuring LeaseRenewalManager</a>
+ * <li><a href="#logging">Logging</a>
+ * <li><a href="#algorithm">The renewal algorithm</a>
+ * </ul>
+ *
+ * <a name="configEntries">
+ * <p><b><font size="+1">Configuring LeaseRenewalManager</font></b><p>
+ * </a>
+ *
+ * This implementation of <code>LeaseRenewalManager</code> supports the
+ * following configuration entries, with component
+ * <code>net.jini.lease.LeaseRenewalManager</code>:
+ *
+ * <table summary="Describes the renewBatchTimeWindow configuration entry"
+ *	  border="0" cellpadding="2">
+ *   <tr valign="top">
+ *     <th scope="col" summary="layout"> <font size="+1">&#X2022;</font>
+ *     <th scope="col" align="left" colspan="2"> <font size="+1"><code>
+ *	 renewBatchTimeWindow</code></font>
+ *   <tr valign="top"> <td> &nbsp <th scope="row" align="right">
+ *     Type: <td> <code>long</code>
+ *   <tr valign="top"> <td> &nbsp <th scope="row" align="right">
+ *     Default: <td> <code>5 * 60 * 1000 // 5 minutes</code>
+ *   <tr valign="top"> <td> &nbsp <th scope="row" align="right">
+ *     Description: <td> The maximum number of milliseconds earlier than
+ *     a lease would typically be renewed to allow it to be renewed in
+ *     order to permit batching its renewal with that of other
+ *     leases. The value must not be negative. This entry is obtained
+ *     in the constructor.
+ * </table>
+ * <table summary="Describes the roundTripTime configuration entry"
+ *	  border="0" cellpadding="2">
+ *   <tr valign="top">
+ *     <th scope="col" summary="layout"> <font size="+1">&#X2022;</font>
+ *     <th scope="col" align="left" colspan="2"> <font size="+1"><code>
+ *	 roundTripTime</code></font>
+ *   <tr valign="top"> <td> &nbsp <th scope="row" align="right">
+ *     Type: <td> <code>long</code>
+ *   <tr valign="top"> <td> &nbsp <th scope="row" align="right">
+ *     Default: <td> <code>10 * 1000 // 10 seconds</code>
+ *   <tr valign="top"> <td> &nbsp <th scope="row" align="right">
+ *     Description: <td> The worst-case latency, expressed in milliseconds,
+ *     to assume for a remote call to renew a lease. The value must be greater 
+ *     than zero. Unrealistically low values for this entry may
+ *     result in failure to renew a lease. Leases managed by this manager
+ *     should have durations exceeding the <code>roundTripTime</code>.
+ *     This entry is obtained in the constructor.
+ * </table>
+ * <table summary="Describes the executorService configuration entry"
+ *	  border="0" cellpadding="2">
+ *   <tr valign="top">
+ *     <th scope="col" summary="layout"> <font size="+1">&#X2022;</font>
+ *     <th scope="col" align="left" colspan="2"> <font size="+1"><code>
+ *	 executorService</code></font>
+ *   <tr valign="top"> <td> &nbsp <th scope="row" align="right">
+ *     Type: <td> {@link ExecutorService}
+ *   <tr valign="top"> <td> &nbsp <th scope="row" align="right">
+ *     Default: <td> <code>new ThreadPoolExecutor(1,11,15,TimeUnit.SECONDS,
+ *     new LinkedBlockingQueue())</code>
+ *   <tr valign="top"> <td> &nbsp <th scope="row" align="right">
+ *     Description: <td> The object used to manage queuing tasks
+ *     involved with renewing leases and sending notifications. The
+ *     value must not be <code>null</code>. The default value creates
+ *     a maximum of 11 threads for performing operations, waits 15
+ *     seconds before removing idle threads.
+ * </table>
+ * 
+ * <a name="logging">
+ * <p><b><font size="+1">Logging</font></b><p>
+ * </a>
+ *
+ * This implementation uses the {@link Logger} named
+ * <code>net.jini.lease.LeaseRenewalManager</code> to log information at
+ * the following logging levels: <p>
+ *
+ * <table border="1" cellpadding="5"
+ *	  summary="Describes logging performed by the
+ *		   LeaseRenewalManager at different logging levels">
+ *
+ * <caption halign="center" valign="top"><b><code>
+ *	    net.jini.lease.LeaseRenewalManager</code></b></caption>
+ *
+ * <tr> <th scope="col"> Level <th scope="col"> Description
+ *
+ * <tr> <td> {@link Levels#FAILED FAILED}
+ *	<td> Lease renewal failure events, or leases that expire before
+ *           reaching the desired expiration time
+ *
+ * <tr> <td> {@link Levels#HANDLED HANDLED}
+ *	<td> Lease renewal attempts that produce indefinite exceptions
+ *
+ * <tr> <td> {@link Level#FINE FINE}
+ *	<td> Adding and removing leases, lease renewal attempts, and desired
+ *	     lease expiration events
+ *
+ * </table> <p>
+ *
+ * For a way of using the <code>FAILED</code> and <code>HANDLED</code> logging
+ * levels in standard logging configuration files, see the {@link LogManager}
+ * class.
+ *
+ * <a name="algorithm">
+ * <p><b><font size="+1">The renewal algorithm</font></b><p>
+ * </a>
+ * The time at which a lease is scheduled for renewal is based on the
+ * expiration time of the lease, possibly adjusted to account for the
+ * latency of the remote renewal call. The configuration entry
+ * <code>roundTripTime</code>, which defaults to ten seconds, represents
+ * the total time to make the remote call. 
+ * <p>
+ * The following pseudocode was derived from the code which computes
+ * the renewal time. In this code, <code>rtt</code> represents the
+ * value of the <code>roundTripTime</code>:
+ *
+ * <pre>    
+ *          endTime = lease.getExpiration();
+ *          delta = endTime - now;
+ *          if (delta <= rtt * 2) {
+ *	        delta = rtt;
+ *          } else if (delta <= rtt * 8) {
+ *	        delta /= 2;
+ *          } else if (delta <= 1000 * 60 * 60 * 24 * 7) {
+ *	        delta /= 8;
+ *          } else if (delta <= 1000 * 60 * 60 * 24 * 14) {
+ *	        delta = 1000 * 60 * 60 * 24;
+ *          } else {
+ *	        delta = 1000 * 60 * 60 * 24 * 3;
+ *          }
+ *          renew = endTime - delta;
+ *</pre>
+ *
+ * It is important to note that <code>delta</code> is never less than
+ * <code>rtt</code> when the renewal time is computed. A lease which 
+ * would expire within this time range will be scheduled for immediate
+ * renewal. The use of very short lease durations (at or below <code>rtt</code>)
+ * can cause the renewal manager to effectively ignore the lease duration
+ * and repeatedly schedule the lease for immediate renewal.
+ * <p>
+ * If an attempt to renew a lease fails with an indefinite exception, a
+ * renewal is rescheduled with an updated renewal time as computed by the
+ * following pseudocode:
+ *
+ * <pre>
+ *          delta = endTime - renew;
+ *          if (delta > rtt) {
+ *              if (delta <= rtt * 3) {
+ *	            delta = rtt;
+ *              } else if (delta <= 1000 * 60 * 60) {
+ *	            delta /= 3;
+ *              } else if (delta <= 1000 * 60 * 60 * 24) {
+ *	            delta = 1000 * 60 * 30;
+ *              } else if (delta <= 1000 * 60 * 60 * 24 * 7) {
+ *	            delta = 1000 * 60 * 60 * 3;
+ *              } else {
+ *	            delta = 1000 * 60 * 60 * 8;
+ *              }
+ *              renew += delta;
+ *          }
+ * </pre>
+ *
+ * Client leases are maintained in a collection sorted by descending renewal
+ * time. A renewal thread is spawned whenever the renewal time of the last lease
+ * in the collection is reached. This renewal thread examines all of the leases
+ * in the collection whose renewal time falls within
+ * <code>renewBatchTimeWindow</code> milliseconds of the renewal time of the
+ * last lease. If any of these leases can be batch renewed with the last lease (as
+ * determined by calling the {@link Lease#canBatch canBatch} method of
+ * the last lease) then a {@link LeaseMap} is created, all eligible leases
+ * are added to it and the {@link LeaseMap#renewAll} method is called. Otherwise, the
+ * last lease is renewed directly.
+ * <p> 
+ * The <code>ExecutorService</code> that manages the renewal threads has a bound on
+ * the number of simultaneous threads it will support. The renewal time of
+ * leases may be adjusted earlier in time to reduce the likelihood that the
+ * renewal of a lease will be delayed due to exhaustion of the thread pool.
+ * Actual renewal times are determined by starting with the lease with the
+ * latest (farthest off) desired renewal time and working backwards.  When
+ * computing the actual renewal time for a lease, the renewals of all leases
+ * with later renewal times, which will be initiated during the round trip time
+ * of the current lease's renewal, are considered.  If using the desired
+ * renewal time for the current lease would result in more in-progress renewals
+ * than the number of threads allowed, the renewal time of the current lease is
+ * shifted earlier in time, such that the maximum number of threads is not
+ * exceeded.
+ * 
+ */
+
+public class LeaseRenewalManager {
+
+    private static final String LRM = "net.jini.lease.LeaseRenewalManager";
+
+    private static final Logger logger = Logger.getLogger(LRM);
+
+    /* Method objects for manipulating method constraints */
+    private static final Method cancelMethod;
+    private static final Method cancelAllMethod;
+    private static final Method renewMethod;
+    private static final Method renewAllMethod;
+    static {
+	try {
+	    cancelMethod = Lease.class.getMethod(
+		"cancel", new Class[] { });
+	    cancelAllMethod = LeaseMap.class.getMethod(
+		"cancelAll", new Class[] { });
+	    renewMethod = Lease.class.getMethod(
+		"renew", new Class[] { long.class });
+	    renewAllMethod = LeaseMap.class.getMethod(
+		"renewAll", new Class[] { });
+	} catch (NoSuchMethodException e) {
+	    throw new NoSuchMethodError(e.getMessage());
+	}
+    }
+
+    /* Methods for comparing lease constraints. */
+    private static final Method[] leaseToLeaseMethods = {
+	cancelMethod, cancelMethod, renewMethod, renewMethod
+    };
+
+    /* Methods for converting lease constraints to lease map constraints. */
+    private static final Method[] leaseToLeaseMapMethods = {
+	cancelMethod, cancelAllMethod, renewMethod, renewAllMethod
+    };
+
+    /** Time window in which to look for batchable leases */
+    private long renewBatchTimeWindow = 1000 * 60 * 5;
+
+    /** Task manager for queuing and renewing leases 
+     *  NOTE: test failures occur with queue's that have capacity, 
+     *  no test failures occur with SynchronousQueue, for the time
+     *  being, until the cause is sorted out we may need to rely on 
+     *  a larger pool, if necessary.  TaskManager is likely to have 
+     *  lower throughput capacity that ExecutorService with a
+     *  SynchronousQueue although this hasn't been confirmed yet.
+     */
+    final ExecutorService leaseRenewalExecutor;
+
+    /**
+     * The worst-case renewal round-trip-time
+     */
+    private static long renewalRTT = 10 * 1000;
+
+    /** 
+     * Entries for leases that are not actively being renewed.
+     * Lease with the earliest renewal is last in the map.
+     */
+    private final SortedMap leases = new TreeMap();
+
+    /** Entries for leases that are actively being renewed */
+    private final List leaseInRenew = new ArrayList(1);
+    /** The queuer task */
+    private QueuerTask queuer = null;
+
+    /**
+     * Used to determine concurrency constraints when calculating actual
+     * renewals.  The list is stored in a field to avoid reallocating it.
+     */
+    private List calcList;
+
+    private final class RenewTask implements Runnable {
+	/** Entries of leases to renew (if multiple, all can be batched) */
+	private final List bList;
+
+	/** 
+	 * True if this task only holds leases that have reached their
+	 * actual or desired expiration
+	 */
+	private final boolean noRenewals;
+
+	/**
+	 * Create a collection of entries whose leases can be batch
+	 * renewed with the last lease in the map, or a list of entries
+	 * whose leases need to be removed.  Which is created depends on
+	 * the state of the last lease in the map.  Remove each entry
+	 * from the map, and add them to leaseInRenew.
+	 */
+	RenewTask(long now) {
+	    bList = new ArrayList(1);
+	    Entry e = (Entry) leases.lastKey();
+
+	    if (e.renewalsDone() || e.endTime <= now) {
+		noRenewals = true;
+		Map lMap = leases.tailMap(new Entry(now));
+		for (Iterator iter = lMap.values().iterator(); 
+		     iter.hasNext(); )
+		{
+		    Entry be = (Entry) iter.next();
+		    if (be.renewalsDone() || be.endTime <= now) {
+			iter.remove();
+			logExpiration(be);
+			/*
+			 * Only add to bList if we need to tell someone
+			 * about this lease's departure
+			 */
+			if (be.listener != null)
+			    bList.add(be);
+		    }
+		}
+	    } else {
+		noRenewals = false;
+		Map lMap = leases.tailMap(
+		    new Entry(e.renew + renewBatchTimeWindow));
+		for (Iterator iter = lMap.values().iterator(); 
+		     iter.hasNext(); )
+		{
+		    Entry be = (Entry) iter.next();
+		    if (be == e || be.canBatch(e)) {
+			iter.remove();
+			leaseInRenew.add(be);
+			bList.add(be);
+		    }
+		}
+	    }
+	}
+
+        @Override
+	public void run() {
+	    if (noRenewals) {
+		// Just notify
+		tell(bList);
+	    } else {
+		/*
+		 * Get rid of any leases that have expired and then do
+		 * renewals
+		 */
+		long now = System.currentTimeMillis();
+		List bad = processBadLeases(now);
+		if (!bList.isEmpty())
+		    renewAll(bList, now);
+		if (bad != null)
+		    tell(bad);
+	    }
+	}
+
+	/**
+	 * Find any expired leases, remove them from bList and
+	 * leaseInRenew, and return any with listeners.
+	 */
+	private List processBadLeases(long now) {
+	    List bad = null;
+	    synchronized (LeaseRenewalManager.this) {
+		for (Iterator iter = bList.iterator(); iter.hasNext(); ) {
+		    Entry e = (Entry) iter.next();
+		    if (e.endTime <= now) {
+			iter.remove();
+			logExpiration(e);
+			removeLeaseInRenew(e);
+			if (e.listener != null) {
+			    if (bad == null)
+				bad = new ArrayList(1);
+			    bad.add(e);
+			}
+		    }
+		}
+	    }
+	    return bad;
+	}
+    }
+
+    private static class Entry implements Comparable {
+	/*
+	 * Since the cnt only gets modified in the constructor, and the
+	 * constructor is always called from synchronized code, the cnt
+	 * does not need to be synchronized.
+	 */
+	private static long cnt = 0;
+
+	/** Unique id */
+	public final long id;
+	/** The lease */
+	public final Lease lease;
+	/** Desired expiration */
+	public long expiration;
+	/** Renew duration */
+	public long renewDuration;
+	/** The listener, or null */
+	public final LeaseListener listener;
+	/** Current actual expiration */
+	public long endTime;
+
+	/** 
+	 * The next time we have to do something with this lease.
+	 * Usually a renewal, but could be removing it from the managed
+	 * set because its desired expiration has been reached.
+	 */
+	public long renew;
+
+	/** Actual time to renew, given concurrency limitations */
+	public long actualRenew;
+	/** Renewal exception, or null */
+	public Throwable ex = null;
+
+	public Entry(Lease lease,
+		     long expiration,
+		     long renewDuration,
+		     LeaseListener listener)
+	{
+	    this.endTime = lease.getExpiration();
+	    this.lease = lease;
+	    this.expiration = expiration;
+	    this.renewDuration = renewDuration;
+	    this.listener = listener;
+	    id = cnt++;
+	}
+
+	/** Create a fake entry for tailMap */
+	public Entry(long renew) {
+	    this.renew = renew;
+	    id = Long.MAX_VALUE;
+	    lease = null;
+	    listener = null;
+	}
+
+	/**
+	 * If the renewDuration is ANY, return ANY, otherwise return the
+	 * minimum of the renewDuration and the time remaining until the
+	 * desired expiration.
+	 */
+	public long getRenewDuration(long now) {
+	    if (renewDuration == Lease.ANY)
+		return renewDuration;
+	    return Math.min(expiration - now, renewDuration);
+	}
+
+	/** Calculate the renew time for the lease entry */
+	public void calcRenew(long now) {
+	    endTime = lease.getExpiration();
+	    if (renewalsDone()) {
+		if (null == desiredExpirationListener()) {
+		    // Nothing urgent needs to be done with this lease
+		    renew = Long.MAX_VALUE;
+		} else {
+		    /*
+		     * Tell listener about dropping this lease in a
+		     * timely fashion
+		     */
+		    renew = expiration; 
+		}
+		return;
+	    }
+	    long delta = endTime - now;
+	    if (delta <= renewalRTT * 2) {
+		delta = renewalRTT;
+	    } else if (delta <= renewalRTT * 8) {
+		delta /= 2;
+	    } else if (delta <= 1000 * 60 * 60 * 24 * 7) {
+		delta /= 8;
+	    } else if (delta <= 1000 * 60 * 60 * 24 * 14) {
+		delta = 1000 * 60 * 60 * 24;
+	    } else {
+		delta = 1000 * 60 * 60 * 24 * 3;
+	    }
+	    renew = endTime - delta;
+	}
+
+	/** Calculate a new renew time due to an indefinite exception */
+	public void delayRenew() {
+	    long delta = endTime - renew;
+	    if (delta <= renewalRTT) {
+		return;
+	    } else if (delta <= renewalRTT * 3) {
+		 delta = renewalRTT;
+	    } else if (delta <= 1000 * 60 * 60) {
+		delta /= 3;
+	    } else if (delta <= 1000 * 60 * 60 * 24) {
+		delta = 1000 * 60 * 30;
+	    } else if (delta <= 1000 * 60 * 60 * 24 * 7) {
+		delta = 1000 * 60 * 60 * 3;
+	    } else {
+		delta = 1000 * 60 * 60 * 8;
+	    }
+	    renew += delta;
+	}
+
+	/** Sort by decreasing renew time, secondary sort by decreasing id */
+        @Override
+	public int compareTo(Object obj) {
+	    if (this == obj)
+		return 0;
+	    Entry e = (Entry) obj;
+	    if (renew < e.renew || (renew == e.renew && id < e.id))
+		return 1;
+	    return -1;
+	}
+
+	/**
+	 * Returns true if the renewal of this lease can be batched with
+	 * the (earlier) renewal of the given lease.  This method must
+	 * be called with an entry such that e.renew <= this.renew. <p>
+	 * 
+	 * First checks that both leases require renewal, have the same
+	 * client constraints, and can be batched.  Then enforces
+	 * additional requirements to avoid renewing the lease too much
+	 * more often than necessary. <p>
+	 *
+	 * One of the following must be true: <ul>
+	 *
+	 * <li> This lease has a renewal duration of Lease.ANY, meaning
+	 * it doesn't specify its renewal duration.
+	 *
+	 * <li> The amount of time from the other lease's renewal time
+	 * to this one's is less than half of the estimated time needed
+	 * to perform renewals (renewalRTT).  In this case, the renewal
+	 * times are so close together that the renewal duration
+	 * shouldn't be materially affected.
+	 *
+	 * <li> This lease's expiration time is no more than half its
+	 * renewal duration greater than the renewal time of the other
+	 * lease.  This case insures that this lease is not renewed
+	 * until at least half of it's renewal duration has
+	 * elapsed. </ul> <p>
+	 *
+	 * In addition, one of the following must be true: <ul>
+	 *
+	 * <li> The other lease has a renewal duration of Lease.ANY,
+	 * meaning we don't know how long its next renewal will be.
+	 *
+	 * <li> The other lease is not going to be renewed again before
+	 * this lease's renewal time, because either its next renewal
+	 * will last until after this lease's renewal time or it will
+	 * only be renewed once more. </ul>
+	 */
+	public boolean canBatch(Entry e) {
+	    return (!renewalsDone() &&
+		    !e.renewalsDone() &&
+		    sameConstraints(lease, e.lease) &&
+		    lease.canBatch(e.lease) &&
+		    (renewDuration == Lease.ANY ||
+		     renew - e.renew <= renewalRTT / 2 ||
+		     endTime - e.renew <= renewDuration / 2) &&
+		    (e.renewDuration == Lease.ANY ||
+		     e.renew > renew - e.renewDuration ||
+		     e.renew >= e.expiration - e.renewDuration));
+	}
+
+	/**
+	 * Returns true if the two leases both implement RemoteMethodControl
+	 * and have the same constraints for Lease methods, or both don't
+	 * implement RemoteMethodControl, else returns false.
+	 */
+	private static boolean sameConstraints(Lease l1, Lease l2) {
+	    if (!(l1 instanceof RemoteMethodControl)) {
+		return !(l2 instanceof RemoteMethodControl);
+	    } else if (!(l2 instanceof RemoteMethodControl)) {
+		return false;
+	    } else {
+		return ConstrainableProxyUtil.equivalentConstraints(
+		    ((RemoteMethodControl) l1).getConstraints(),
+		    ((RemoteMethodControl) l2).getConstraints(),
+		    leaseToLeaseMethods);
+	    }
+	}
+
+	/**
+	 * Return the DesiredExpirationListener associated with this
+	 * lease, or null if there is none.
+	 */
+	public DesiredExpirationListener desiredExpirationListener() {
+	    if (listener == null)
+		return null;
+
+	    if (listener instanceof DesiredExpirationListener) 
+		return (DesiredExpirationListener) listener;
+
+	    return null;
+	}
+
+	/**
+	 * Return true if the actual expiration is greater than or equal
+	 * to the desired expiration (e.g. we don't need to renew this
+	 * lease any more.
+	 */
+	public boolean renewalsDone() {
+	    return expiration <= endTime;
+	}
+    }
+
+    /**
+     * No-argument constructor that creates an instance of this class
+     * that initially manages no leases.
+     */
+    public LeaseRenewalManager() {
+        leaseRenewalExecutor = 
+            new ThreadPoolExecutor(
+                    1,  /* min threads */
+                    11, /* max threads */
+                    15,
+                    TimeUnit.SECONDS, 
+                    new SynchronousQueue<Runnable>(), /* Queue has no capacity */
+                    new NamedThreadFactory("LeaseRenewalManager",false),
+                    new CallerRunsPolicy()
+            );
+    }
+
+    /**
+     * Constructs an instance of this class that initially manages no leases
+     * and that uses <code>config</code> to control implementation-specific
+     * details of the behavior of the instance created.
+     *
+     * @param config supplies entries that control the configuration of this
+     *	      instance
+     * @throws ConfigurationException if a problem occurs when obtaining
+     *	       entries from the configuration
+     * @throws NullPointerException if the configuration is <code>null</code>
+     */
+    public LeaseRenewalManager(Configuration config)
+	throws ConfigurationException
+    {
+	if (config == null) {
+	    throw new NullPointerException("config is null");
+	}
+	renewBatchTimeWindow = Config.getLongEntry(
+	    config, LRM, "renewBatchTimeWindow",
+	    renewBatchTimeWindow, 0, Long.MAX_VALUE);
+	renewalRTT = Config.getLongEntry(
+	    config, LRM, "roundTripTime",
+	    renewalRTT, 1, Long.MAX_VALUE);
+	leaseRenewalExecutor = Config.getNonNullEntry(
+            config, 
+            LRM, 
+            "executorService", 
+            ExecutorService.class,
+            new ThreadPoolExecutor(
+                    1,  /* Min Threads */
+                    11, /* Max Threads */
+                    15,
+                    TimeUnit.SECONDS, 
+                    new SynchronousQueue<Runnable>(), /* No capacity */
+                    new NamedThreadFactory("LeaseRenewalManager",false),
+                    new CallerRunsPolicy()
+            ) 
+        );
+    }
+
+    /**
+     * Constructs an instance of this class that will initially manage a
+     * single lease. Employing this form of the constructor is
+     * equivalent to invoking the no-argument form of the constructor
+     * followed by an invocation of the three-argument form of the
+     * <code>renewUntil</code> method. See <code>renewUntil</code> for
+     * details on the arguments and what exceptions may be thrown by
+     * this constructor.
+     *
+     * @param lease reference to the initial lease to manage
+     * @param desiredExpiration the desired expiration for
+     *	      <code>lease</code>
+     * @param listener reference to the <code>LeaseListener</code>
+     *	      object that will receive notifications of any exceptional
+     *	      conditions that occur during renewal attempts. If
+     *	      <code>null</code> no notifications will be sent.
+     * @throws NullPointerException if <code>lease</code> is
+     *	       <code>null</code>
+     * @see LeaseListener
+     * @see #renewUntil 
+     */
+    public LeaseRenewalManager(Lease lease,
+			       long desiredExpiration,
+			       LeaseListener listener)
+    {
+        leaseRenewalExecutor = new ThreadPoolExecutor(
+                1,  /* Min Threads */
+                11, /* Max Threads */
+                15,
+                TimeUnit.SECONDS, 
+                new SynchronousQueue<Runnable>(), /* No Capacity */
+                new NamedThreadFactory("LeaseRenewalManager",false),
+                new CallerRunsPolicy()
+        );
+	renewUntil(lease, desiredExpiration, listener);
+    }
+
+    /**
+     * Include a lease in the managed set until a specified time. 
+     * <p>
+     * If <code>desiredExpiration</code> is <code>Lease.ANY</code>
+     * calling this method is equivalent the following call:
+     * <pre>
+     *     renewUntil(lease, Lease.FOREVER, Lease.ANY, listener)
+     * </pre>
+     * otherwise it is equivalent to this call:
+     * <pre>
+     *     renewUntil(lease, desiredExpiration, Lease.FOREVER, listener)
+     * </pre>
+     * <p>
+     * @param lease the <code>Lease</code> to be managed
+     * @param desiredExpiration when the client wants the lease to
+     *	      expire, in milliseconds since the beginning of the epoch
+     * @param listener reference to the <code>LeaseListener</code>
+     *	      object that will receive notifications of any exceptional
+     *	      conditions that occur during renewal attempts. If
+     *	      <code>null</code> no notifications will be sent.
+     * @throws NullPointerException if <code>lease</code> is
+     *	       <code>null</code>
+     * @see #renewUntil
+     */
+    public final void renewUntil(Lease lease,
+			   long desiredExpiration,
+			   LeaseListener listener)
+    {
+	if (desiredExpiration == Lease.ANY) {
+	    renewUntil(lease, Lease.FOREVER, Lease.ANY, listener);
+	} else {
+	    renewUntil(lease, desiredExpiration, Lease.FOREVER, listener);
+	}
+    }
+
+    /**
+     * Include a lease in the managed set until a specified time and
+     * with a specified renewal duration.
+     * <p>
+     * This method takes as arguments: a reference to the lease to
+     * manage, the desired expiration time of the lease, the renewal
+     * duration time for the lease, and a reference to the
+     * <code>LeaseListener</code> object that will receive notification
+     * of exceptional conditions when attempting to renew this
+     * lease. The <code>LeaseListener</code> argument may be
+     * <code>null</code>.
+     * <p>
+     * If the <code>lease</code> argument is <code>null</code>, a
+     * <code>NullPointerException</code> will be thrown. If the
+     * <code>desiredExpiration</code> argument is
+     * <code>Lease.FOREVER</code>, the <code>renewDuration</code>
+     * argument may be <code>Lease.ANY</code> or any positive value;
+     * otherwise, the <code>renewDuration</code> argument must be a
+     * positive value. If the <code>renewDuration</code> argument does
+     * not meet these requirements, an
+     * <code>IllegalArgumentException</code> will be thrown.
+     * <p>
+     * If the lease passed to this method is already in the set of
+     * managed leases, the listener object, the desired expiration, and
+     * the renewal duration associated with that lease will be replaced
+     * with the new listener, desired expiration, and renewal duration.
+     * <p>
+     * The lease will remain in the set until one of the following
+     * occurs:
+     * <ul>
+     * <li> The lease's desired or actual expiration time is reached.
+     * <li> An explicit removal of the lease from the set is requested
+     *	    via a <code>cancel</code>, <code>clear</code>, or
+     *	    <code>remove</code> call on the renewal manager.
+     * <li> The renewal manager tries to renew the lease and gets a bad
+     *	    object exception, bad invocation exception, or
+     *	    <code>LeaseException</code>.
+     * </ul>
+     * <p>
+     * This method will interpret the value of the
+     * <code>desiredExpiration</code> argument as the desired absolute
+     * system time after which the lease is no longer valid. This
+     * argument provides the ability to indicate an expiration time that
+     * extends beyond the actual expiration of the lease. If the value
+     * passed for this argument does indeed extend beyond the lease's
+     * actual expiration time, then the lease will be systematically
+     * renewed at appropriate times until one of the conditions listed
+     * above occurs. If the value is less than or equal to the actual
+     * expiration time, nothing will be done to modify the time when the
+     * lease actually expires. That is, the lease will not be renewed
+     * with an expiration time that is less than the actual expiration
+     * time of the lease at the time of the call.
+     * <p>
+     * If the <code>LeaseListener</code> argument is a
+     * non-<code>null</code> object reference, it will receive
+     * notification of exceptional conditions occurring upon a renewal
+     * attempt of the lease. In particular, exceptional conditions
+     * include the reception of a <code>LeaseException</code>, bad
+     * object exception, or bad invocation exception (collectively these
+     * are referred to as <em>definite exceptions</em>) during a renewal
+     * attempt or the lease's actual expiration being reached before its
+     * desired expiration.
+     * <p>
+     * If a definite exception occurs during a lease renewal request,
+     * the exception will be wrapped in an instance of the
+     * <code>LeaseRenewalEvent</code> class and sent to the listener.
+     * <p>
+     * If an indefinite exception occurs during a renewal request for
+     * the lease, renewal requests will continue to be made for that
+     * lease until: the lease is renewed successfully, a renewal attempt
+     * results in a definite exception, or the lease's actual expiration
+     * time has been exceeded. If the lease cannot be successfully
+     * renewed before its actual expiration is reached, the exception
+     * associated with the most recent renewal attempt will be wrapped
+     * in an instance of the <code>LeaseRenewalEvent</code> class and
+     * sent to the listener.
+     * <p>
+     * If the lease's actual expiration is reached before the lease's
+     * desired expiration time, and either 1) the last renewal attempt
+     * succeeded or 2) there have been no renewal attempts, a
+     * <code>LeaseRenewalEvent</code> containing a <code>null</code>
+     * exception will be sent to the listener.
+     *
+     * @param lease the <code>Lease</code> to be managed
+     * @param desiredExpiration when the client wants the lease to
+     *	      expire, in milliseconds since the beginning of the epoch
+     * @param renewDuration the renewal duration to associate with the
+     *	      lease, in milliseconds
+     * @param listener reference to the <code>LeaseListener</code>
+     *	      object that will receive notifications of any exceptional
+     *	      conditions that occur during renewal attempts. If
+     *	      <code>null</code>, no notifications will be sent.
+     * @throws NullPointerException if <code>lease</code> is
+     *	       <code>null</code>
+     * @throws IllegalArgumentException if <code>renewDuration</code> is
+     *	       invalid
+     * @see LeaseRenewalEvent
+     * @see LeaseException
+     */
+    public void renewUntil(Lease lease,
+			   long desiredExpiration,
+			   long renewDuration,
+			   LeaseListener listener)
+    {
+	validateDuration(renewDuration, desiredExpiration == Lease.FOREVER,
+			 "desiredExpiration");
+	addLease(lease, desiredExpiration, renewDuration, listener,
+		 System.currentTimeMillis());
+    }
+
+    /**
+     * Include a lease in the managed set for a specified duration.
+     * <p>
+     * Calling this method is equivalent the following call:
+     * <pre>
+     *     renewFor(lease, desiredDuration, Lease.FOREVER, listener)
+     * </pre>
+     *
+     * @param lease reference to the new lease to manage
+     * @param desiredDuration the desired duration (relative time) that
+     *	      the caller wants <code>lease</code> to be valid for, in
+     *	      milliseconds
+     * @param listener reference to the <code>LeaseListener</code>
+     *	      object that will receive notifications of any exceptional
+     *	      conditions that occur during renewal attempts. If
+     *	      <code>null</code>, no notifications will be sent.
+     * @throws NullPointerException if <code>lease</code> is
+     *	       <code>null</code>
+     * @see #renewFor 
+     */
+    public void renewFor(Lease lease, long desiredDuration, 
+			 LeaseListener listener) 
+    {
+	renewFor(lease, desiredDuration, Lease.FOREVER, listener);
+    }	 
+
+    /**
+     * Include a lease in the managed set for a specified duration and
+     * with specified renewal duration.
+     * <p>
+     * The semantics of this method are similar to those of the
+     * four-argument form of <code>renewUntil</code>, with
+     * <code>desiredDuration</code> + current time being used for the
+     * value of the <code>desiredExpiration</code> argument of
+     * <code>renewUntil</code>. The only exception to this is that, in
+     * the context of <code>renewFor</code>, the value of the
+     * <code>renewDuration</code> argument may only be
+     * <code>Lease.ANY</code> if the value of the
+     * <code>desiredDuration</code> argument is <em>exactly</em>
+     * <code>Lease.FOREVER.</code>
+     * <p>
+     * This method tests for arithmetic overflow in the desired
+     * expiration time computed from the value of
+     * <code>desiredDuration</code> argument
+     * (<code>desiredDuration</code> + current time). Should such
+     * overflow be present, a value of <code>Lease.FOREVER</code> is
+     * used to represent the lease's desired expiration time.
+     *
+     * @param lease reference to the new lease to manage
+     * @param desiredDuration the desired duration (relative time) that
+     *	      the caller wants <code>lease</code> to be valid for, in
+     *	      milliseconds
+     * @param renewDuration the renewal duration to associate with the
+     *	      lease, in milliseconds
+     * @param listener reference to the <code>LeaseListener</code>
+     *	      object that will receive notifications of any exceptional
+     *	      conditions that occur during renewal attempts. If
+     *	      <code>null</code>, no notifications will be sent.
+     * @throws NullPointerException if <code>lease</code> is
+     *	       <code>null</code>
+     * @throws IllegalArgumentException if <code>renewDuration</code> is
+     *	       invalid
+     * @see #renewUntil 
+     */
+    public void renewFor(Lease lease,
+			 long desiredDuration,
+			 long renewDuration,
+			 LeaseListener listener)
+    {
+	/*
+	 * Validate before calculating effective desiredExpiration, if
+	 * they want a renewDuration of Lease.ANY, desiredDuration has
+	 * to be exactly Lease.FOREVER
+	 */
+	validateDuration(renewDuration, desiredDuration == Lease.FOREVER,
+			 "desiredDuration");
+
+	long now = System.currentTimeMillis();
+	long desiredExpiration;
+	if (desiredDuration < Lease.FOREVER - now) { // check overflow.
+	    desiredExpiration = now + desiredDuration;
+	} else {
+	    desiredExpiration = Lease.FOREVER;
+	}
+	addLease(lease, desiredExpiration, renewDuration, listener, now);
+    }
+
+    /**
+     * Error checking function that ensures renewDuration is valid taking
+     * into account the whether or not the desired expiration/duration is
+     * Lease.FOREVER. Throws an appropriate IllegalArgumentException if
+     * an invalid renewDuration is passed.
+     *
+     * @param renewDuration renew duration the clients wants
+     * @param isForever should be true if client asked for a desired
+     *	      expiration/duration of exactly Lease.FOREVER
+     * @param name name of the desired expiration/duration field, used
+     *	      to construct exception
+     * @throws IllegalArgumentException if renewDuration is invalid
+     */
+    private void validateDuration(long renewDuration, boolean isForever, 
+				  String name) 
+    {
+	if (renewDuration <= 0 && 
+	    !(renewDuration == Lease.ANY && isForever))
+	{
+	    /*
+	     * A negative renew duration and is not lease.ANY with a
+	     * forever desired expiration
+	     */
+	    if (renewDuration == Lease.ANY) {
+		/*
+		 * Must have been Lease.ANY with a non-FOREVER desired
+		 * expiration
+		 */
+		throw new IllegalArgumentException("A renewDuration of " +
+		     "Lease.ANY can only be used with a " + name + " of " +
+		     "Lease.FOREVER");
+	    } 
+
+	    if (isForever) {
+		// Must have been a non-Lease.ANY, non-positive renewDuration
+		throw new IllegalArgumentException("When " + name + " is " +
+		    "Lease.FOREVER the only valid values for renewDuration " +
+		    "are a positive number, Lease.ANY, or Lease.FOREVER");
+	    }
+
+	    /*
+	     * Must be a non-positive renewDuration with a non-Forever 
+	     * desired expiration
+	     */
+	    throw new IllegalArgumentException("When the " + name +
+		" is not Lease.FOREVER the only valid values for " +
+		"renewDuration are a positive number or Lease.FOREVER");
+	}
+    }
+
+    private synchronized void addLease(Lease lease,
+				       long desiredExpiration,
+				       long renewDuration,
+				       LeaseListener listener,
+				       long now)
+    {	    
+	Entry e = findEntryDo(lease);
+	if (e != null && !removeLeaseInRenew(e))
+	    leases.remove(e);
+	insertEntry(new Entry(lease, desiredExpiration, renewDuration,
+			      listener),
+		    now);
+	calcActualRenews(now);
+	logger.log(Level.FINE, "Added lease {0}", lease);
+    }
+
+    /** Calculate the preferred renew time, and put in the map */
+    private void insertEntry(Entry e, long now) {
+	e.calcRenew(now);
+	leases.put(e, e);
+    }
+
+    /**
+     * Returns the current desired expiration time associated with a
+     * particular lease, (not the actual expiration that was granted
+     * when the lease was created or last renewed).
+     *
+     * @param lease the lease the caller wants the current desired
+     *	      expiration for
+     * @return a <code>long</code> value corresponding to the current
+     *	       desired expiration time associated with <code>lease</code>
+     * @throws UnknownLeaseException if the lease passed to this method
+     *	       is not in the set of managed leases
+     * @see UnknownLeaseException
+     * @see #setExpiration 
+     */
+    public synchronized long getExpiration(Lease lease)
+	throws UnknownLeaseException
+    {
+	return findEntry(lease).expiration;
+    }
+
+    /**
+     * Replaces the current desired expiration of a given lease from the
+     * managed set with a new desired expiration time.
+     * <p>
+     * Note that an invocation of this method with a lease that is
+     * currently a member of the managed set is equivalent to an
+     * invocation of the <code>renewUntil</code> method with the lease's
+     * current listener as that method's <code>listener</code>
+     * argument. Specifically, if the value of the
+     * <code>expiration</code> argument is less than or equal to the
+     * lease's current desired expiration, this method takes no action.
+     *
+     * @param lease the lease whose desired expiration time should be
+     *	      replaced
+     * @param expiration <code>long</code> value representing the new
+     *	      desired expiration time for the <code>lease</code>
+     *	      argument
+     * @throws UnknownLeaseException if the lease passed to this method
+     *	       is not in the set of managed leases
+     * @see #renewUntil
+     * @see UnknownLeaseException
+     * @see #getExpiration 
+     */
+    public synchronized void setExpiration(Lease lease, long expiration)
+	throws UnknownLeaseException
+    {
+	Entry e = findEntry(lease);
+	e.expiration = expiration;
+	if (expiration != Lease.FOREVER && e.renewDuration == Lease.ANY)
+	    e.renewDuration = Lease.FOREVER;
+	if (leaseInRenew.indexOf(e) < 0) {
+	    leases.remove(e);
+	    long now = System.currentTimeMillis();
+	    insertEntry(e, now);
+	    calcActualRenews(now);
+	}
+    }
+
+    /**
+     * Removes a given lease from the managed set, and cancels it.
+     * <p>
+     * Note that even if an exception is thrown as a result of the
+     * cancel operation, the lease will still have been removed from the
+     * set of leases managed by this class. Additionally, any exception
+     * thrown by the <code>cancel</code> method of the lease object
+     * itself may also be thrown by this method.
+     *
+     * @param lease the lease to remove and cancel
+     * @throws UnknownLeaseException if the lease passed to this method
+     *	       is not in the set of managed leases
+     * @throws RemoteException typically, this exception occurs when
+     *         there is a communication failure between the client and
+     *         the server. When this exception does occur, the lease may
+     *         or may not have been successfully cancelled, (but the
+     *         lease is guaranteed to have been removed from the managed
+     *         set).
+     * @see Lease#cancel
+     * @see UnknownLeaseException
+     */
+    public void cancel(Lease lease)
+	throws UnknownLeaseException, RemoteException
+    {
+	remove(lease);
+	lease.cancel();
+    }
+    
+    public void close(){
+        leaseRenewalExecutor.shutdown();
+    }
+
+    /**
+     * Removes a given lease from the managed set of leases; but does
+     * not cancel the given lease.
+     *
+     * @param lease the lease to remove from the managed set
+     * @throws UnknownLeaseException if the lease passed to this method
+     *         is not in the set of managed leases
+     * @see UnknownLeaseException
+     */
+    public synchronized void remove(Lease lease) throws UnknownLeaseException {
+	Entry e = findEntry(lease);
+	if (!removeLeaseInRenew(e))
+	    leases.remove(e);
+	calcActualRenews();
+	logger.log(Level.FINE, "Removed lease {0}", lease);
+    }
+
+    /**
+     * Removes all leases from the managed set of leases. This method
+     * does not request the cancellation of the removed leases.
+     */
+    public synchronized void clear() {
+	leases.clear();
+	leaseInRenew.clear();
+	calcActualRenews();
+	logger.log(Level.FINE, "Removed all leases");
+    }
+
+    /** Calculate the actual renew times, and poke/restart the queuer */
+    private void calcActualRenews() {
+	calcActualRenews(System.currentTimeMillis());
+    }
+
+    /** Calculate the actual renew times, and poke/restart the queuer */
+    private void calcActualRenews(long now) {
+	/*
+	 * Subtract one to account for the queuer thread, which should not be
+	 * counted.
+	 */
+	int maxThreads = leaseRenewalExecutor instanceof ThreadPoolExecutor ? 
+            ((ThreadPoolExecutor)leaseRenewalExecutor).getMaximumPoolSize() - 1 
+                : 10;
+	if (calcList == null) {
+	    calcList = new ArrayList(maxThreads);
+	}
+	for (Iterator iter = leases.values().iterator(); iter.hasNext(); ) {
+	    Entry e = (Entry) iter.next();
+
+	    // Start by assuming we can renew the lease when we want
+	    e.actualRenew = e.renew;
+
+	    if (e.renewalsDone()) {
+		/*
+		 * The lease's actual expiration is >= desired
+		 * expiration, drop the lease if the desired expiration
+		 * has been reached and we don't have to tell anyone
+		 * about it
+		 */
+		if (now >= e.expiration && 
+		    e.desiredExpirationListener() == null) 
+		{
+		    logExpiration(e);
+		    iter.remove();
+		}
+
+		/*
+		 * Even if we have to send an event we assume that it
+		 * won't consume a slot in our schedule
+		 */
+		continue; 
+	    }
+
+	    if (e.endTime <= now && e.listener == null) {
+		// Lease has expired and no listener, just remove it.
+		logExpiration(e);
+		iter.remove();
+		continue;
+	    }
+
+	    /*
+	     * Make sure there aren't too many lease renewal threads
+	     * operating at the same time.
+	     */
+	    if (!canBatch(e)) {
+		/*
+		 * Find all renewals that start before we expect ours to
+		 * be done.
+		 */
+		for (Iterator listIter = calcList.iterator();
+		     listIter.hasNext(); )
+		{
+		    if (e.renew >=
+			((Entry) listIter.next()).actualRenew - renewalRTT)
+		    {
+			/*
+			 * This renewal starts after we expect ours to
+			 * be done.
+			 */
+			break;
+		    }
+		    listIter.remove();
+		}
+		if (calcList.size() == maxThreads) {
+		    /*
+		     * Too many renewals.  Move our actual renewal time
+		     * earlier so we'll probably be done before the last
+		     * one needs to start.  Remove that one, since it
+		     * won't overlap any earlier renewals.
+		     */
+		    Entry e1 = (Entry) calcList.remove(0);
+		    e.actualRenew = e1.actualRenew - renewalRTT;
+		}
+		calcList.add(e);
+	    }
+	}
+	calcList.clear();
+	long newWakeup = wakeupTime();
+	if (queuer == null) {
+	    if (newWakeup < Long.MAX_VALUE) {
+		queuer = new QueuerTask(newWakeup);
+		leaseRenewalExecutor.execute(queuer);
+	    }
+	} else if (newWakeup < queuer.wakeup ||
+		   (newWakeup == Long.MAX_VALUE && leaseInRenew.isEmpty()))
+	{
+	    notifyAll();
+	}
+    }
+
+    /**
+     * Return true if e can be batched with another entry that expires
+     * between e.renew - renewBatchTimeWindow and e.renew.
+     */
+    private boolean canBatch(Entry e) {
+	Iterator iter = leases.tailMap(e).values().iterator();
+	iter.next(); // skip e itself
+	while (iter.hasNext()) {
+	    Entry be = (Entry) iter.next();
+	    if (e.renew - be.renew > renewBatchTimeWindow)
+		break;
+	    if (e.canBatch(be))
+		return true;
+	}
+	return false;
+    }
+
+    /**
+     * Find a lease entry, throw exception if not found or expired
+     * normally
+     */
+    private Entry findEntry(Lease lease) throws UnknownLeaseException {
+	Entry e = findEntryDo(lease);
+	if (e != null &&
+	    (e.renew < e.endTime || System.currentTimeMillis() < e.endTime))
+	{
+	    return e;
+	}
+	throw new UnknownLeaseException();
+    }
+
+    /** Find a lease entry, or null */
+    private Entry findEntryDo(Lease lease) {
+	Entry e = findLeaseFromIterator(leases.values().iterator(), lease);
+	if (e == null)
+	    e = findLeaseFromIterator(leaseInRenew.iterator(), lease);
+	return e;
+    }
+
+    /** Find a lease entry, or null */
+    private static Entry findLeaseFromIterator(Iterator iter, Lease lease) {
+	while (iter.hasNext()) {
+	    Entry e = (Entry) iter.next();
+	    if (e.lease.equals(lease))
+		return e;
+	}
+	return null;
+    }
+
+    /** Notify the listener for each lease */
+    private void tell(List bad) {
+	for (Iterator iter = bad.iterator(); iter.hasNext(); ) {
+	    Entry e = (Entry) iter.next();
+	    if (e.renewalsDone()) {
+		final DesiredExpirationListener del = 
+		    e.desiredExpirationListener();
+		if (del != null) {
+		    del.expirationReached(new LeaseRenewalEvent(this, e.lease,
+		        e.expiration, null));
+		}
+		continue; 
+	    }
+	    e.listener.notify(new LeaseRenewalEvent(this, e.lease,
+						    e.expiration, e.ex));
+	}
+    }
+
+    /**
+     * Logs a lease expiration, distinguishing between expected
+     * and premature expirations.
+     *
+     * @param e the <code>Entry</code> holding the lease
+     */
+    private void logExpiration(Entry e) {
+	if (e.renewalsDone()) {
+	    logger.log(Level.FINE,
+		       "Reached desired expiration for lease {0}",
+		       e.lease);
+	} else {
+	    logger.log(Levels.FAILED,
+               "Lease '{'0'}' expired before reaching desired expiration of {0}",
+               e.expiration);
+	}
+    }
+		
+    /**
+     * Logs a throw. Use this method to log a throw when the log message needs
+     * parameters.
+     *
+     * @param level the log level
+     * @param sourceMethod name of the method where throw occurred
+     * @param msg log message
+     * @param params log message parameters
+     * @param e exception thrown
+     */
+    private static void logThrow(Level level,
+				 String sourceMethod,
+				 String msg,
+				 Object[] params,
+				 Throwable e)
+    {
+	LogRecord r = new LogRecord(level, msg);
+	r.setLoggerName(logger.getName());
+	r.setSourceClassName(LeaseRenewalManager.class.getName());
+	r.setSourceMethodName(sourceMethod);
+	r.setParameters(params);
+	r.setThrown(e);
+	logger.log(r);
+    }
+
+    /** Renew all of the leases (if multiple, all can be batched) */
+    private void renewAll(List bList, long now) {
+        Map lmeMap = null;
+	Throwable t = null;
+	List bad = null;
+
+	try {
+	    if (bList.size() == 1) {
+		Entry e = (Entry) bList.get(0);
+		logger.log(Level.FINE, "Renewing lease {0}", e.lease);
+		e.lease.renew(e.getRenewDuration(now));
+	    } else {
+		LeaseMap batchLeaseMap = createBatchLeaseMap(bList, now);
+		logger.log(Level.FINE, "Renewing leases {0}", batchLeaseMap);
+		batchLeaseMap.renewAll();
+	    }
+	} catch (LeaseMapException ex) {
+	    lmeMap = ex.exceptionMap;
+	    bad = new ArrayList(lmeMap.size());
+	} catch (Throwable ex) {
+	    t = ex;
+	    bad = new ArrayList(bList.size());  // They may all be bad
+	}
+
+	/*
+	 * For each lease we tried to renew determine the associated
+	 * exception (if any), and then ether add the lease back to
+	 * leases (if the renewal was successful), schedule a retry and
+	 * add back to leases (if the renewal was indefinite), or drop
+	 * the lease (by not adding it back to leases) and notify any
+	 * interested listeners.  In any event remove lease from the
+	 * list of leases being renewed.
+	 */
+
+	now = System.currentTimeMillis();
+	synchronized (this) {
+	    for (Iterator iter = bList.iterator(); iter.hasNext(); ) {
+		Entry e = (Entry) iter.next();
+
+		if (!removeLeaseInRenew(e))
+		    continue;
+
+		// Update the entries exception field 
+		if (bad == null) {
+		    e.ex = null;
+		} else {
+		    e.ex = (t != null) ? t : (Throwable) lmeMap.get(e.lease);
+		}
+
+		if (e.ex == null) {
+		    // No problems just put back in list
+		    insertEntry(e, now);
+		    continue;
+		} 
+
+		/*
+		 * Some sort of problem.  If definite don't put back
+		 * into leases and setup to notify the appropriate
+		 * listener, if indefinite schedule for a retry and put
+		 * back into leases
+		 */
+		final int cat = ThrowableConstants.retryable(e.ex);
+		if (cat == ThrowableConstants.INDEFINITE) {
+		    e.delayRenew();
+		    leases.put(e, e);
+		    if (logger.isLoggable(Levels.HANDLED)) {
+			logThrow(
+			    Levels.HANDLED, "renewAll",
+			    "Indefinite exception while renewing lease {0}",
+			    new Object[] { e.lease }, e.ex);
+		    }
+		} else {
+		    if (logger.isLoggable(Levels.FAILED)) {
+			logThrow(Levels.FAILED, "renewAll",
+				 "Lease renewal failed for lease {0}",
+				 new Object[] { e.lease }, e.ex);
+		    }
+		    if (e.listener != null) { 
+			/*
+			 * Note: For us ThrowableConstants.UNCATEGORIZED ==
+			 * definite
+			 */
+			bad.add(e);
+		    }	
+		}	
+	    }
+	    calcActualRenews(now);
+	}
+
+	if (bad != null)
+	    tell(bad);	
+    }
+
+    /** Create a LeaseMap for batch renewal */
+    private static LeaseMap createBatchLeaseMap(List bList, long now) {
+	Iterator iter = bList.iterator();
+	Entry e = (Entry) iter.next();
+	LeaseMap batchLeaseMap =
+	    e.lease.createLeaseMap(e.getRenewDuration(now));
+	if (e.lease instanceof RemoteMethodControl &&
+	    batchLeaseMap instanceof RemoteMethodControl)
+	{
+	    batchLeaseMap = (LeaseMap)
+		((RemoteMethodControl) batchLeaseMap).setConstraints(
+		    ConstrainableProxyUtil.translateConstraints(
+			((RemoteMethodControl) e.lease).getConstraints(),
+			leaseToLeaseMapMethods));
+	}
+	while (iter.hasNext()) {
+	    e = (Entry) iter.next();
+	    batchLeaseMap.put(e.lease, Long.valueOf(e.getRenewDuration(now)));
+	}
+	return batchLeaseMap;
+    }
+
+    /** Remove from leaseInRenew, return true if removed */
+    private boolean removeLeaseInRenew(Entry e) {
+	int index = leaseInRenew.indexOf(e); // avoid iterator cons
+	if (index < 0)
+	    return false;
+	leaseInRenew.remove(index);
+	return true;
+    }
+
+    /** Return the soonest actual renewal time */
+    private long wakeupTime() {
+	if (leases.isEmpty())
+	    return Long.MAX_VALUE;
+	return ((Entry) leases.lastKey()).actualRenew;
+    }
+
+    private class QueuerTask implements Runnable {
+
+	/** When to next wake up and queue a new renew task */
+	private long wakeup;
+
+	QueuerTask(long wakeup) {
+	    this.wakeup = wakeup;
+	}
+
+
+        public void run() {
+	    synchronized (LeaseRenewalManager.this) {
+		try {
+		    while (true) {
+			wakeup = wakeupTime();
+			if (wakeup == Long.MAX_VALUE && leaseInRenew.isEmpty())
+			    break;
+			final long now = System.currentTimeMillis();
+			long delta = wakeup - now;
+			if (delta <= 0) {
+			    leaseRenewalExecutor.execute(new RenewTask(now));
+			} else {
+			    LeaseRenewalManager.this.wait(delta);
+			}
+		    }
+		} catch (InterruptedException ex) {
+		}
+		queuer = null;
+	    }
+	}
+    }
+}