<<<<<<< HEAD
/*
 * Licensed to the Apache Software Foundation (ASF) under one
 * or more contributor license agreements.  See the NOTICE file
 * distributed with this work for additional information
 * regarding copyright ownership. The ASF licenses this file
 * to you under the Apache License, Version 2.0 (the
 * "License"); you may not use this file except in compliance
 * with the License. You may obtain a copy of the License at
 * 
 *      http://www.apache.org/licenses/LICENSE-2.0
 * 
 * Unless required by applicable law or agreed to in writing, software
 * distributed under the License is distributed on an "AS IS" BASIS,
 * WITHOUT WARRANTIES OR CONDITIONS OF ANY KIND, either express or implied.
 * See the License for the specific language governing permissions and
 * limitations under the License.
 */
package net.jini.discovery;

import com.sun.jini.config.Config;
import com.sun.jini.discovery.Discovery;
import com.sun.jini.discovery.DiscoveryConstraints;
import com.sun.jini.discovery.UnicastResponse;
import com.sun.jini.discovery.internal.MultiIPDiscovery;
import com.sun.jini.logging.Levels;
import com.sun.jini.logging.LogUtil;
import com.sun.jini.thread.RetryTask;
import com.sun.jini.thread.TaskManager;
import com.sun.jini.thread.WakeupManager;
import java.io.IOException;
import java.lang.reflect.Method;
import java.net.InetAddress;
import java.net.Socket;
import java.util.ArrayList;
import java.util.HashMap;
import java.util.HashSet;
import java.util.Iterator;
import java.util.LinkedList;
import java.util.Map;
import java.util.Set;
import java.util.logging.Level;
import java.util.logging.Logger;
import net.jini.config.Configuration;
import net.jini.config.ConfigurationException;
import net.jini.config.EmptyConfiguration;
import net.jini.config.NoSuchEntryException;
import net.jini.core.constraint.InvocationConstraints;
import net.jini.core.constraint.MethodConstraints;
import net.jini.core.constraint.RemoteMethodControl;
import net.jini.core.discovery.LookupLocator;
import net.jini.core.lookup.ServiceRegistrar;
import net.jini.security.BasicProxyPreparer;
import net.jini.security.ProxyPreparer;

/**
 * This class encapsulates the functionality required of an entity that
 * wishes to employ the unicast discovery protocol to discover a lookup
 * service. This utility provides an implementation that makes the process
 * of finding specific lookup services much simpler for both services and
 * clients.
 * <p>
 * Because this class participates in only the unicast discovery protocol,
 * and because the unicast discovery protocol imposes no restriction on the
 * physical location of the entity relative to a lookup service, this utility
 * can be used to discover lookup services running on hosts that are located
 * far from, or near to, the host on which the entity is running. This lack
 * of a restriction on location brings with it a requirement that the
 * discovering entity supply this class with specific information about the
 * desired lookup services; namely, the location of the device(s) hosting
 * each lookup service. This information is supplied through an instance
 * of the {@link net.jini.core.discovery.LookupLocator LookupLocator} class,
 * or its subclass {@link net.jini.discovery.ConstrainableLookupLocator
 * ConstrainableLookupLocator}.
 *
 * @com.sun.jini.impl <!-- Implementation Specifics -->
 *
 * The following implementation-specific items are discussed below:
 * <ul><li> <a href="#lldConfigEntries">Configuring LookupLocatorDiscovery</a>
 *     <li> <a href="#lldLogging">Logging</a>
 * </ul>
 *
 * <a name="lldConfigEntries">
 * <p>
 * <b><font size="+1">Configuring LookupLocatorDiscovery</font></b>
 * <p>
 * </a>
 *
 * This implementation of <code>LookupLocatorDiscovery</code> supports the
 * following configuration entries; where each configuration entry name
 * is associated with the component name
 * <code>net.jini.discovery.LookupLocatorDiscovery</code>. Note that the
 * configuration entries specified here are specific to this implementation
 * of <codeLookupLocatorDiscovery</code>. Unless otherwise stated, each
 * entry is retrieved from the configuration only once per instance of
 * this utility, where each such retrieval is performed in the constructor.
 *
 * <a name="initialUnicastDelayRange">
 * <table summary="Describes the initialUnicastDelayRange
 *                configuration entry" border="0" cellpadding="2">
 *   <tr valign="top">
 *     <th scope="col" summary="layout"> <font size="+1">&#X2022;</font>
 *     <th scope="col" align="left" colspan="2"> <font size="+1">
 *     <code>initialUnicastDelayRange</code></font>
 * 
 *   <tr valign="top"> <td> &nbsp <th scope="row" align="right">
 *     Type: <td> <code>long</code>
 * 
 *   <tr valign="top"> <td> &nbsp <th scope="row" align="right">
 *     Default: <td> <code>0 milliseconds</code>
 * 
 *   <tr valign="top"> <td> &nbsp <th scope="row" align="right">
 *     Description:
 *       <td> With respect to when this utility is started, this entry controls
 *       how long to wait before attempting unicast discovery.
 *       If the value is positive, initial unicast discovery requests
 *       will be delayed by a random value between <code>0</code> and
 *       <code>initialUnicastDelayRange</code> milliseconds. Once the wait
 *       period is up, the <code>LookupLocator</code>s specified at construction
 *       time are used for initiating unicast discovery requests, unless the
 *       managed <code>LookupLocator</code>s have been changed in the interim;
 *       in which case, no delayed unicast discovery requests are performed.
 *       Note that this entry only has effect when this utility is initialized.
 *       It does not delay discovery requests that are initiated if the managed
 *       <code>LookupLocator</code>s are subsequently changed.
 * </table>
 * <a name="registrarPreparer">
 * <table summary="Describes the registrarPreparer configuration entry" 
 *                border="0" cellpadding="2">
 *   <tr valign="top">
 *     <th scope="col" summary="layout"> <font size="+1">&#X2022;</font>
 *     <th scope="col" align="left" colspan="2"> <font size="+1">
 *     <code>registrarPreparer</code></font>
 * 
 *   <tr valign="top"> <td> &nbsp <th scope="row" align="right">
 *       Type: <td> {@link net.jini.security.ProxyPreparer}
 * 
 *   <tr valign="top"> <td> &nbsp <th scope="row" align="right">
 *       Default: <td> <code>new {@link net.jini.security.BasicProxyPreparer}()
 *                     </code>
 * 
 *   <tr valign="top"> <td> &nbsp <th scope="row" align="right">
 *   Description:
 *     <td> Preparer for the proxies to the lookup services that are
 *          discovered and used by this utility. 
 *          <p>
 *          This preparer should perform all operations required to use a
 *          newly received proxy to a lookup service, which may including
 *          verifying trust in the proxy, granting permissions, and setting
 *          constraints.
 *          <p>
 *          Currently, none of the methods on the
 *          {@link net.jini.core.lookup.ServiceRegistrar ServiceRegistrar}
 *          returned by this preparer are invoked by this implementation of
 *          <code>LookupLocatorDiscovery</code>.
 * </table>
 *
 * <a name="taskManager">
 * <table summary="Describes the taskManager configuration entry" 
 *                border="0" cellpadding="2">
 *   <tr valign="top">
 *     <th scope="col" summary="layout"> <font size="+1">&#X2022;</font>
 *     <th scope="col" align="left" colspan="2"> <font size="+1">
 *     <code>taskManager</code></font>
 * 
 *   <tr valign="top"> <td> &nbsp <th scope="row" align="right">
 *     Type: <td> {@link com.sun.jini.thread.TaskManager}
 * 
 *   <tr valign="top"> <td> &nbsp <th scope="row" align="right">
 *     Default: <td> <code>new 
 *             {@link com.sun.jini.thread.TaskManager#TaskManager()
 *                                   TaskManager}(15, (15*1000), 1.0f)</code>
 * 
 *   <tr valign="top"> <td> &nbsp <th scope="row" align="right">
 *     Description:
 *       <td> The object that pools and manages the various threads
 *            executed by this utility. The default manager creates a
 *            maximum of 15 threads, waits 15 seconds before removing
 *            idle threads, and uses a load factor of 1.0 when
 *            determining whether to create a new thread. This object
 *            should not be shared with other components in the
 *            application that employs this utility.
 * </table>
 *
 * <a name="wakeupManager">
 * <table summary="Describes the wakeupManager configuration entry" 
 *                border="0" cellpadding="2">
 *   <tr valign="top">
 *     <th scope="col" summary="layout"> <font size="+1">&#X2022;</font>
 *     <th scope="col" align="left" colspan="2"> <font size="+1">
 *     <code>wakeupManager</code></font>
 * 
 *   <tr valign="top"> <td> &nbsp <th scope="row" align="right">
 *     Type: <td> {@link com.sun.jini.thread.WakeupManager}
 * 
 *   <tr valign="top"> <td> &nbsp <th scope="row" align="right">
 *     Default: <td> <code>new 
 *     {@link com.sun.jini.thread.WakeupManager#WakeupManager(
 *          com.sun.jini.thread.WakeupManager.ThreadDesc)
 *     WakeupManager}(new 
 *     {@link com.sun.jini.thread.WakeupManager.ThreadDesc}(null,true))</code>
 * 
 *   <tr valign="top"> <td> &nbsp <th scope="row" align="right">
 *     Description:
 *       <td> Object that pools and manages the various tasks that are
 *            initially executed by the object corresponding to the
 *            <a href="#taskManager"><code>taskManager</code></a> entry
 *            of this component, but which fail during that initial execution.
 *            This object schedules the re-execution of such a failed task -
 *            in the <a href="#taskManager"><code>taskManager</code></a>
 *            object - at various times in the future, (employing a
 *            "backoff strategy"). The re-execution of the failed task will
 *            continue to be scheduled by this object until the task finally
 *            succeeds. This object should not be shared with other components
 *            in the application that employs this utility.
 * </table>
 *
 * <a name="lldLogging">
 * <p>
 * <b><font size="+1">Logging</font></b>
 * <p>
 * </a>
 *
 * This implementation of <code>LookupLocatorDiscovery</code> uses the
 * {@link Logger} named <code>net.jini.discovery.LookupLocatorDiscovery</code>
 * to log information at the following logging levels: <p>
 *
 * <table border="1" cellpadding="5"
 *         summary="Describes the information logged by LookupLocatorDiscovery,
 *                 and the levels at which that information is logged">
 *
 * <caption halign="center" valign="top">
 *   <b><code>net.jini.discovery.LookupLocatorDiscovery</code></b>
 * </caption>
 *
 * <tr> <th scope="col"> Level</th>
 *      <th scope="col"> Description</th>
 * </tr>
 *
 * <tr>
 *   <td>{@link java.util.logging.Level#INFO INFO}</td>
 *   <td>
 *     when any exception occurs in a task or thread, while attempting unicast
 *     discovery of a given locator
 *   </td>
 * </tr>
 * <tr>
 *   <td>{@link java.util.logging.Level#INFO INFO}</td>
 *   <td>when any exception occurs while attempting to prepare a proxy</td>
 * </tr>
 * <tr>
 *   <td>{@link com.sun.jini.logging.Levels#HANDLED HANDLED}</td>
 *   <td>
 *     when an exception is handled during unicast discovery.
 *   </td>
 * </tr>
 * <tr>
 *   <td>{@link java.util.logging.Level#FINEST FINEST}</td>
 *   <td>whenever any thread or task is started</td>
 * </tr>
 *
 * <tr>
 *   <td>{@link java.util.logging.Level#FINEST FINEST}</td>
 *   <td>
 *     whenever any thread (except the <code>Notifier</code> thread) or task
 *     completes successfully
 *   </td>
 * </tr>
 *
 * <tr>
 *   <td>{@link java.util.logging.Level#FINEST FINEST}</td>
 *   <td>whenever a discovered or discarded event is sent</td>
 * </tr>
 *
 * <tr>
 *   <td>{@link java.util.logging.Level#FINEST FINEST}</td>
 *   <td>whenever a proxy is prepared</td>
 * </tr>
 *
 * <tr>
 *   <td>{@link java.util.logging.Level#FINEST FINEST}</td>
 *   <td>
 *     when an <code>IOException</code> occurs upon attempting to close the
 *     socket after a unicast discovery attempt has either completed
 *     successfully or failed
 *   </td>
 * </tr>
 * </table>
 * <p>
 *
 * This implementation of <code>LookupLocatorDiscovery</code> determines
 * the constraints (if any) to apply to unicast discovery for a given
 * {@link net.jini.core.discovery.LookupLocator LookupLocator} instance
 * by calling the 
 * {@link net.jini.core.constraint.RemoteMethodControl#getConstraints
 * getConstraints} method of that instance, if it implements the
 * {@link net.jini.core.constraint.RemoteMethodControl RemoteMethodControl}
 * interface. If the {@link net.jini.core.discovery.LookupLocator
 * LookupLocator} instance does not implement
 * {@link net.jini.core.constraint.RemoteMethodControl RemoteMethodControl},
 * then no constraints are applied to unicast discovery for that instance.
 * <p>
 * For more information on constraining unicast discovery, refer to the
 * documentation for the {@link net.jini.discovery.ConstrainableLookupLocator
 * ConstrainableLookupLocator} class.
 *
 * 
 *
 * @see net.jini.core.discovery.LookupLocator
 */
public class LookupLocatorDiscovery implements DiscoveryManagement,
                                               DiscoveryLocatorManagement
{
    /* Name of this component; used in config entry retrieval and the logger.*/
    private static final String COMPONENT_NAME
                                 = "net.jini.discovery.LookupLocatorDiscovery";
    /* Logger used by this utility. */
    private static final Logger logger = Logger.getLogger(COMPONENT_NAME);
    /** Maximum number of concurrent tasks that can be run in any task
     *  manager created by this class.
     */
    private static final int MAX_N_TASKS = 15;
    /** Default timeout to set on sockets used for unicast discovery. */
    private static final int DEFAULT_SOCKET_TIMEOUT = 1*60*1000;
    /** LookupLocator.getRegistrar method, used for looking up client
     *  constraints of contained lookup locators.
     */
    private static final Method getRegistrarMethod;
    static {
	try {
	    getRegistrarMethod = LookupLocator.class.getDeclaredMethod(
				     "getRegistrar", new Class[0]);
	} catch (NoSuchMethodException e) {
	    throw new AssertionError(e);
	}
    }

    /** Task manager for the discovery tasks. On the first attempt to
     *  discover each locator, the tasks used to perform those discoveries
     *  are managed by this <code>TaskManager</code> so that the number of
     *  concurrent threads can be bounded. If one or more of those attempts
     *  fails, a <code>WakeupManager</code> is used (through the use of a
     *  <code>RetryTask</code>) to schedule - at a later time (employing a
     *  "backoff strategy") - the re-execution of each failed task in this
     *  <code>TaskManager</code>.
     */
    private TaskManager discoveryTaskMgr;
    /** Wakeup manager for the discovery tasks. For any locator, after
     *  an initial failure to discover the locator, the task used to
     *  perform all future discovery attempts is managed by this
     *  <code>WakeupManager</code>; which schedules the re-execution of
     *  the failed task - in the task manager - at various times in the
     *  future until the locator is successfully discovered. This wakeup
     *  manager is supplied to the <code>RetryTask</code>) that performs
     *  the actual discovery attempt(s) so that when termination of this
     *  lookup locator discovery utility is requested, all tasks scheduled
     *  for retry by this wakeup manager can be cancelled.
     */
    private WakeupManager discoveryWakeupMgr;
    /** Stores LookupLocators that have not been discovered yet. */ 
    private final HashSet undiscoveredLocators = new HashSet(11);
    /** Stores LookupLocators that have been discovered */
    private final ArrayList discoveredLocators = new ArrayList(11);
    /** Thread that handles pending notifications. */
    private Notifier notifierThread;
    /** Notifications to be sent to listeners. */
    private LinkedList pendingNotifies = new LinkedList();
    /** Stores DiscoveryListeners **/
    private final ArrayList listeners = new ArrayList(1);
    /** Flag indicating whether or not this class is still functional. */
    private boolean terminated = false;
    /* Preparer for the proxies to the lookup services that are discovered
     * and used by this utility.
     */
    private ProxyPreparer registrarPreparer;
    /* Utility for participating in version 2 of the unicast discovery
     * protocol.
     */
    private Discovery protocol2 = Discovery.getProtocol2(null);
    /* 
     * Controls how long to wait before attempting unicast discovery, on
     * startup.
     */
    private long initialUnicastDelayRange = 0;
    /*
     * Flag which indicates if discoverLocators was called during
     * initialUnicastDelayRange delay.
     */
    private boolean discoverLocatorsCalled = false;
    /** Wrapper class in which each instance corresponds to a lookup service
     *  to discover via unicast discovery.
     */
    private class LocatorReg {
        public ServiceRegistrar proxy = null;
        public final LookupLocator l;
        public String[] memberGroups = null;
	private boolean discarded = false;

	/* No need to sync on cnt since it's modified only in constructor */
	private int cnt = 0;
	private static final long MIN_RETRY = 15000;
        private final long[] sleepTime = { 5*1000, 10*1000, 20*1000,
	                                  30*1000, 60*1000, 
                                          2*60*1000, 4*60*1000,
                                          8*60*1000, 15*60*1000};
        private int tryIndx = 0;
        private long nextTryTime;
	private final int id;
	private long time = 0;

	public LocatorReg(LookupLocator l) {
	    id = cnt++;
	    this.l = l;
            nextTryTime = System.currentTimeMillis();
	}//end constructor

        /** Accessor that returns the absolute time at which the next
         *  discovery attempt should be made after the previous attempt
         *  has failed to find the desired lookup service.
         */
        public synchronized long getNextTryTime() {
            return nextTryTime;
        }//end getNextTryTime

        /** Computes the time (in milliseconds) used to determine when it
         *  is allowable -- after a previous failure -- to again attempt
         *  unicast discovery of the lookup service referenced in this class.
         *
         *  Since this method is called multiple times for a particular lookup
         *  service only when there is difficulty discovering that lookup
         *  service, the value computed by this method increases in a
         *  graduated manner - increasing the amount of time to wait before
         *  the next discovery attempt should be made - upon each invocation,
         *  eventually reaching a maximum time interval over which discovery
         *  is re-tried. In this way, the network is not flooded with unicast
         *  discovery requests referencing a lookup service that may not be
         *  available for quite some time (if ever).
	 */
	public void calcNextTryTime() {
	    nextTryTime = System.currentTimeMillis() + sleepTime[tryIndx];
	    if(tryIndx < sleepTime.length-1)  tryIndx++;
	}//end calcNextTryTime

        /** This method gets called only from the public discard() method.
         *  The purpose of this method is to delay the next discovery attempt.
	 */
	public void delayNextTryTime()  {
	    discarded = true;
	    tryIndx = 2;
	}

        /** Initiates unicast discovery of the lookup service referenced 
         *  in this class.
         */
	public boolean tryGetProxy() {
	    if (proxy != null ) {
		throw new IllegalArgumentException
                                 ("LookupLocator has been discovered already");
	    }
	    InvocationConstraints ic = InvocationConstraints.EMPTY;
	    if (l instanceof RemoteMethodControl) {
		MethodConstraints mc =
		    ((RemoteMethodControl) l).getConstraints();
		if (mc != null) {
		    ic = mc.getConstraints(getRegistrarMethod);
		}
	    }
	    try {
                doUnicastDiscovery(l, ic);
		time = System.currentTimeMillis();//mark the time of discovery
		return true;
	    } catch (Throwable e) {
                if( logger.isLoggable(Level.INFO) ) {
                    try {
                        LogUtil.logThrow(logger, 
                            Level.INFO,
                            this.getClass(),
                            "tryGetProxy",
                            "exception occured during unicast discovery to "
                            + "{0}:{1,number,#} with constraints {2}",
                             new Object[] {
                                l.getHost(),
                                Integer.valueOf(l.getPort()),
                                ic
                             },
                             e);
                    } catch (Throwable t) {
                        // Ignore
                    }
                }//endif
		calcNextTryTime();//discovery failed; try again even later
		return false;
	    }
	}//end tryGetProxy

       /** This method employs the unicast discovery protocol to discover
        *  the registrar having <code>LookupLocator</code> equal to the value
        *  contained in the <code>locator</code> parameter of this class.
	*/
        private void doUnicastDiscovery(LookupLocator locator,
					InvocationConstraints ic)
	    throws IOException, ClassNotFoundException
        {
	    UnicastResponse resp = new MultiIPDiscovery() {
		protected UnicastResponse performDiscovery(
							Discovery disco,
							DiscoveryConstraints dc,
							Socket s)
		throws IOException, ClassNotFoundException
		{
		    return disco.doUnicastDiscovery(
					    s,
					    dc.getUnfulfilledConstraints(),
					    null,
					    null,
					    null);
		    
		}
		
		protected void socketCloseException(IOException e) {
		   logger.log(Level.FINEST,
		       "IOException on socket close upon "
		       + "completion of unicast discovery",
		       e);	
		}
		
		protected void singleResponseException(Exception e,
						       InetAddress addr,
						       int port)
		{
		    logger.log(
			Levels.HANDLED,
			"Exception occured during unicast discovery " +
			addr + ":" + port, e);
		}
		
	    }.getResponse(locator.getHost(), locator.getPort(), ic);
	    	    
	    /* Proxy preparation */
	    proxy = (ServiceRegistrar)registrarPreparer.prepareProxy
							(resp.getRegistrar());
	    logger.log(Level.FINEST, "LookupLocatorDiscovery - prepared "
		       +"lookup service proxy: {0}", proxy);
	    memberGroups = resp.getGroups();
        }//end doUnicastDiscovery

	private void queueDiscoveryTask() {
	    if (discarded) {
		discarded = false;
		// We need to delay this discovery
		discoveryWakeupMgr.schedule(
			System.currentTimeMillis() + MIN_RETRY,
		    new Runnable() {
			public void run() {
			    discoveryTaskMgr.add
			     (new DiscoveryTask(LocatorReg.this,
				discoveryTaskMgr, discoveryWakeupMgr));
			}
		    }
		);
	    } else {
		discoveryTaskMgr.add
                 (new DiscoveryTask(this,
			discoveryTaskMgr, discoveryWakeupMgr));
	    }
	}
	
        /** Returns true if the locators are equal. */
	public boolean equals(Object obj) {
            if( !(obj instanceof LocatorReg) ) return false;
	    return l.equals(((LocatorReg)obj).l);
	}//end equals

        /** Returns the hash code of the locator referenced in this class. */
	public int hashCode() {
	    return l.hashCode();
	}//end hashCode
    }//end class LocatorReg

    /** Data structure containing task data processed by the Notifier Thread */
    private static class NotifyTask {
	/** The listeners to notify */
	public final ArrayList listeners;
	/** Map of discovered registrars to groups in which each is a member */
	public final Map groupsMap;
	/** True if discarded, else discovered */
	public final boolean discard;
	public NotifyTask(ArrayList listeners,
                          Map groupsMap,
			  boolean discard)
	{
	    this.listeners = listeners;
	    this.groupsMap = groupsMap;
	    this.discard   = discard;
	}
    }//end class NotifyTask

    /** Thread that retrieves data structures of type NotifyTask from a
     *  queue and, based on the contents of the data structure, sends the
     *  appropriate event (discovered/discarded) to each registered listener.
     *  <p>
     *  Only 1 instance of this thread is run.
     */
    private class Notifier extends Thread {
	/** Construct a daemon thread */
	public Notifier() {
	    super("event notifier");
	    setDaemon(true);
	}//end constructor

	public void run() {
            logger.finest("LookupLocatorDiscovery - Notifier thread started");
	    while (true) {
		NotifyTask task;
		synchronized (pendingNotifies) {
		    if (pendingNotifies.isEmpty()) {
			notifierThread = null;
			return;
		    }//endif
		    task = (NotifyTask)pendingNotifies.removeFirst();
		}//end sync(pendingNotifies)
                boolean firstListener = true;
		for(Iterator iter = task.listeners.iterator();iter.hasNext();){
		    DiscoveryListener l = (DiscoveryListener)iter.next();
		    DiscoveryEvent e =
                        new DiscoveryEvent(LookupLocatorDiscovery.this,
                                           deepCopy((HashMap)task.groupsMap) );
                    /* Log the event info about the lookup(s) */
                    if(firstListener && (logger.isLoggable(Level.FINEST)) ) {
                        String eType = (task.discard ? 
                                                    "discarded":"discovered");
                        ServiceRegistrar[] regs = e.getRegistrars();
                        logger.finest(eType+" event  -- "+regs.length
                                                         +" lookup(s)");
                        Map groupsMap = e.getGroups();
                        for(int i=0;i<regs.length;i++) {
                            LookupLocator loc = null;
                            try {
                                loc = regs[i].getLocator();
                            } catch (Throwable ex) { /* ignore */ }
                            String[] groups = (String[])groupsMap.get(regs[i]);
                            logger.finest("    "+eType+" locator  = "+loc);
                            if(groups.length == 0) {
                                logger.finest("    "+eType
                                              +" group    = NO_GROUPS");
                            } else {
                                for(int j=0;j<groups.length;j++) {
                                    logger.finest("    "+eType+" group["+j+"] "
                                                  +"= "+groups[j]);
                                }//end loop
                            }//endif(groups.length)
                        }//end loop
                    }//endif(firstListener && isLoggable(Level.FINEST)
                    try {
			if (task.discard) {
			    l.discarded(e);
			} else {
			    l.discovered(e);
                	}//endif
                    } catch (Throwable t) {
                	logger.log(Levels.HANDLED, "a discovery listener failed to process a " +
                		(task.discard ? "discard" : "discover") + " event", t);
                    }
		}//end loop
	    }//end loop
	}//end run
    }//end class Notifier

    /** Task which retrieves elements from the set of undiscoveredLocators
     *  and attempts, through the unicast discovery protocol, to discover
     *  the lookup service having the LookupLocator referenced by the element.
     *  If a particular instance of this class fails to find the lookup
     *  service that it references, this task will be rescheduled to be
     *  executed again at a later time, using a "backoff strategy" as defined
     *  by the method <code>com.sun.jini.thread.RetryTask.retryTime</code>.
     *
     *  @see com.sun.jini.thread.RetryTask
     *  @see com.sun.jini.thread.WakeupManager
     */
    private class DiscoveryTask extends RetryTask {
        private LocatorReg reg;
        public DiscoveryTask(LocatorReg reg,
                             TaskManager taskMgr,
                             WakeupManager wakeupMgr)
        {
            super(taskMgr,wakeupMgr);
            this.reg = reg;
	}//end constructor

        /** Executes the current instance of this task once, attempting to
         *  discover - through unicast discovery - the lookup service
         *  referenced in that instance. Upon successfully discovering the
         *  indicated lookup service, this method returns <code>true</code>
         *  and the current instance of this task is not executed again.
         *  For each unsuccessful discovery attempt made by this method
         *  for the current instance of this task, this method returns
         *  <code>false</code>, which causes the task to be scheduled by
         *  the <code>WakeupManager</code> to be executed again at a later
         *  time as indicated by the value returned by <code>retryTime</code>.
         */
        public boolean tryOnce() {
            logger.finest("LookupLocatorDiscovery - DiscoveryTask started");
            synchronized(LookupLocatorDiscovery.this) {
		if (terminated) {
		    return true;
		}
                /* Locators may have been removed (ex. removeLocators or
                 * setLocators) between the time they were added to the map,
                 * and the time this task is finally executed. Determine if
                 * this task should continue.
                 */
                if( undiscoveredLocators.isEmpty() ) {
                    logger.finest("LookupLocatorDiscovery - DiscoveryTask "
                                  +"completed");
                    return true;//true ==> done. Don't queue retry.
                }//endif
                if(!undiscoveredLocators.contains(reg)) {
                    logger.finest("LookupLocatorDiscovery - DiscoveryTask "
                                  +"completed");
                    return true;//already removed, true ==> don't queue retry
                }
            }//end sync(LookupLocatorDiscovery.this)
            /* Use the unicast discovery protocol to perform the actual
             * discovery. Note that since this process involves remote,
             * interprocess (socket) communication, it is important that
             * this processing be performed outside of the sync block.
             */
            boolean noRetry = regTryGetProxy(reg);//t -> done, f -> queue retry
	    synchronized (LookupLocatorDiscovery.this) {
		if (terminated) {
		    return true;
		}
		if(noRetry) {
		    logger.finest("LookupLocatorDiscovery - DiscoveryTask "
				  +"completed");
		} else {
		    logger.finest("LookupLocatorDiscovery - DiscoveryTask "
				  +"failed, will retry later");
		}//endif
		return noRetry;
	    }

	}//end tryOnce

        /** Returns the next absolute time (in milliseconds) at which another
         *  attempt to discover the lookup service referenced in this class
         *  should be made.
         *  
         *  Overrides the version of this method in the parent class.
         */
        public long retryTime() {
            return reg.getNextTryTime();
        }//end retryTime

        /** Returns true if current instance must be run after task(s) in
         *  task manager queue.
         *  @param tasks the tasks to consider.
         *  @param size  elements with index less than size are considered.
         */
        public boolean runAfter(java.util.List tasks, int size) {
            return false;
        }//end runAfter
    }//end class DiscoveryTask

    /**
     * Creates an instance of this class (<code>LookupLocatorDiscovery</code>),
     * with an initial array of <code>LookupLocator</code>s to be managed.
     * For each managed <code>LookupLocator</code>, unicast discovery is
     * performed to obtain a <code>ServiceRegistrar</code> proxy for that
     * lookup service.
     * 
     * @param locators the locators to discover
     * 
     * @throws java.lang.NullPointerException input array contains at least
     *         one <code>null</code> element
     */
    public LookupLocatorDiscovery(LookupLocator[] locators) {
        try {
            beginDiscovery(locators, EmptyConfiguration.INSTANCE);
        } catch(ConfigurationException e) { /* swallow this exception */ }
    }//end constructor

    /**
     * Constructs a new lookup locator discovery object, set to discover the
     * given set of locators, and having the given <code>Configuration</code>.
     * <p>
     * For each managed <code>LookupLocator</code>, unicast discovery is
     * performed to obtain a <code>ServiceRegistrar</code> proxy for that
     * lookup service.
     * 
     * @param locators the locators to discover
     *
     * @param config   an instance of <code>Configuration</code>, used to
     *                 obtain the objects needed to configure the current
     *                 instance of this class
     *
     * @throws net.jini.config.ConfigurationException indicates an exception
     *         occurred while retrieving an item from the given
     *         <code>Configuration</code>
     * 
     * @throws java.lang.NullPointerException input array contains at least
     *         one <code>null</code> element or <code>null</code> is input
     *         for the configuration
     */
    public LookupLocatorDiscovery(LookupLocator[] locators,
                                  Configuration config)
                                                throws ConfigurationException
    {
        beginDiscovery(locators, config);
    }//end constructor

    /**
     * Add a DiscoveryListener to the listener set. The listener's
     * discovered method gets called right way with an array of 
     * ServiceRegistrars that have already been discovered, and will
     * be called in the future whenever additional lookup services
     * are discovered.
     *
     * @param l the new DiscoveryListener to add
     *
     * @throws java.lang.NullPointerException this exception occurs when
     *         <code>null</code> is input to the listener parameter
     *         <code>l</code>.
     *
     * @throws java.lang.IllegalStateException this exception occurs when
     *         this method is called after the <code>terminate</code>
     *         method has been called.
     * 
     * @see #removeDiscoveryListener
     */
    public void addDiscoveryListener(DiscoveryListener l) {
        if(l == null) {
            throw new NullPointerException("can't add null listener");
        }
	synchronized(this) {
            if (terminated) {
                throw new IllegalStateException("discovery terminated");
            }
	    if(listeners.contains(l)) return; //already have this listener
	    listeners.add(l);
	    if(!discoveredLocators.isEmpty()) {
                HashMap groupsMap = new HashMap(discoveredLocators.size());
                Iterator iter = discoveredLocators.iterator();
                for (int i = 0; iter.hasNext(); i++) {
                    LocatorReg reg = (LocatorReg)iter.next();
                    groupsMap.put(reg.proxy,reg.memberGroups);
                }//end loop
		ArrayList list = new ArrayList(1);
		list.add(l);
                addNotify(list, groupsMap, false);
	    }//endif
	}//end sync
    }//end addDiscoveryListener

    /**
     * Remove a DiscoveryListener from the listener set. It does
     * nothing if the DiscoveryListener does not exist in the 
     * the listener set.
     *
     * @param l the existing DiscoveryListener to remove
     *
     * @throws java.lang.IllegalStateException this exception occurs when
     *         this method is called after the <code>terminate</code>
     *         method has been called.
     * 
     * @see #addDiscoveryListener
     */
    public synchronized void removeDiscoveryListener(DiscoveryListener l) {
        if (terminated) {
            throw new IllegalStateException("discovery terminated");
        }
	int index = listeners.indexOf(l);
	if(index != -1)  listeners.remove(index);
    }//end removeDiscoveryListener

    /**
     * Returns an array of instances of <code>ServiceRegistrar</code>, each
     * corresponding to a proxy to one of the currently discovered lookup
     * services. For each invocation of this method, a new array is returned.
     *
     * @return array of instances of <code>ServiceRegistrar</code>, each
     *         corresponding to a proxy to one of the currently discovered
     *         lookup services
     *
     * @throws java.lang.IllegalStateException this exception occurs when
     *         this method is called after the <code>terminate</code>
     *         method has been called.
     * 
     * @see net.jini.core.lookup.ServiceRegistrar
     * @see net.jini.discovery.DiscoveryManagement#removeDiscoveryListener
     */
    public ServiceRegistrar[] getRegistrars() {
        synchronized(this) {
            if (terminated) {
                throw new IllegalStateException("discovery terminated");
            }
            if((discoveredLocators == null) || (discoveredLocators.isEmpty())){
                return new ServiceRegistrar[0];
            }
            return buildServiceRegistrar();
        }//end sync(this)
    }//end getRegistrars

    /**
     * Removes an instance of <code>ServiceRegistrar</code> from the
     * managed set of lookup services, making the corresponding lookup
     * service eligible for re-discovery. This method takes no action if
     * the parameter input to this method is <code>null</code>, or if it
     * does not match (using <code>equals</code>) any of the elements in
     * the managed set.
     *
     * @param proxy the instance of <code>ServiceRegistrar</code> to discard
     *              from the managed set of lookup services
     *
     * @throws java.lang.IllegalStateException this exception occurs when
     *         this method is called after the <code>terminate</code>
     *         method has been called.
     * 
     * @see net.jini.core.lookup.ServiceRegistrar
     * @see net.jini.discovery.DiscoveryManagement#discard
     */
    public void discard(ServiceRegistrar proxy) {
	synchronized(this) {
            if (terminated) {
                throw new IllegalStateException("discovery terminated");
            }
            if(proxy == null) return;
	    LookupLocator lct = findRegFromProxy(proxy);
	    if(lct == null) return;
            /* Remove locator from the set of already-discovered locators */
	    LocatorReg reg = removeDiscoveredLocator(lct);
            /* Prepare the information for the discarded event */
            HashMap groupsMap = new HashMap(1);
            groupsMap.put(reg.proxy,reg.memberGroups);
            /* Prepare the discarded locatorReg for re-discovery */
	    reg.proxy = null;
            reg.memberGroups = null;
	    reg.delayNextTryTime();
	    addToMap(reg);//put discarded reg back in the not-discovered map
            /* Send a discarded event to all registered listeners */
	    if(!listeners.isEmpty()) {
                addNotify((ArrayList)listeners.clone(), groupsMap, true);
	    }//endif
	}//end sync(this)
    }//end discard

    /**
     * Terminates all threads, ending all locator discovery processing being
     * performed by the current instance of this class.
     * <p>
     * After this method has been invoked, no new lookup services will
     * be discovered, and the effect of any new operations performed
     * on the current instance of this class are undefined.
     *
     * @see net.jini.discovery.DiscoveryManagement#terminate
     */
    public synchronized void terminate() {
        if(terminated) return;
        terminated = true;
        terminateTaskMgr();
        synchronized(pendingNotifies) {
            pendingNotifies.clear();
        }//end sync
    }//end terminate

    /**
     * Returns an array consisting of the elements of the managed set
     * of locators; that is, instances of <code>LookupLocator</code> in
     * which each instance corresponds to a specific lookup service to
     * discover. The returned set will include both the set of 
     * <code>LookupLocator</code>s corresponding to lookup services 
     * that have already been discovered as well as the set of those
     * that have not yet been discovered. If the managed set of locators
     * is empty, this method will return the empty array. This method
     * returns a new array upon each invocation.
     *
     * @return <code>LookupLocator</code> array consisting of the elements
     *         of the managed set of locators
     *
     * @throws java.lang.IllegalStateException this exception occurs when
     *         this method is called after the <code>terminate</code>
     *         method has been called.
     * 
     * @see net.jini.discovery.DiscoveryLocatorManagement#getLocators
     * @see #setLocators
     */
    public synchronized LookupLocator[] getLocators() {
        if (terminated) {
            throw new IllegalStateException("discovery terminated");
        }
        /* Includes the set of already-discovered lookup services and
         * the set of not-yet-discovered lookup services.
         */
        int size = discoveredLocators.size() + undiscoveredLocators.size();
	LookupLocator[] ret = new LookupLocator[size];
        /* Retrieve the locators of the already-discovered lookup services */
	int k = 0;
	Iterator iter = discoveredLocators.iterator();
	while(iter.hasNext()) {
	    ret[k++] = ((LocatorReg)iter.next()).l;
        }//end loop
        /* Append the locators of the not-yet-discovered lookup services */
        iter = undiscoveredLocators.iterator();
	while(iter.hasNext()) {
	    ret[k++] = ((LocatorReg)iter.next()).l;
        }//end loop
	return ret;
    }//end getLocators

    /**
     * Adds a set of locators to the managed set of locators. Elements in the
     * input set that duplicate (using the <code>LookupLocator.equals</code>
     * method) elements already in the managed set will be ignored. If the
     * empty array is input, the managed set of locators will not change.
     *
     * @param locators <code>LookupLocator</code> array consisting of the
     *                 locators to add to the managed set.
     * 
     * @throws java.lang.NullPointerException this exception occurs when
     *         either <code>null</code> is input to the <code>locators</code>
     *         parameter, or one or more of the elements of the
     *         <code>locators</code> parameter is <code>null</code>.
     *
     * @throws java.lang.IllegalStateException this exception occurs when
     *         this method is called after the <code>terminate</code>
     *         method has been called.
     * 
     * @see net.jini.discovery.DiscoveryLocatorManagement#addLocators
     * @see #removeLocators
     */
    public synchronized void addLocators(LookupLocator[] locators) {
        testSetForNull(locators);
        if (terminated) {
            throw new IllegalStateException("discovery terminated");
        }
	discoverLocators(locators);
    }//end addLocators

     /**
     * Replaces all of the locators in the managed set with locators from
     * a new set, and discards any already-discovered lookup service that
     * corresponds to a locator that is removed from the managed set
     * as a result of an invocation of this method. For any such lookup
     * service that is discarded, a discard notification is sent; and that
     * lookup service will not be eligible for re-discovery (assuming it is
     * not currently eligible for discovery through other means, such as
     * group discovery).
     * <p>
     * If the empty array is input, locator discovery will cease until this
     * method is invoked with an input parameter that is non-<code>null</code>
     * and non-empty.
     *
     * @param locators <code>LookupLocator</code> array consisting of the 
     *                 locators that will replace the current locators in the
     *                 managed set.
     *
     * @throws java.lang.NullPointerException this exception occurs when
     *         either <code>null</code> is input to the <code>locators</code>
     *         parameter, or one or more of the elements of the
     *         <code>locators</code> parameter is <code>null</code>.
     *
     * @throws java.lang.IllegalStateException this exception occurs when
     *         this method is called after the <code>terminate</code>
     *         method has been called.
     * 
     * @see net.jini.discovery.DiscoveryLocatorManagement#setLocators
     * @see #getLocators
     */
    public void setLocators(LookupLocator[] locators) {
        testSetForNull(locators);
	synchronized(this) {
            if (terminated) {
                throw new IllegalStateException("discovery terminated");
            }
            HashMap groupsMap = new HashMap(1);
            /* From the set of already-discovered locators, remove each 
             * element that is NOT in the input set of locators.
             */
	    Iterator iter = discoveredLocators.iterator();
	    while(iter.hasNext()) {
		LocatorReg reg = (LocatorReg)iter.next();
		if(!isArrayContains(locators, reg.l)) {
		    iter.remove();
                    groupsMap.put(reg.proxy,reg.memberGroups);
		}//endif
	    }//end loop
            /* From the set of yet-to-be-discovered locators, remove each 
             * element that is NOT in the input set of replacement locators.
             * 
             * Note that if the discovery task is currently attempting to
             * discover a locator from this set, and if that locator is not
             * contained in the given input set of replacement locators (that
             * is, it is no longer desired that that locator be discovered),
             * then the discovery task, when it completes (either successfully
             * or un-successfully) the attempt to discover that locator, will
             * end all discovery processing with respect to the affected
             * locator.
             *
             * To inform the discovery task -- upon its return from the
             * unicast discovery process -- of the desire to terminate all
             * discovery processing for that particular locator, the element
             * in the set of undiscoveredLocators that corresponds to that
             * locator is removed. This means that if the discovery attempt
             * failed, the locator will no longer be considered one of the
             * yet-to-be-discovered locators; and if the attempt succeeded,
             * prevents the locator from being placed in the set of 
             * already-discovered locators. It also prevents any discarded
             * or discovered events from being sent.
             */
            iter = undiscoveredLocators.iterator();
	    while(iter.hasNext()) {
		LocatorReg reg = (LocatorReg)iter.next();
		if(!isArrayContains(locators, reg.l))  {
                    iter.remove();
                }//endif
	    }//end loop
            /* Initiate discovery process for any new, un-discovered locators*/
	    discoverLocators(locators);
            /* Send a discarded event to all registered listeners for any
             * locators that were removed by this method.
             */
	    if(!groupsMap.isEmpty() && !listeners.isEmpty()) {
                addNotify((ArrayList)listeners.clone(), groupsMap, true);
            }//endif
	}//end sync(this)
    }//end setLocators

    /**
     * Deletes a set of locators from the managed set of locators, and discards
     * any already-discovered lookup service that corresponds to a deleted
     * locator. For any lookup service that is discarded as a result of an
     * invocation of this method, a discard notification is sent; and that
     * lookup service will not be eligible for re-discovery (assuming it is
     * not currently eligible for discovery through other means, such as
     * group discovery).
     * <p>
     * If the empty array is input, this method takes no action.
     *
     * @param locators <code>LookupLocator</code> array consisting of the
     *                 locators that will be removed from the managed set.
     * 
     * @throws java.lang.NullPointerException this exception occurs when
     *         either <code>null</code> is input to the <code>locators</code>
     *         parameter, or one or more of the elements of the
     *         <code>locators</code> parameter is <code>null</code>.
     *
     * @throws java.lang.IllegalStateException this exception occurs when
     *         this method is called after the <code>terminate</code>
     *         method has been called.
     * 
     * @see net.jini.discovery.DiscoveryLocatorManagement#removeLocators
     * @see #addLocators
     */
    public void removeLocators(LookupLocator[] locators) {
        testSetForNull(locators);
	synchronized(this) {
            if (terminated) {
                throw new IllegalStateException("discovery terminated");
            }
            HashMap groupsMap = new HashMap(1);
	    for(int i=0; i<locators.length; i++) {
		LocatorReg reg = removeDiscoveredLocator(locators[i]);
		if(reg != null) {//removing an already-discovered reg
                    groupsMap.put(reg.proxy,reg.memberGroups);
		    continue;
		}//endif
		reg = findReg(locators[i]);
		if(reg != null) {//reg not yet discovered, stop discovery of it
                    undiscoveredLocators.remove(reg);
		}//endif
	    }//end loop
            /* Send a discarded event to all registered listeners for any
             * locators that were removed by this method.
             */
	    if(!groupsMap.isEmpty() && !listeners.isEmpty()) {
                addNotify((ArrayList)listeners.clone(), groupsMap, true);
            }//endif
	}//end sync
    }//end removeLocators

    /**
     * Returns the set of <code>LookupLocator</code> objects representing the
     * desired lookup services that are currently discovered. If no lookup
     * services are currently discovered, this method returns the empty array.
     * This method returns a new array upon each invocation.
     *
     * @return <code>LookupLocator</code> array consisting of the elements
     *         from the managed set of locators that correspond to lookup
     *         services that have already been discovered.
     *
     * @throws java.lang.IllegalStateException this exception occurs when
     *         this method is called after the <code>terminate</code>
     *         method has been called.
     */
    public synchronized LookupLocator[] getDiscoveredLocators() {
        if (terminated) {
            throw new IllegalStateException("discovery terminated");
        }
	int size = discoveredLocators.size();
	LookupLocator[] ret = new LookupLocator[size];
        /* Retrieve the locators of the already-discovered lookup services */
	int k = 0;
	Iterator iter = discoveredLocators.iterator();
	while(iter.hasNext()) { 
            ret[k++] = ((LocatorReg)iter.next()).l;
        }//end loop
	return ret;
    }//end getDiscoveredLocators

    /**
     * Returns the set of <code>LookupLocator</code> objects representing the
     * desired lookup services that have not yet been discovered. If all
     * of the desired lookup services are currently discovered, this method
     * returns the empty array. This method returns a new array upon each
     * invocation.
     *
     * @return <code>LookupLocator</code> array consisting of the elements
     *         from the managed set of locators that correspond to lookup
     *         services that have not yet been discovered.
     *
     * @throws java.lang.IllegalStateException this exception occurs when
     *         this method is called after the <code>terminate</code>
     *         method has been called.
     */
    public synchronized LookupLocator[] getUndiscoveredLocators() {
        if (terminated) {
            throw new IllegalStateException("discovery terminated");
        }
        LookupLocator[] locs = new LookupLocator[undiscoveredLocators.size()];
        Iterator iter = undiscoveredLocators.iterator();
        for(int i=0;iter.hasNext();i++) {
            locs[i] = ((LocatorReg)iter.next()).l;
        }//end loop
        return locs;
    }//end getUndiscoveredLocators

    /** Initiates the discovery process for the lookup services having the
     *  given locators.
     */
    private void discoverLocators(LookupLocator[] lcts) {
	assert Thread.holdsLock(this);
	discoverLocatorsCalled = true;
	if (lcts == null)  return;
	LookupLocator lct;
	for(int i=0; i<lcts.length; i++) {
	    if(isDiscovered(lcts[i]))  continue;
	    LocatorReg reg = findReg(lcts[i]);//in not-yet-discovered map?
	    if(reg == null) {
		reg = new LocatorReg(lcts[i]);
		addToMap(reg);
	    }//endif
	}//end loop
    }//end discoverLocators

    /** From the sets of elements corresponding to yet-to-be-discovered
     *  locators, this methods finds and returns the instance of LocatorReg
     *  corresponding to the given LookupLocator. This method searches 
     *  the set of undiscoveredLocators, and upon finding a matching
     *  LocatorReg object, that object is returned; otherwise, null is
     *  returned.
     */
    private LocatorReg findReg(LookupLocator lct) {
        Iterator iter = undiscoveredLocators.iterator();
        while(iter.hasNext()) {
            LocatorReg reg = (LocatorReg)iter.next();
            if (reg.l.equals(lct))  return reg;
        }//end loop
        return null;
    }//end findReg

    /** This method searches the set of discovered LocatorReg objects
     *  for the element that contains the given ServiceRegistrar object.
     *  Upon finding such an element, the corresponding LookupLocator is
     *  returned; otherwise, null is returned. 
     */
    private LookupLocator findRegFromProxy(ServiceRegistrar proxy) {
	Iterator iter = discoveredLocators.iterator();
	while(iter.hasNext()) {
	    LocatorReg reg = (LocatorReg)iter.next();
	    if((reg.proxy).equals(proxy ))  return reg.l;
	}//end loop
	return null;    
    }//end findRegFromProxy

    /** Convenience method called from within the DiscoveryTask. Employing
     *  unicast discovery, this method attempts to discover the lookup service
     *  associated with the given LocatorReg. After successfully discovering
     *  the desired lookup service, this method queues the appropriate
     *  event for dissemination to the registered listeners, and then returns
     *  <code>true</code>; otherwise <code>false</code> is returned.
     */
    private boolean regTryGetProxy(LocatorReg reg) {
        /* The following call performs the actual unicast discovery attempt,
         * and should not be made within a synchronization block.
         */
	boolean b = reg.tryGetProxy();
        /* While the discovery attempt was being made above, the locator
         * corresponding to the given LocatorReg may have been removed from
         * the managed set of locators (by a call to set/removeLocators). If
         * it did happen to be removed, then there is no need to continue
         * with the discovery process of that locator, whether its proxy was
         * successfully retrieved or not. Thus, if it was removed  from the
         * set of undiscoveredLocators while unicast discovery was being
         * performed, then return true to stop any queuing of a retry of
         * the task used in the discovery attempt of the given locator.
         * 
         * If it wasn't removed, but its proxy could not be successfully
         * discovered (as indicated by a false return value), then leave
         * it in the set of undiscoveredLocators and schedule - at a later
         * time - a retry of the task which performs the discovery attempt.
         *
         * Finally, if the proxy of the locator was successfully discovered,
         * then remove the locator from the set of undiscoveredLocators, add
         * it to the set of discoveredLocators, notify all registered
         * listeners that the locator has been discovered, and return true
         * to prevent retries from being queued.
         */
	synchronized (this) {
            if(!undiscoveredLocators.contains(reg)) {
                return true;//already removed, true ==> don't queue retry
            }//endif
            /* Discovery un-successful, leave in set, try new wakeup task */
	    if(!b) {
                return false;//this causes a retry to be queued
	    }//endif
            /* Discovery was successful, move reg from undiscoveredLocators
             * to discoveredLocators, and notify listeners
             */
            undiscoveredLocators.remove(reg);
	    discoveredLocators.add(reg);
	    if(!listeners.isEmpty()) {
		addNotify((ArrayList)listeners.clone(),
                          mapRegToGroups(reg.proxy,reg.memberGroups),
                          false);
            }//endif
            return true;//done; don't queue any retries
	}//end sync(this)
    }//end regTryGetProxy

    /** From each element of the set of LocatorReg objects that correspond
     *  to lookup services that have been discovered, this method extracts
     *  the ServiceRegistrar reference and returns all of the references
     *  in an array of ServiceRegistrar.
     */
    private ServiceRegistrar[] buildServiceRegistrar() {
	int k = 0;
	ServiceRegistrar[] proxys =
                              new ServiceRegistrar[discoveredLocators.size()];
	Iterator iter = discoveredLocators.iterator();
	while(iter.hasNext()) {
	    LocatorReg reg = (LocatorReg)iter.next();
	    proxys[k++] = reg.proxy;
	}//end loop
	return proxys;
    }//end buildServiceRegistrar

    /** 
     *  Adds the given LocatorReg object to the set containing the objects
     *  corresponding to the locators of desired lookup services that have
     *  not yet been discovered, and queues a DiscoveryTask to attempt,
     *  through unicast discovery, to discover the associated lookup service.
     */
    private void addToMap(LocatorReg reg) {
        undiscoveredLocators.add(reg);//add to set of not-yet-discovered locs
	reg.queueDiscoveryTask();
    }//end addToMap

    /** Determines whether or not the lookup service associated with the
     *  given LookupLocator has already been discovered.
     */
    private boolean isDiscovered(LookupLocator lct) {
	Iterator iter = discoveredLocators.iterator();
	while(iter.hasNext()) {
 	    LocatorReg reg = (LocatorReg)iter.next();
	    if(reg.l.equals(lct))  return true;
	}//end loop
	return false;
    }//end isDiscovered

    /** Add a notification task to the pending queue, and start an instance of
     *  the Notifier thread if one isn't already running.
     */
    private void addNotify(ArrayList notifies,
                           Map groupsMap,
			   boolean discard)
    {
	synchronized (pendingNotifies) {
	    pendingNotifies.addLast(new NotifyTask(notifies,
                                                   groupsMap,
                                                   discard));
	    if (notifierThread == null) {
		notifierThread = new Notifier();
		notifierThread.start();
	    }//endif
	}//end sync
    }//end addNotify

    /** Convenience method used to remove the LocatorReg - corresponding to
     *  the given LookupLocator - from the set of LocatorReg objects that
     *  correspond to lookup services that have already been discovered.
     */
    private LocatorReg removeDiscoveredLocator(LookupLocator lct) {
	Iterator iter = discoveredLocators.iterator();
	while(iter.hasNext()) {
	    LocatorReg reg = (LocatorReg)iter.next();
	    if(reg.l.equals(lct)) {
		iter.remove();
		return reg;
	    }//endif
	}//end loop
	return null;
    }//end removeDiscoveredLocator

    /** Convenience method that removes all pending and active tasks from the
     *  TaskManager, and removes all pending tasks from the WakeupManager.
     */ 
    private void terminateTaskMgr() {
        /* Cancel all tasks scheduled for future retry by the wakeup manager */
        if(discoveryWakeupMgr != null) {
            discoveryWakeupMgr.stop();//stop execution of the wakeup manager
            discoveryWakeupMgr.cancelAll();//cancel all tickets
        }//endif
        /* Cancel/remove pending tasks from the task manager and terminate */
        if(discoveryTaskMgr != null) {
            ArrayList pendingTasks = discoveryTaskMgr.getPending();
            for(int i=0;i<pendingTasks.size();i++) {
                RetryTask pendingTask = (RetryTask)pendingTasks.get(i);
                pendingTask.cancel();//cancel wakeup ticket
                discoveryTaskMgr.remove(pendingTask);//remove from task mgr
            }//end loop
            discoveryTaskMgr.terminate();//interrupt all active tasks
            discoveryTaskMgr = null;
            discoveryWakeupMgr = null;
        }//endif
    }//end terminateTaskMgr

    /** Determines if the given Object is an element of the given array. */
    private boolean isArrayContains(Object[] a, Object obj) {
	for(int i=0; i<a.length; i++ ) {
	    if(a[i].equals(obj))  return true;
	}//end loop
	return false;
    }//end isArrayContains
    
    /* Convenience method useful for debugging. */
    private void printMap () {
        Iterator iter = undiscoveredLocators.iterator();
        while(iter.hasNext()) {
            LocatorReg reg = (LocatorReg)iter.next();	    
            System.out.println("printMap reg:" + reg.id);
        }//end loop
    }//end printMap

    /**
     * This method is used by the public methods of this class that are
     * specified to throw a <code>NullPointerException</code> when the
     * set of locators is either <code>null</code> or contains one or
     * more <code>null</code> elements; in either case, this method 
     * throws a <code>NullPointerException</code> which should be allowed
     * to propagate outward.
     * 
     * @throws java.lang.NullPointerException this exception occurs when
     *         either <code>null</code> is input to the <code>locatorSet</code>
     *         parameter, or one or more of the elements of the
     *         <code>locatorSet</code> parameter is <code>null</code>.
     */
    private void testSetForNull(LookupLocator[] locatorSet) {
        if(locatorSet == null) {
            throw new NullPointerException("null locator array");
        }//endif
        for(int i=0;i<locatorSet.length;i++) {
            if(locatorSet[i] == null) {
                throw new NullPointerException
                                           ("null element in locator array");
            }//endif
        }//end loop
    }//end testSetForNull

    /** Creates and returns a deep copy of the input parameter. This method
     *  assumes the input map is a HashMap of the registrar-to-groups mapping;
     *  and returns a clone not only of the map, but of each key-value pair
     *  contained in the mapping.
     *
     * @param groupsMap mapping from a set of registrars to the member groups
     *                  of each registrar 
     * 
     *  @return clone of the input map, and of each key-value pair contained
     *          in the input map
     */
    private Map deepCopy(HashMap groupsMap) {
        /* clone the input HashMap */
        HashMap newMap = (HashMap)(groupsMap.clone());
        /* clone the values of each mapping in place */
        Set eSet = newMap.entrySet();
        for(Iterator itr = eSet.iterator(); itr.hasNext(); ) {
            Map.Entry pair = (Map.Entry)itr.next();
            /* only need to clone the value of the order pair */
            pair.setValue( ((String[])pair.getValue()).clone() );
        }//end loop
        return newMap;
    }//end deepCopy

    /** Convenience method that creates and returns a mapping of a single
     *  <code>ServiceRegistrar</code> instance to a set of groups.
     * 
     *  @param reg       instance of <code>ServiceRegistrar</code> 
     *                   corresponding to the registrar to use as the key
     *                   to the mapping
     *  @param curGroups <code>String</code> array containing the current
     *                   member groups of the registrar referenced by the 
     *                   <code>reg</code> parameter; and which is used
     *                   as the value of the mapping
     *
     *   @return <code>Map</code> instance containing a single mapping from
     *           a given registrar to its current member groups
     */
    private Map mapRegToGroups(ServiceRegistrar reg, String[] curGroups) {
        HashMap groupsMap = new HashMap(1);
        groupsMap.put(reg,curGroups);
        return groupsMap;
    }//end mapRegToGroups

    /**
     * Using the given <code>Configuration</code>, initializes the current
     * instance of this utility, and initiates the discovery process for
     * the given set of locators.
     *
     * @param locators the set of locators to discover
     *
     * @param config an instance of <code>Configuration</code>, used to
     *               obtain the objects needed to configure this utility
     *
     * @throws net.jini.config.ConfigurationException indicates an exception
     *         occurred while retrieving an item from the given
     *         <code>Configuration</code>
     * 
     * @throws java.lang.NullPointerException input array contains at least
     *         one <code>null</code> element or <code>null</code> is input
     *         for the configuration
     */
    private void beginDiscovery(final LookupLocator[] locators,
				Configuration config)
                                                 throws ConfigurationException
    {
	synchronized(this) {
	    init(config);
	    if (locators == null) {
		return;
	    }
	    testSetForNull(locators);
	    if (initialUnicastDelayRange > 0) {
		discoveryWakeupMgr.schedule(
		    System.currentTimeMillis() +
			(long) (Math.random() * initialUnicastDelayRange),
		    new Runnable() {
			public void run() {
			    synchronized (LookupLocatorDiscovery.this) {
				if (terminated || discoverLocatorsCalled) {
				    // discoverLocatorsCalled will be true
				    // if there has been an intervening
				    // addLocators or setLocators call.
				    return;
				}
				discoverLocators(locators);
			    }
			}
		    }
		);
	    } else {
		discoverLocators(locators);
	    }
	}
    }

    /* Convenience method that encapsulates the retrieval of the configurable
     * items from the given <code>Configuration</code> object.
     */
    private void init(Configuration config) throws ConfigurationException {
        if(config == null)  throw new NullPointerException("config is null");
        /* Lookup service proxy preparer */
        registrarPreparer = (ProxyPreparer)config.getEntry
                                                   (COMPONENT_NAME,
                                                    "registrarPreparer",
                                                    ProxyPreparer.class,
                                                    new BasicProxyPreparer());
        /* Task manager */
        try {
            discoveryTaskMgr = (TaskManager)config.getEntry(COMPONENT_NAME,
                                                            "taskManager",
                                                            TaskManager.class);
        } catch(NoSuchEntryException e) { /* use default */
            discoveryTaskMgr = new TaskManager(MAX_N_TASKS,(15*1000),1.0f);
        }
        /* Wakeup manager */
        try {
            discoveryWakeupMgr = (WakeupManager)config.getEntry
                                                        (COMPONENT_NAME,
                                                         "wakeupManager",
                                                         WakeupManager.class);
        } catch(NoSuchEntryException e) { /* use default */
            discoveryWakeupMgr = new WakeupManager
                                    (new WakeupManager.ThreadDesc(null, true));
        }
	
	initialUnicastDelayRange = Config.getLongEntry(config,
			    COMPONENT_NAME,
			    "initialUnicastDelayRange",
			    0,
			    0,
			    Long.MAX_VALUE);
    }//end init

}//end class LookupLocatorDiscovery
=======
/*
 * Licensed to the Apache Software Foundation (ASF) under one
 * or more contributor license agreements.  See the NOTICE file
 * distributed with this work for additional information
 * regarding copyright ownership. The ASF licenses this file
 * to you under the Apache License, Version 2.0 (the
 * "License"); you may not use this file except in compliance
 * with the License. You may obtain a copy of the License at
 * 
 *      http://www.apache.org/licenses/LICENSE-2.0
 * 
 * Unless required by applicable law or agreed to in writing, software
 * distributed under the License is distributed on an "AS IS" BASIS,
 * WITHOUT WARRANTIES OR CONDITIONS OF ANY KIND, either express or implied.
 * See the License for the specific language governing permissions and
 * limitations under the License.
 */
package net.jini.discovery;

import java.util.logging.Logger;
import net.jini.config.Configuration;
import net.jini.config.ConfigurationException;
import net.jini.core.discovery.LookupLocator;
import org.apache.river.impl.thread.NamedThreadFactory;

/**
 * This class encapsulates the functionality required of an entity that
 * wishes to employ the unicast discovery protocol to discover a lookup
 * service. This utility provides an implementation that makes the process
 * of finding specific lookup services much simpler for both services and
 * clients.
 * <p>
 * Because this class participates in only the unicast discovery protocol,
 * and because the unicast discovery protocol imposes no restriction on the
 * physical location of the entity relative to a lookup service, this utility
 * can be used to discover lookup services running on hosts that are located
 * far from, or near to, the host on which the entity is running. This lack
 * of a restriction on location brings with it a requirement that the
 * discovering entity supply this class with specific information about the
 * desired lookup services; namely, the location of the device(s) hosting
 * each lookup service. This information is supplied through an instance
 * of the {@link net.jini.core.discovery.LookupLocator LookupLocator} class,
 * or its subclass {@link net.jini.discovery.ConstrainableLookupLocator
 * ConstrainableLookupLocator}.
 *
 * @org.apache.river.impl <!-- Implementation Specifics -->
 *
 * The following implementation-specific items are discussed below:
 * <ul><li> <a href="#lldConfigEntries">Configuring LookupLocatorDiscovery</a>
 *     <li> <a href="#lldLogging">Logging</a>
 * </ul>
 *
 * <a name="lldConfigEntries">
 * <p>
 * <b><font size="+1">Configuring LookupLocatorDiscovery</font></b>
 * <p>
 * </a>
 *
 * This implementation of <code>LookupLocatorDiscovery</code> supports the
 * following configuration entries; where each configuration entry name
 * is associated with the component name
 * <code>net.jini.discovery.LookupLocatorDiscovery</code>. Note that the
 * configuration entries specified here are specific to this implementation
 * of <code>LookupLocatorDiscovery</code>. Unless otherwise stated, each
 * entry is retrieved from the configuration only once per instance of
 * this utility, where each such retrieval is performed in the constructor.
 *
 * <a name="initialUnicastDelayRange">
 * <table summary="Describes the initialUnicastDelayRange
 *                configuration entry" border="0" cellpadding="2">
 *   <tr valign="top">
 *     <th scope="col" summary="layout"> <font size="+1">&#X2022;</font>
 *     <th scope="col" align="left" colspan="2"> <font size="+1">
 *     <code>initialUnicastDelayRange</code></font>
 * 
 *   <tr valign="top"> <td> &nbsp <th scope="row" align="right">
 *     Type: <td> <code>long</code>
 * 
 *   <tr valign="top"> <td> &nbsp <th scope="row" align="right">
 *     Default: <td> <code>0 milliseconds</code>
 * 
 *   <tr valign="top"> <td> &nbsp <th scope="row" align="right">
 *     Description:
 *       <td> With respect to when this utility is started, this entry controls
 *       how long to wait before attempting unicast discovery.
 *       If the value is positive, initial unicast discovery requests
 *       will be delayed by a random value between <code>0</code> and
 *       <code>initialUnicastDelayRange</code> milliseconds. Once the wait
 *       period is up, the <code>LookupLocator</code>s specified at construction
 *       time are used for initiating unicast discovery requests, unless the
 *       managed <code>LookupLocator</code>s have been changed in the interim;
 *       in which case, no delayed unicast discovery requests are performed.
 *       Note that this entry only has effect when this utility is initialized.
 *       It does not delay discovery requests that are initiated if the managed
 *       <code>LookupLocator</code>s are subsequently changed.
 * </table>
 * </a>
 * <a name="registrarPreparer">
 * <table summary="Describes the registrarPreparer configuration entry" 
 *                border="0" cellpadding="2">
 *   <tr valign="top">
 *     <th scope="col" summary="layout"> <font size="+1">&#X2022;</font>
 *     <th scope="col" align="left" colspan="2"> <font size="+1">
 *     <code>registrarPreparer</code></font>
 * 
 *   <tr valign="top"> <td> &nbsp <th scope="row" align="right">
 *       Type: <td> {@link net.jini.security.ProxyPreparer}
 * 
 *   <tr valign="top"> <td> &nbsp <th scope="row" align="right">
 *       Default: <td> <code>new {@link net.jini.security.BasicProxyPreparer}()
 *                     </code>
 * 
 *   <tr valign="top"> <td> &nbsp <th scope="row" align="right">
 *   Description:
 *     <td> Preparer for the proxies to the lookup services that are
 *          discovered and used by this utility. 
 *          <p>
 *          This preparer should perform all operations required to use a
 *          newly received proxy to a lookup service, which may including
 *          verifying trust in the proxy, granting permissions, and setting
 *          constraints.
 *          <p>
 *          Currently, none of the methods on the
 *          {@link net.jini.core.lookup.ServiceRegistrar ServiceRegistrar}
 *          returned by this preparer are invoked by this implementation of
 *          <code>LookupLocatorDiscovery</code>.
 * </table>
 * </a>
 * <a name="executorService">
 * <table summary="Describes the executorService configuration entry" 
 *                border="0" cellpadding="2">
 *   <tr valign="top">
 *     <th scope="col" summary="layout"> <font size="+1">&#X2022;</font>
 *     <th scope="col" align="left" colspan="2"> <font size="+1">
 *     <code>executorService</code></font>
 * 
 *   <tr valign="top"> <td> &nbsp <th scope="row" align="right">
 *     Type: <td> {@link java.util.concurrent/ExecutorService ExecutorService}
 * 
 *   <tr valign="top"> <td> &nbsp <th scope="row" align="right">
 *     Default: <td> <code>new 
 *             {@link java.util.concurrent/ThreadPoolExecutor
 *                  ThreadPoolExecutor}(
 *                       15,
 *                       15,
 *                       15,
 *                       TimeUnit.SECONDS,
 *                       new {@link java.util.concurrent/LinkedBlockingQueue LinkedBlockingQueue}(),
 *                       new {@link NamedThreadFactory}("LookupLocatorDiscovery", false)
 *                   )</code>
 * 
 *   <tr valign="top"> <td> &nbsp <th scope="row" align="right">
 *     Description:
 *       <td> The object that pools and manages the various threads
 *            executed by this utility. This object
 *            should not be shared with other components in the
 *            application that employs this utility.
 * </table>
 * </a>
 * <a name="wakeupManager">
 * <table summary="Describes the wakeupManager configuration entry" 
 *                border="0" cellpadding="2">
 *   <tr valign="top">
 *     <th scope="col" summary="layout"> <font size="+1">&#X2022;</font>
 *     <th scope="col" align="left" colspan="2"> <font size="+1">
 *     <code>wakeupManager</code></font>
 * 
 *   <tr valign="top"> <td> &nbsp <th scope="row" align="right">
 *     Type: <td> {@link org.apache.river.thread.WakeupManager}
 * 
 *   <tr valign="top"> <td> &nbsp <th scope="row" align="right">
 *     Default: <td> <code>new 
 *     {@link org.apache.river.thread.WakeupManager#WakeupManager(
 *          org.apache.river.thread.WakeupManager.ThreadDesc)
 *     WakeupManager}(new 
 *     {@link org.apache.river.thread.WakeupManager.ThreadDesc}(null,true))</code>
 * 
 *   <tr valign="top"> <td> &nbsp <th scope="row" align="right">
 *     Description:
 *       <td> Object that pools and manages the various tasks that are
 *            initially executed by the object corresponding to the
 *            <a href="#executorService"><code>executorService</code></a> entry
 *            of this component, but which fail during that initial execution.
 *            This object schedules the re-execution of such a failed task -
 *            in the <a href="#executorService"><code>executorService</code></a>
 *            object - at various times in the future, (employing a
 *            "backoff strategy"). The re-execution of the failed task will
 *            continue to be scheduled by this object until the task finally
 *            succeeds. This object should not be shared with other components
 *            in the application that employs this utility.
 * </table>
 * </a>
 * <a name="lldLogging">
 * <p>
 * <b><font size="+1">Logging</font></b>
 * <p>
 * </a>
 *
 * This implementation of <code>LookupLocatorDiscovery</code> uses the
 * {@link Logger} named <code>net.jini.discovery.LookupLocatorDiscovery</code>
 * to log information at the following logging levels: <p>
 *
 * <table border="1" cellpadding="5"
 *         summary="Describes the information logged by LookupLocatorDiscovery,
 *                 and the levels at which that information is logged">
 *
 * <caption halign="center" valign="top">
 *   <b><code>net.jini.discovery.LookupLocatorDiscovery</code></b>
 * </caption>
 *
 * <tr> <th scope="col"> Level</th>
 *      <th scope="col"> Description</th>
 * </tr>
 *
 * <tr>
 *   <td>{@link java.util.logging.Level#INFO INFO}</td>
 *   <td>
 *     when any exception occurs in a task or thread, while attempting unicast
 *     discovery of a given locator
 *   </td>
 * </tr>
 * <tr>
 *   <td>{@link java.util.logging.Level#INFO INFO}</td>
 *   <td>when any exception occurs while attempting to prepare a proxy</td>
 * </tr>
 * <tr>
 *   <td>{@link org.apache.river.logging.Levels#HANDLED HANDLED}</td>
 *   <td>
 *     when an exception is handled during unicast discovery.
 *   </td>
 * </tr>
 * <tr>
 *   <td>{@link java.util.logging.Level#FINEST FINEST}</td>
 *   <td>whenever any thread or task is started</td>
 * </tr>
 *
 * <tr>
 *   <td>{@link java.util.logging.Level#FINEST FINEST}</td>
 *   <td>
 *     whenever any thread (except the <code>Notifier</code> thread) or task
 *     completes successfully
 *   </td>
 * </tr>
 *
 * <tr>
 *   <td>{@link java.util.logging.Level#FINEST FINEST}</td>
 *   <td>whenever a discovered or discarded event is sent</td>
 * </tr>
 *
 * <tr>
 *   <td>{@link java.util.logging.Level#FINEST FINEST}</td>
 *   <td>whenever a proxy is prepared</td>
 * </tr>
 *
 * <tr>
 *   <td>{@link java.util.logging.Level#FINEST FINEST}</td>
 *   <td>
 *     when an <code>IOException</code> occurs upon attempting to close the
 *     socket after a unicast discovery attempt has either completed
 *     successfully or failed
 *   </td>
 * </tr>
 * </table>
 * <p>
 *
 * This implementation of <code>LookupLocatorDiscovery</code> determines
 * the constraints (if any) to apply to unicast discovery for a given
 * {@link net.jini.core.discovery.LookupLocator LookupLocator} instance
 * by calling the 
 * {@link net.jini.core.constraint.RemoteMethodControl#getConstraints
 * getConstraints} method of that instance, if it implements the
 * {@link net.jini.core.constraint.RemoteMethodControl RemoteMethodControl}
 * interface. If the {@link net.jini.core.discovery.LookupLocator
 * LookupLocator} instance does not implement
 * {@link net.jini.core.constraint.RemoteMethodControl RemoteMethodControl},
 * then no constraints are applied to unicast discovery for that instance.
 * <p>
 * For more information on constraining unicast discovery, refer to the
 * documentation for the {@link net.jini.discovery.ConstrainableLookupLocator
 * ConstrainableLookupLocator} class.
 *
 * @author Sun Microsystems, Inc.
 *
 * @see net.jini.core.discovery.LookupLocator
 */
public class LookupLocatorDiscovery extends AbstractLookupLocatorDiscovery 
                                    implements DiscoveryManagement,
                                               DiscoveryLocatorManagement
{
    /**
     * Creates an instance of this class (<code>LookupLocatorDiscovery</code>),
     * with an initial array of <code>LookupLocator</code>s to be managed.
     * For each managed <code>LookupLocator</code>, unicast discovery is
     * performed to obtain a <code>ServiceRegistrar</code> proxy for that
     * lookup service.
     * 
     * @param locators the locators to discover
     * 
     * @throws java.lang.NullPointerException input array contains at least
     *         one <code>null</code> element
     */
    public LookupLocatorDiscovery(LookupLocator[] locators) {
        super();
        super.beginDiscovery(locators);
    }//end constructor

    /**
     * Constructs a new lookup locator discovery object, set to discover the
     * given set of locators, and having the given <code>Configuration</code>.
     * <p>
     * For each managed <code>LookupLocator</code>, unicast discovery is
     * performed to obtain a <code>ServiceRegistrar</code> proxy for that
     * lookup service.
     * 
     * @param locators the locators to discover
     *
     * @param config   an instance of <code>Configuration</code>, used to
     *                 obtain the objects needed to configure the current
     *                 instance of this class
     *
     * @throws net.jini.config.ConfigurationException indicates an exception
     *         occurred while retrieving an item from the given
     *         <code>Configuration</code>
     * 
     * @throws java.lang.NullPointerException input array contains at least
     *         one <code>null</code> element or <code>null</code> is input
     *         for the configuration
     */
    public LookupLocatorDiscovery(LookupLocator[] locators,
                                  Configuration config)
                                                throws ConfigurationException
    {
        super(config);
        super.beginDiscovery(locators);
    }//end constructor

}//end class LookupLocatorDiscovery
>>>>>>> cdb30c97
<|MERGE_RESOLUTION|>--- conflicted
+++ resolved
@@ -1,1952 +1,337 @@
-<<<<<<< HEAD
-/*
- * Licensed to the Apache Software Foundation (ASF) under one
- * or more contributor license agreements.  See the NOTICE file
- * distributed with this work for additional information
- * regarding copyright ownership. The ASF licenses this file
- * to you under the Apache License, Version 2.0 (the
- * "License"); you may not use this file except in compliance
- * with the License. You may obtain a copy of the License at
- * 
- *      http://www.apache.org/licenses/LICENSE-2.0
- * 
- * Unless required by applicable law or agreed to in writing, software
- * distributed under the License is distributed on an "AS IS" BASIS,
- * WITHOUT WARRANTIES OR CONDITIONS OF ANY KIND, either express or implied.
- * See the License for the specific language governing permissions and
- * limitations under the License.
- */
-package net.jini.discovery;
-
-import com.sun.jini.config.Config;
-import com.sun.jini.discovery.Discovery;
-import com.sun.jini.discovery.DiscoveryConstraints;
-import com.sun.jini.discovery.UnicastResponse;
-import com.sun.jini.discovery.internal.MultiIPDiscovery;
-import com.sun.jini.logging.Levels;
-import com.sun.jini.logging.LogUtil;
-import com.sun.jini.thread.RetryTask;
-import com.sun.jini.thread.TaskManager;
-import com.sun.jini.thread.WakeupManager;
-import java.io.IOException;
-import java.lang.reflect.Method;
-import java.net.InetAddress;
-import java.net.Socket;
-import java.util.ArrayList;
-import java.util.HashMap;
-import java.util.HashSet;
-import java.util.Iterator;
-import java.util.LinkedList;
-import java.util.Map;
-import java.util.Set;
-import java.util.logging.Level;
-import java.util.logging.Logger;
-import net.jini.config.Configuration;
-import net.jini.config.ConfigurationException;
-import net.jini.config.EmptyConfiguration;
-import net.jini.config.NoSuchEntryException;
-import net.jini.core.constraint.InvocationConstraints;
-import net.jini.core.constraint.MethodConstraints;
-import net.jini.core.constraint.RemoteMethodControl;
-import net.jini.core.discovery.LookupLocator;
-import net.jini.core.lookup.ServiceRegistrar;
-import net.jini.security.BasicProxyPreparer;
-import net.jini.security.ProxyPreparer;
-
-/**
- * This class encapsulates the functionality required of an entity that
- * wishes to employ the unicast discovery protocol to discover a lookup
- * service. This utility provides an implementation that makes the process
- * of finding specific lookup services much simpler for both services and
- * clients.
- * <p>
- * Because this class participates in only the unicast discovery protocol,
- * and because the unicast discovery protocol imposes no restriction on the
- * physical location of the entity relative to a lookup service, this utility
- * can be used to discover lookup services running on hosts that are located
- * far from, or near to, the host on which the entity is running. This lack
- * of a restriction on location brings with it a requirement that the
- * discovering entity supply this class with specific information about the
- * desired lookup services; namely, the location of the device(s) hosting
- * each lookup service. This information is supplied through an instance
- * of the {@link net.jini.core.discovery.LookupLocator LookupLocator} class,
- * or its subclass {@link net.jini.discovery.ConstrainableLookupLocator
- * ConstrainableLookupLocator}.
- *
- * @com.sun.jini.impl <!-- Implementation Specifics -->
- *
- * The following implementation-specific items are discussed below:
- * <ul><li> <a href="#lldConfigEntries">Configuring LookupLocatorDiscovery</a>
- *     <li> <a href="#lldLogging">Logging</a>
- * </ul>
- *
- * <a name="lldConfigEntries">
- * <p>
- * <b><font size="+1">Configuring LookupLocatorDiscovery</font></b>
- * <p>
- * </a>
- *
- * This implementation of <code>LookupLocatorDiscovery</code> supports the
- * following configuration entries; where each configuration entry name
- * is associated with the component name
- * <code>net.jini.discovery.LookupLocatorDiscovery</code>. Note that the
- * configuration entries specified here are specific to this implementation
- * of <codeLookupLocatorDiscovery</code>. Unless otherwise stated, each
- * entry is retrieved from the configuration only once per instance of
- * this utility, where each such retrieval is performed in the constructor.
- *
- * <a name="initialUnicastDelayRange">
- * <table summary="Describes the initialUnicastDelayRange
- *                configuration entry" border="0" cellpadding="2">
- *   <tr valign="top">
- *     <th scope="col" summary="layout"> <font size="+1">&#X2022;</font>
- *     <th scope="col" align="left" colspan="2"> <font size="+1">
- *     <code>initialUnicastDelayRange</code></font>
- * 
- *   <tr valign="top"> <td> &nbsp <th scope="row" align="right">
- *     Type: <td> <code>long</code>
- * 
- *   <tr valign="top"> <td> &nbsp <th scope="row" align="right">
- *     Default: <td> <code>0 milliseconds</code>
- * 
- *   <tr valign="top"> <td> &nbsp <th scope="row" align="right">
- *     Description:
- *       <td> With respect to when this utility is started, this entry controls
- *       how long to wait before attempting unicast discovery.
- *       If the value is positive, initial unicast discovery requests
- *       will be delayed by a random value between <code>0</code> and
- *       <code>initialUnicastDelayRange</code> milliseconds. Once the wait
- *       period is up, the <code>LookupLocator</code>s specified at construction
- *       time are used for initiating unicast discovery requests, unless the
- *       managed <code>LookupLocator</code>s have been changed in the interim;
- *       in which case, no delayed unicast discovery requests are performed.
- *       Note that this entry only has effect when this utility is initialized.
- *       It does not delay discovery requests that are initiated if the managed
- *       <code>LookupLocator</code>s are subsequently changed.
- * </table>
- * <a name="registrarPreparer">
- * <table summary="Describes the registrarPreparer configuration entry" 
- *                border="0" cellpadding="2">
- *   <tr valign="top">
- *     <th scope="col" summary="layout"> <font size="+1">&#X2022;</font>
- *     <th scope="col" align="left" colspan="2"> <font size="+1">
- *     <code>registrarPreparer</code></font>
- * 
- *   <tr valign="top"> <td> &nbsp <th scope="row" align="right">
- *       Type: <td> {@link net.jini.security.ProxyPreparer}
- * 
- *   <tr valign="top"> <td> &nbsp <th scope="row" align="right">
- *       Default: <td> <code>new {@link net.jini.security.BasicProxyPreparer}()
- *                     </code>
- * 
- *   <tr valign="top"> <td> &nbsp <th scope="row" align="right">
- *   Description:
- *     <td> Preparer for the proxies to the lookup services that are
- *          discovered and used by this utility. 
- *          <p>
- *          This preparer should perform all operations required to use a
- *          newly received proxy to a lookup service, which may including
- *          verifying trust in the proxy, granting permissions, and setting
- *          constraints.
- *          <p>
- *          Currently, none of the methods on the
- *          {@link net.jini.core.lookup.ServiceRegistrar ServiceRegistrar}
- *          returned by this preparer are invoked by this implementation of
- *          <code>LookupLocatorDiscovery</code>.
- * </table>
- *
- * <a name="taskManager">
- * <table summary="Describes the taskManager configuration entry" 
- *                border="0" cellpadding="2">
- *   <tr valign="top">
- *     <th scope="col" summary="layout"> <font size="+1">&#X2022;</font>
- *     <th scope="col" align="left" colspan="2"> <font size="+1">
- *     <code>taskManager</code></font>
- * 
- *   <tr valign="top"> <td> &nbsp <th scope="row" align="right">
- *     Type: <td> {@link com.sun.jini.thread.TaskManager}
- * 
- *   <tr valign="top"> <td> &nbsp <th scope="row" align="right">
- *     Default: <td> <code>new 
- *             {@link com.sun.jini.thread.TaskManager#TaskManager()
- *                                   TaskManager}(15, (15*1000), 1.0f)</code>
- * 
- *   <tr valign="top"> <td> &nbsp <th scope="row" align="right">
- *     Description:
- *       <td> The object that pools and manages the various threads
- *            executed by this utility. The default manager creates a
- *            maximum of 15 threads, waits 15 seconds before removing
- *            idle threads, and uses a load factor of 1.0 when
- *            determining whether to create a new thread. This object
- *            should not be shared with other components in the
- *            application that employs this utility.
- * </table>
- *
- * <a name="wakeupManager">
- * <table summary="Describes the wakeupManager configuration entry" 
- *                border="0" cellpadding="2">
- *   <tr valign="top">
- *     <th scope="col" summary="layout"> <font size="+1">&#X2022;</font>
- *     <th scope="col" align="left" colspan="2"> <font size="+1">
- *     <code>wakeupManager</code></font>
- * 
- *   <tr valign="top"> <td> &nbsp <th scope="row" align="right">
- *     Type: <td> {@link com.sun.jini.thread.WakeupManager}
- * 
- *   <tr valign="top"> <td> &nbsp <th scope="row" align="right">
- *     Default: <td> <code>new 
- *     {@link com.sun.jini.thread.WakeupManager#WakeupManager(
- *          com.sun.jini.thread.WakeupManager.ThreadDesc)
- *     WakeupManager}(new 
- *     {@link com.sun.jini.thread.WakeupManager.ThreadDesc}(null,true))</code>
- * 
- *   <tr valign="top"> <td> &nbsp <th scope="row" align="right">
- *     Description:
- *       <td> Object that pools and manages the various tasks that are
- *            initially executed by the object corresponding to the
- *            <a href="#taskManager"><code>taskManager</code></a> entry
- *            of this component, but which fail during that initial execution.
- *            This object schedules the re-execution of such a failed task -
- *            in the <a href="#taskManager"><code>taskManager</code></a>
- *            object - at various times in the future, (employing a
- *            "backoff strategy"). The re-execution of the failed task will
- *            continue to be scheduled by this object until the task finally
- *            succeeds. This object should not be shared with other components
- *            in the application that employs this utility.
- * </table>
- *
- * <a name="lldLogging">
- * <p>
- * <b><font size="+1">Logging</font></b>
- * <p>
- * </a>
- *
- * This implementation of <code>LookupLocatorDiscovery</code> uses the
- * {@link Logger} named <code>net.jini.discovery.LookupLocatorDiscovery</code>
- * to log information at the following logging levels: <p>
- *
- * <table border="1" cellpadding="5"
- *         summary="Describes the information logged by LookupLocatorDiscovery,
- *                 and the levels at which that information is logged">
- *
- * <caption halign="center" valign="top">
- *   <b><code>net.jini.discovery.LookupLocatorDiscovery</code></b>
- * </caption>
- *
- * <tr> <th scope="col"> Level</th>
- *      <th scope="col"> Description</th>
- * </tr>
- *
- * <tr>
- *   <td>{@link java.util.logging.Level#INFO INFO}</td>
- *   <td>
- *     when any exception occurs in a task or thread, while attempting unicast
- *     discovery of a given locator
- *   </td>
- * </tr>
- * <tr>
- *   <td>{@link java.util.logging.Level#INFO INFO}</td>
- *   <td>when any exception occurs while attempting to prepare a proxy</td>
- * </tr>
- * <tr>
- *   <td>{@link com.sun.jini.logging.Levels#HANDLED HANDLED}</td>
- *   <td>
- *     when an exception is handled during unicast discovery.
- *   </td>
- * </tr>
- * <tr>
- *   <td>{@link java.util.logging.Level#FINEST FINEST}</td>
- *   <td>whenever any thread or task is started</td>
- * </tr>
- *
- * <tr>
- *   <td>{@link java.util.logging.Level#FINEST FINEST}</td>
- *   <td>
- *     whenever any thread (except the <code>Notifier</code> thread) or task
- *     completes successfully
- *   </td>
- * </tr>
- *
- * <tr>
- *   <td>{@link java.util.logging.Level#FINEST FINEST}</td>
- *   <td>whenever a discovered or discarded event is sent</td>
- * </tr>
- *
- * <tr>
- *   <td>{@link java.util.logging.Level#FINEST FINEST}</td>
- *   <td>whenever a proxy is prepared</td>
- * </tr>
- *
- * <tr>
- *   <td>{@link java.util.logging.Level#FINEST FINEST}</td>
- *   <td>
- *     when an <code>IOException</code> occurs upon attempting to close the
- *     socket after a unicast discovery attempt has either completed
- *     successfully or failed
- *   </td>
- * </tr>
- * </table>
- * <p>
- *
- * This implementation of <code>LookupLocatorDiscovery</code> determines
- * the constraints (if any) to apply to unicast discovery for a given
- * {@link net.jini.core.discovery.LookupLocator LookupLocator} instance
- * by calling the 
- * {@link net.jini.core.constraint.RemoteMethodControl#getConstraints
- * getConstraints} method of that instance, if it implements the
- * {@link net.jini.core.constraint.RemoteMethodControl RemoteMethodControl}
- * interface. If the {@link net.jini.core.discovery.LookupLocator
- * LookupLocator} instance does not implement
- * {@link net.jini.core.constraint.RemoteMethodControl RemoteMethodControl},
- * then no constraints are applied to unicast discovery for that instance.
- * <p>
- * For more information on constraining unicast discovery, refer to the
- * documentation for the {@link net.jini.discovery.ConstrainableLookupLocator
- * ConstrainableLookupLocator} class.
- *
- * 
- *
- * @see net.jini.core.discovery.LookupLocator
- */
-public class LookupLocatorDiscovery implements DiscoveryManagement,
-                                               DiscoveryLocatorManagement
-{
-    /* Name of this component; used in config entry retrieval and the logger.*/
-    private static final String COMPONENT_NAME
-                                 = "net.jini.discovery.LookupLocatorDiscovery";
-    /* Logger used by this utility. */
-    private static final Logger logger = Logger.getLogger(COMPONENT_NAME);
-    /** Maximum number of concurrent tasks that can be run in any task
-     *  manager created by this class.
-     */
-    private static final int MAX_N_TASKS = 15;
-    /** Default timeout to set on sockets used for unicast discovery. */
-    private static final int DEFAULT_SOCKET_TIMEOUT = 1*60*1000;
-    /** LookupLocator.getRegistrar method, used for looking up client
-     *  constraints of contained lookup locators.
-     */
-    private static final Method getRegistrarMethod;
-    static {
-	try {
-	    getRegistrarMethod = LookupLocator.class.getDeclaredMethod(
-				     "getRegistrar", new Class[0]);
-	} catch (NoSuchMethodException e) {
-	    throw new AssertionError(e);
-	}
-    }
-
-    /** Task manager for the discovery tasks. On the first attempt to
-     *  discover each locator, the tasks used to perform those discoveries
-     *  are managed by this <code>TaskManager</code> so that the number of
-     *  concurrent threads can be bounded. If one or more of those attempts
-     *  fails, a <code>WakeupManager</code> is used (through the use of a
-     *  <code>RetryTask</code>) to schedule - at a later time (employing a
-     *  "backoff strategy") - the re-execution of each failed task in this
-     *  <code>TaskManager</code>.
-     */
-    private TaskManager discoveryTaskMgr;
-    /** Wakeup manager for the discovery tasks. For any locator, after
-     *  an initial failure to discover the locator, the task used to
-     *  perform all future discovery attempts is managed by this
-     *  <code>WakeupManager</code>; which schedules the re-execution of
-     *  the failed task - in the task manager - at various times in the
-     *  future until the locator is successfully discovered. This wakeup
-     *  manager is supplied to the <code>RetryTask</code>) that performs
-     *  the actual discovery attempt(s) so that when termination of this
-     *  lookup locator discovery utility is requested, all tasks scheduled
-     *  for retry by this wakeup manager can be cancelled.
-     */
-    private WakeupManager discoveryWakeupMgr;
-    /** Stores LookupLocators that have not been discovered yet. */ 
-    private final HashSet undiscoveredLocators = new HashSet(11);
-    /** Stores LookupLocators that have been discovered */
-    private final ArrayList discoveredLocators = new ArrayList(11);
-    /** Thread that handles pending notifications. */
-    private Notifier notifierThread;
-    /** Notifications to be sent to listeners. */
-    private LinkedList pendingNotifies = new LinkedList();
-    /** Stores DiscoveryListeners **/
-    private final ArrayList listeners = new ArrayList(1);
-    /** Flag indicating whether or not this class is still functional. */
-    private boolean terminated = false;
-    /* Preparer for the proxies to the lookup services that are discovered
-     * and used by this utility.
-     */
-    private ProxyPreparer registrarPreparer;
-    /* Utility for participating in version 2 of the unicast discovery
-     * protocol.
-     */
-    private Discovery protocol2 = Discovery.getProtocol2(null);
-    /* 
-     * Controls how long to wait before attempting unicast discovery, on
-     * startup.
-     */
-    private long initialUnicastDelayRange = 0;
-    /*
-     * Flag which indicates if discoverLocators was called during
-     * initialUnicastDelayRange delay.
-     */
-    private boolean discoverLocatorsCalled = false;
-    /** Wrapper class in which each instance corresponds to a lookup service
-     *  to discover via unicast discovery.
-     */
-    private class LocatorReg {
-        public ServiceRegistrar proxy = null;
-        public final LookupLocator l;
-        public String[] memberGroups = null;
-	private boolean discarded = false;
-
-	/* No need to sync on cnt since it's modified only in constructor */
-	private int cnt = 0;
-	private static final long MIN_RETRY = 15000;
-        private final long[] sleepTime = { 5*1000, 10*1000, 20*1000,
-	                                  30*1000, 60*1000, 
-                                          2*60*1000, 4*60*1000,
-                                          8*60*1000, 15*60*1000};
-        private int tryIndx = 0;
-        private long nextTryTime;
-	private final int id;
-	private long time = 0;
-
-	public LocatorReg(LookupLocator l) {
-	    id = cnt++;
-	    this.l = l;
-            nextTryTime = System.currentTimeMillis();
-	}//end constructor
-
-        /** Accessor that returns the absolute time at which the next
-         *  discovery attempt should be made after the previous attempt
-         *  has failed to find the desired lookup service.
-         */
-        public synchronized long getNextTryTime() {
-            return nextTryTime;
-        }//end getNextTryTime
-
-        /** Computes the time (in milliseconds) used to determine when it
-         *  is allowable -- after a previous failure -- to again attempt
-         *  unicast discovery of the lookup service referenced in this class.
-         *
-         *  Since this method is called multiple times for a particular lookup
-         *  service only when there is difficulty discovering that lookup
-         *  service, the value computed by this method increases in a
-         *  graduated manner - increasing the amount of time to wait before
-         *  the next discovery attempt should be made - upon each invocation,
-         *  eventually reaching a maximum time interval over which discovery
-         *  is re-tried. In this way, the network is not flooded with unicast
-         *  discovery requests referencing a lookup service that may not be
-         *  available for quite some time (if ever).
-	 */
-	public void calcNextTryTime() {
-	    nextTryTime = System.currentTimeMillis() + sleepTime[tryIndx];
-	    if(tryIndx < sleepTime.length-1)  tryIndx++;
-	}//end calcNextTryTime
-
-        /** This method gets called only from the public discard() method.
-         *  The purpose of this method is to delay the next discovery attempt.
-	 */
-	public void delayNextTryTime()  {
-	    discarded = true;
-	    tryIndx = 2;
-	}
-
-        /** Initiates unicast discovery of the lookup service referenced 
-         *  in this class.
-         */
-	public boolean tryGetProxy() {
-	    if (proxy != null ) {
-		throw new IllegalArgumentException
-                                 ("LookupLocator has been discovered already");
-	    }
-	    InvocationConstraints ic = InvocationConstraints.EMPTY;
-	    if (l instanceof RemoteMethodControl) {
-		MethodConstraints mc =
-		    ((RemoteMethodControl) l).getConstraints();
-		if (mc != null) {
-		    ic = mc.getConstraints(getRegistrarMethod);
-		}
-	    }
-	    try {
-                doUnicastDiscovery(l, ic);
-		time = System.currentTimeMillis();//mark the time of discovery
-		return true;
-	    } catch (Throwable e) {
-                if( logger.isLoggable(Level.INFO) ) {
-                    try {
-                        LogUtil.logThrow(logger, 
-                            Level.INFO,
-                            this.getClass(),
-                            "tryGetProxy",
-                            "exception occured during unicast discovery to "
-                            + "{0}:{1,number,#} with constraints {2}",
-                             new Object[] {
-                                l.getHost(),
-                                Integer.valueOf(l.getPort()),
-                                ic
-                             },
-                             e);
-                    } catch (Throwable t) {
-                        // Ignore
-                    }
-                }//endif
-		calcNextTryTime();//discovery failed; try again even later
-		return false;
-	    }
-	}//end tryGetProxy
-
-       /** This method employs the unicast discovery protocol to discover
-        *  the registrar having <code>LookupLocator</code> equal to the value
-        *  contained in the <code>locator</code> parameter of this class.
-	*/
-        private void doUnicastDiscovery(LookupLocator locator,
-					InvocationConstraints ic)
-	    throws IOException, ClassNotFoundException
-        {
-	    UnicastResponse resp = new MultiIPDiscovery() {
-		protected UnicastResponse performDiscovery(
-							Discovery disco,
-							DiscoveryConstraints dc,
-							Socket s)
-		throws IOException, ClassNotFoundException
-		{
-		    return disco.doUnicastDiscovery(
-					    s,
-					    dc.getUnfulfilledConstraints(),
-					    null,
-					    null,
-					    null);
-		    
-		}
-		
-		protected void socketCloseException(IOException e) {
-		   logger.log(Level.FINEST,
-		       "IOException on socket close upon "
-		       + "completion of unicast discovery",
-		       e);	
-		}
-		
-		protected void singleResponseException(Exception e,
-						       InetAddress addr,
-						       int port)
-		{
-		    logger.log(
-			Levels.HANDLED,
-			"Exception occured during unicast discovery " +
-			addr + ":" + port, e);
-		}
-		
-	    }.getResponse(locator.getHost(), locator.getPort(), ic);
-	    	    
-	    /* Proxy preparation */
-	    proxy = (ServiceRegistrar)registrarPreparer.prepareProxy
-							(resp.getRegistrar());
-	    logger.log(Level.FINEST, "LookupLocatorDiscovery - prepared "
-		       +"lookup service proxy: {0}", proxy);
-	    memberGroups = resp.getGroups();
-        }//end doUnicastDiscovery
-
-	private void queueDiscoveryTask() {
-	    if (discarded) {
-		discarded = false;
-		// We need to delay this discovery
-		discoveryWakeupMgr.schedule(
-			System.currentTimeMillis() + MIN_RETRY,
-		    new Runnable() {
-			public void run() {
-			    discoveryTaskMgr.add
-			     (new DiscoveryTask(LocatorReg.this,
-				discoveryTaskMgr, discoveryWakeupMgr));
-			}
-		    }
-		);
-	    } else {
-		discoveryTaskMgr.add
-                 (new DiscoveryTask(this,
-			discoveryTaskMgr, discoveryWakeupMgr));
-	    }
-	}
-	
-        /** Returns true if the locators are equal. */
-	public boolean equals(Object obj) {
-            if( !(obj instanceof LocatorReg) ) return false;
-	    return l.equals(((LocatorReg)obj).l);
-	}//end equals
-
-        /** Returns the hash code of the locator referenced in this class. */
-	public int hashCode() {
-	    return l.hashCode();
-	}//end hashCode
-    }//end class LocatorReg
-
-    /** Data structure containing task data processed by the Notifier Thread */
-    private static class NotifyTask {
-	/** The listeners to notify */
-	public final ArrayList listeners;
-	/** Map of discovered registrars to groups in which each is a member */
-	public final Map groupsMap;
-	/** True if discarded, else discovered */
-	public final boolean discard;
-	public NotifyTask(ArrayList listeners,
-                          Map groupsMap,
-			  boolean discard)
-	{
-	    this.listeners = listeners;
-	    this.groupsMap = groupsMap;
-	    this.discard   = discard;
-	}
-    }//end class NotifyTask
-
-    /** Thread that retrieves data structures of type NotifyTask from a
-     *  queue and, based on the contents of the data structure, sends the
-     *  appropriate event (discovered/discarded) to each registered listener.
-     *  <p>
-     *  Only 1 instance of this thread is run.
-     */
-    private class Notifier extends Thread {
-	/** Construct a daemon thread */
-	public Notifier() {
-	    super("event notifier");
-	    setDaemon(true);
-	}//end constructor
-
-	public void run() {
-            logger.finest("LookupLocatorDiscovery - Notifier thread started");
-	    while (true) {
-		NotifyTask task;
-		synchronized (pendingNotifies) {
-		    if (pendingNotifies.isEmpty()) {
-			notifierThread = null;
-			return;
-		    }//endif
-		    task = (NotifyTask)pendingNotifies.removeFirst();
-		}//end sync(pendingNotifies)
-                boolean firstListener = true;
-		for(Iterator iter = task.listeners.iterator();iter.hasNext();){
-		    DiscoveryListener l = (DiscoveryListener)iter.next();
-		    DiscoveryEvent e =
-                        new DiscoveryEvent(LookupLocatorDiscovery.this,
-                                           deepCopy((HashMap)task.groupsMap) );
-                    /* Log the event info about the lookup(s) */
-                    if(firstListener && (logger.isLoggable(Level.FINEST)) ) {
-                        String eType = (task.discard ? 
-                                                    "discarded":"discovered");
-                        ServiceRegistrar[] regs = e.getRegistrars();
-                        logger.finest(eType+" event  -- "+regs.length
-                                                         +" lookup(s)");
-                        Map groupsMap = e.getGroups();
-                        for(int i=0;i<regs.length;i++) {
-                            LookupLocator loc = null;
-                            try {
-                                loc = regs[i].getLocator();
-                            } catch (Throwable ex) { /* ignore */ }
-                            String[] groups = (String[])groupsMap.get(regs[i]);
-                            logger.finest("    "+eType+" locator  = "+loc);
-                            if(groups.length == 0) {
-                                logger.finest("    "+eType
-                                              +" group    = NO_GROUPS");
-                            } else {
-                                for(int j=0;j<groups.length;j++) {
-                                    logger.finest("    "+eType+" group["+j+"] "
-                                                  +"= "+groups[j]);
-                                }//end loop
-                            }//endif(groups.length)
-                        }//end loop
-                    }//endif(firstListener && isLoggable(Level.FINEST)
-                    try {
-			if (task.discard) {
-			    l.discarded(e);
-			} else {
-			    l.discovered(e);
-                	}//endif
-                    } catch (Throwable t) {
-                	logger.log(Levels.HANDLED, "a discovery listener failed to process a " +
-                		(task.discard ? "discard" : "discover") + " event", t);
-                    }
-		}//end loop
-	    }//end loop
-	}//end run
-    }//end class Notifier
-
-    /** Task which retrieves elements from the set of undiscoveredLocators
-     *  and attempts, through the unicast discovery protocol, to discover
-     *  the lookup service having the LookupLocator referenced by the element.
-     *  If a particular instance of this class fails to find the lookup
-     *  service that it references, this task will be rescheduled to be
-     *  executed again at a later time, using a "backoff strategy" as defined
-     *  by the method <code>com.sun.jini.thread.RetryTask.retryTime</code>.
-     *
-     *  @see com.sun.jini.thread.RetryTask
-     *  @see com.sun.jini.thread.WakeupManager
-     */
-    private class DiscoveryTask extends RetryTask {
-        private LocatorReg reg;
-        public DiscoveryTask(LocatorReg reg,
-                             TaskManager taskMgr,
-                             WakeupManager wakeupMgr)
-        {
-            super(taskMgr,wakeupMgr);
-            this.reg = reg;
-	}//end constructor
-
-        /** Executes the current instance of this task once, attempting to
-         *  discover - through unicast discovery - the lookup service
-         *  referenced in that instance. Upon successfully discovering the
-         *  indicated lookup service, this method returns <code>true</code>
-         *  and the current instance of this task is not executed again.
-         *  For each unsuccessful discovery attempt made by this method
-         *  for the current instance of this task, this method returns
-         *  <code>false</code>, which causes the task to be scheduled by
-         *  the <code>WakeupManager</code> to be executed again at a later
-         *  time as indicated by the value returned by <code>retryTime</code>.
-         */
-        public boolean tryOnce() {
-            logger.finest("LookupLocatorDiscovery - DiscoveryTask started");
-            synchronized(LookupLocatorDiscovery.this) {
-		if (terminated) {
-		    return true;
-		}
-                /* Locators may have been removed (ex. removeLocators or
-                 * setLocators) between the time they were added to the map,
-                 * and the time this task is finally executed. Determine if
-                 * this task should continue.
-                 */
-                if( undiscoveredLocators.isEmpty() ) {
-                    logger.finest("LookupLocatorDiscovery - DiscoveryTask "
-                                  +"completed");
-                    return true;//true ==> done. Don't queue retry.
-                }//endif
-                if(!undiscoveredLocators.contains(reg)) {
-                    logger.finest("LookupLocatorDiscovery - DiscoveryTask "
-                                  +"completed");
-                    return true;//already removed, true ==> don't queue retry
-                }
-            }//end sync(LookupLocatorDiscovery.this)
-            /* Use the unicast discovery protocol to perform the actual
-             * discovery. Note that since this process involves remote,
-             * interprocess (socket) communication, it is important that
-             * this processing be performed outside of the sync block.
-             */
-            boolean noRetry = regTryGetProxy(reg);//t -> done, f -> queue retry
-	    synchronized (LookupLocatorDiscovery.this) {
-		if (terminated) {
-		    return true;
-		}
-		if(noRetry) {
-		    logger.finest("LookupLocatorDiscovery - DiscoveryTask "
-				  +"completed");
-		} else {
-		    logger.finest("LookupLocatorDiscovery - DiscoveryTask "
-				  +"failed, will retry later");
-		}//endif
-		return noRetry;
-	    }
-
-	}//end tryOnce
-
-        /** Returns the next absolute time (in milliseconds) at which another
-         *  attempt to discover the lookup service referenced in this class
-         *  should be made.
-         *  
-         *  Overrides the version of this method in the parent class.
-         */
-        public long retryTime() {
-            return reg.getNextTryTime();
-        }//end retryTime
-
-        /** Returns true if current instance must be run after task(s) in
-         *  task manager queue.
-         *  @param tasks the tasks to consider.
-         *  @param size  elements with index less than size are considered.
-         */
-        public boolean runAfter(java.util.List tasks, int size) {
-            return false;
-        }//end runAfter
-    }//end class DiscoveryTask
-
-    /**
-     * Creates an instance of this class (<code>LookupLocatorDiscovery</code>),
-     * with an initial array of <code>LookupLocator</code>s to be managed.
-     * For each managed <code>LookupLocator</code>, unicast discovery is
-     * performed to obtain a <code>ServiceRegistrar</code> proxy for that
-     * lookup service.
-     * 
-     * @param locators the locators to discover
-     * 
-     * @throws java.lang.NullPointerException input array contains at least
-     *         one <code>null</code> element
-     */
-    public LookupLocatorDiscovery(LookupLocator[] locators) {
-        try {
-            beginDiscovery(locators, EmptyConfiguration.INSTANCE);
-        } catch(ConfigurationException e) { /* swallow this exception */ }
-    }//end constructor
-
-    /**
-     * Constructs a new lookup locator discovery object, set to discover the
-     * given set of locators, and having the given <code>Configuration</code>.
-     * <p>
-     * For each managed <code>LookupLocator</code>, unicast discovery is
-     * performed to obtain a <code>ServiceRegistrar</code> proxy for that
-     * lookup service.
-     * 
-     * @param locators the locators to discover
-     *
-     * @param config   an instance of <code>Configuration</code>, used to
-     *                 obtain the objects needed to configure the current
-     *                 instance of this class
-     *
-     * @throws net.jini.config.ConfigurationException indicates an exception
-     *         occurred while retrieving an item from the given
-     *         <code>Configuration</code>
-     * 
-     * @throws java.lang.NullPointerException input array contains at least
-     *         one <code>null</code> element or <code>null</code> is input
-     *         for the configuration
-     */
-    public LookupLocatorDiscovery(LookupLocator[] locators,
-                                  Configuration config)
-                                                throws ConfigurationException
-    {
-        beginDiscovery(locators, config);
-    }//end constructor
-
-    /**
-     * Add a DiscoveryListener to the listener set. The listener's
-     * discovered method gets called right way with an array of 
-     * ServiceRegistrars that have already been discovered, and will
-     * be called in the future whenever additional lookup services
-     * are discovered.
-     *
-     * @param l the new DiscoveryListener to add
-     *
-     * @throws java.lang.NullPointerException this exception occurs when
-     *         <code>null</code> is input to the listener parameter
-     *         <code>l</code>.
-     *
-     * @throws java.lang.IllegalStateException this exception occurs when
-     *         this method is called after the <code>terminate</code>
-     *         method has been called.
-     * 
-     * @see #removeDiscoveryListener
-     */
-    public void addDiscoveryListener(DiscoveryListener l) {
-        if(l == null) {
-            throw new NullPointerException("can't add null listener");
-        }
-	synchronized(this) {
-            if (terminated) {
-                throw new IllegalStateException("discovery terminated");
-            }
-	    if(listeners.contains(l)) return; //already have this listener
-	    listeners.add(l);
-	    if(!discoveredLocators.isEmpty()) {
-                HashMap groupsMap = new HashMap(discoveredLocators.size());
-                Iterator iter = discoveredLocators.iterator();
-                for (int i = 0; iter.hasNext(); i++) {
-                    LocatorReg reg = (LocatorReg)iter.next();
-                    groupsMap.put(reg.proxy,reg.memberGroups);
-                }//end loop
-		ArrayList list = new ArrayList(1);
-		list.add(l);
-                addNotify(list, groupsMap, false);
-	    }//endif
-	}//end sync
-    }//end addDiscoveryListener
-
-    /**
-     * Remove a DiscoveryListener from the listener set. It does
-     * nothing if the DiscoveryListener does not exist in the 
-     * the listener set.
-     *
-     * @param l the existing DiscoveryListener to remove
-     *
-     * @throws java.lang.IllegalStateException this exception occurs when
-     *         this method is called after the <code>terminate</code>
-     *         method has been called.
-     * 
-     * @see #addDiscoveryListener
-     */
-    public synchronized void removeDiscoveryListener(DiscoveryListener l) {
-        if (terminated) {
-            throw new IllegalStateException("discovery terminated");
-        }
-	int index = listeners.indexOf(l);
-	if(index != -1)  listeners.remove(index);
-    }//end removeDiscoveryListener
-
-    /**
-     * Returns an array of instances of <code>ServiceRegistrar</code>, each
-     * corresponding to a proxy to one of the currently discovered lookup
-     * services. For each invocation of this method, a new array is returned.
-     *
-     * @return array of instances of <code>ServiceRegistrar</code>, each
-     *         corresponding to a proxy to one of the currently discovered
-     *         lookup services
-     *
-     * @throws java.lang.IllegalStateException this exception occurs when
-     *         this method is called after the <code>terminate</code>
-     *         method has been called.
-     * 
-     * @see net.jini.core.lookup.ServiceRegistrar
-     * @see net.jini.discovery.DiscoveryManagement#removeDiscoveryListener
-     */
-    public ServiceRegistrar[] getRegistrars() {
-        synchronized(this) {
-            if (terminated) {
-                throw new IllegalStateException("discovery terminated");
-            }
-            if((discoveredLocators == null) || (discoveredLocators.isEmpty())){
-                return new ServiceRegistrar[0];
-            }
-            return buildServiceRegistrar();
-        }//end sync(this)
-    }//end getRegistrars
-
-    /**
-     * Removes an instance of <code>ServiceRegistrar</code> from the
-     * managed set of lookup services, making the corresponding lookup
-     * service eligible for re-discovery. This method takes no action if
-     * the parameter input to this method is <code>null</code>, or if it
-     * does not match (using <code>equals</code>) any of the elements in
-     * the managed set.
-     *
-     * @param proxy the instance of <code>ServiceRegistrar</code> to discard
-     *              from the managed set of lookup services
-     *
-     * @throws java.lang.IllegalStateException this exception occurs when
-     *         this method is called after the <code>terminate</code>
-     *         method has been called.
-     * 
-     * @see net.jini.core.lookup.ServiceRegistrar
-     * @see net.jini.discovery.DiscoveryManagement#discard
-     */
-    public void discard(ServiceRegistrar proxy) {
-	synchronized(this) {
-            if (terminated) {
-                throw new IllegalStateException("discovery terminated");
-            }
-            if(proxy == null) return;
-	    LookupLocator lct = findRegFromProxy(proxy);
-	    if(lct == null) return;
-            /* Remove locator from the set of already-discovered locators */
-	    LocatorReg reg = removeDiscoveredLocator(lct);
-            /* Prepare the information for the discarded event */
-            HashMap groupsMap = new HashMap(1);
-            groupsMap.put(reg.proxy,reg.memberGroups);
-            /* Prepare the discarded locatorReg for re-discovery */
-	    reg.proxy = null;
-            reg.memberGroups = null;
-	    reg.delayNextTryTime();
-	    addToMap(reg);//put discarded reg back in the not-discovered map
-            /* Send a discarded event to all registered listeners */
-	    if(!listeners.isEmpty()) {
-                addNotify((ArrayList)listeners.clone(), groupsMap, true);
-	    }//endif
-	}//end sync(this)
-    }//end discard
-
-    /**
-     * Terminates all threads, ending all locator discovery processing being
-     * performed by the current instance of this class.
-     * <p>
-     * After this method has been invoked, no new lookup services will
-     * be discovered, and the effect of any new operations performed
-     * on the current instance of this class are undefined.
-     *
-     * @see net.jini.discovery.DiscoveryManagement#terminate
-     */
-    public synchronized void terminate() {
-        if(terminated) return;
-        terminated = true;
-        terminateTaskMgr();
-        synchronized(pendingNotifies) {
-            pendingNotifies.clear();
-        }//end sync
-    }//end terminate
-
-    /**
-     * Returns an array consisting of the elements of the managed set
-     * of locators; that is, instances of <code>LookupLocator</code> in
-     * which each instance corresponds to a specific lookup service to
-     * discover. The returned set will include both the set of 
-     * <code>LookupLocator</code>s corresponding to lookup services 
-     * that have already been discovered as well as the set of those
-     * that have not yet been discovered. If the managed set of locators
-     * is empty, this method will return the empty array. This method
-     * returns a new array upon each invocation.
-     *
-     * @return <code>LookupLocator</code> array consisting of the elements
-     *         of the managed set of locators
-     *
-     * @throws java.lang.IllegalStateException this exception occurs when
-     *         this method is called after the <code>terminate</code>
-     *         method has been called.
-     * 
-     * @see net.jini.discovery.DiscoveryLocatorManagement#getLocators
-     * @see #setLocators
-     */
-    public synchronized LookupLocator[] getLocators() {
-        if (terminated) {
-            throw new IllegalStateException("discovery terminated");
-        }
-        /* Includes the set of already-discovered lookup services and
-         * the set of not-yet-discovered lookup services.
-         */
-        int size = discoveredLocators.size() + undiscoveredLocators.size();
-	LookupLocator[] ret = new LookupLocator[size];
-        /* Retrieve the locators of the already-discovered lookup services */
-	int k = 0;
-	Iterator iter = discoveredLocators.iterator();
-	while(iter.hasNext()) {
-	    ret[k++] = ((LocatorReg)iter.next()).l;
-        }//end loop
-        /* Append the locators of the not-yet-discovered lookup services */
-        iter = undiscoveredLocators.iterator();
-	while(iter.hasNext()) {
-	    ret[k++] = ((LocatorReg)iter.next()).l;
-        }//end loop
-	return ret;
-    }//end getLocators
-
-    /**
-     * Adds a set of locators to the managed set of locators. Elements in the
-     * input set that duplicate (using the <code>LookupLocator.equals</code>
-     * method) elements already in the managed set will be ignored. If the
-     * empty array is input, the managed set of locators will not change.
-     *
-     * @param locators <code>LookupLocator</code> array consisting of the
-     *                 locators to add to the managed set.
-     * 
-     * @throws java.lang.NullPointerException this exception occurs when
-     *         either <code>null</code> is input to the <code>locators</code>
-     *         parameter, or one or more of the elements of the
-     *         <code>locators</code> parameter is <code>null</code>.
-     *
-     * @throws java.lang.IllegalStateException this exception occurs when
-     *         this method is called after the <code>terminate</code>
-     *         method has been called.
-     * 
-     * @see net.jini.discovery.DiscoveryLocatorManagement#addLocators
-     * @see #removeLocators
-     */
-    public synchronized void addLocators(LookupLocator[] locators) {
-        testSetForNull(locators);
-        if (terminated) {
-            throw new IllegalStateException("discovery terminated");
-        }
-	discoverLocators(locators);
-    }//end addLocators
-
-     /**
-     * Replaces all of the locators in the managed set with locators from
-     * a new set, and discards any already-discovered lookup service that
-     * corresponds to a locator that is removed from the managed set
-     * as a result of an invocation of this method. For any such lookup
-     * service that is discarded, a discard notification is sent; and that
-     * lookup service will not be eligible for re-discovery (assuming it is
-     * not currently eligible for discovery through other means, such as
-     * group discovery).
-     * <p>
-     * If the empty array is input, locator discovery will cease until this
-     * method is invoked with an input parameter that is non-<code>null</code>
-     * and non-empty.
-     *
-     * @param locators <code>LookupLocator</code> array consisting of the 
-     *                 locators that will replace the current locators in the
-     *                 managed set.
-     *
-     * @throws java.lang.NullPointerException this exception occurs when
-     *         either <code>null</code> is input to the <code>locators</code>
-     *         parameter, or one or more of the elements of the
-     *         <code>locators</code> parameter is <code>null</code>.
-     *
-     * @throws java.lang.IllegalStateException this exception occurs when
-     *         this method is called after the <code>terminate</code>
-     *         method has been called.
-     * 
-     * @see net.jini.discovery.DiscoveryLocatorManagement#setLocators
-     * @see #getLocators
-     */
-    public void setLocators(LookupLocator[] locators) {
-        testSetForNull(locators);
-	synchronized(this) {
-            if (terminated) {
-                throw new IllegalStateException("discovery terminated");
-            }
-            HashMap groupsMap = new HashMap(1);
-            /* From the set of already-discovered locators, remove each 
-             * element that is NOT in the input set of locators.
-             */
-	    Iterator iter = discoveredLocators.iterator();
-	    while(iter.hasNext()) {
-		LocatorReg reg = (LocatorReg)iter.next();
-		if(!isArrayContains(locators, reg.l)) {
-		    iter.remove();
-                    groupsMap.put(reg.proxy,reg.memberGroups);
-		}//endif
-	    }//end loop
-            /* From the set of yet-to-be-discovered locators, remove each 
-             * element that is NOT in the input set of replacement locators.
-             * 
-             * Note that if the discovery task is currently attempting to
-             * discover a locator from this set, and if that locator is not
-             * contained in the given input set of replacement locators (that
-             * is, it is no longer desired that that locator be discovered),
-             * then the discovery task, when it completes (either successfully
-             * or un-successfully) the attempt to discover that locator, will
-             * end all discovery processing with respect to the affected
-             * locator.
-             *
-             * To inform the discovery task -- upon its return from the
-             * unicast discovery process -- of the desire to terminate all
-             * discovery processing for that particular locator, the element
-             * in the set of undiscoveredLocators that corresponds to that
-             * locator is removed. This means that if the discovery attempt
-             * failed, the locator will no longer be considered one of the
-             * yet-to-be-discovered locators; and if the attempt succeeded,
-             * prevents the locator from being placed in the set of 
-             * already-discovered locators. It also prevents any discarded
-             * or discovered events from being sent.
-             */
-            iter = undiscoveredLocators.iterator();
-	    while(iter.hasNext()) {
-		LocatorReg reg = (LocatorReg)iter.next();
-		if(!isArrayContains(locators, reg.l))  {
-                    iter.remove();
-                }//endif
-	    }//end loop
-            /* Initiate discovery process for any new, un-discovered locators*/
-	    discoverLocators(locators);
-            /* Send a discarded event to all registered listeners for any
-             * locators that were removed by this method.
-             */
-	    if(!groupsMap.isEmpty() && !listeners.isEmpty()) {
-                addNotify((ArrayList)listeners.clone(), groupsMap, true);
-            }//endif
-	}//end sync(this)
-    }//end setLocators
-
-    /**
-     * Deletes a set of locators from the managed set of locators, and discards
-     * any already-discovered lookup service that corresponds to a deleted
-     * locator. For any lookup service that is discarded as a result of an
-     * invocation of this method, a discard notification is sent; and that
-     * lookup service will not be eligible for re-discovery (assuming it is
-     * not currently eligible for discovery through other means, such as
-     * group discovery).
-     * <p>
-     * If the empty array is input, this method takes no action.
-     *
-     * @param locators <code>LookupLocator</code> array consisting of the
-     *                 locators that will be removed from the managed set.
-     * 
-     * @throws java.lang.NullPointerException this exception occurs when
-     *         either <code>null</code> is input to the <code>locators</code>
-     *         parameter, or one or more of the elements of the
-     *         <code>locators</code> parameter is <code>null</code>.
-     *
-     * @throws java.lang.IllegalStateException this exception occurs when
-     *         this method is called after the <code>terminate</code>
-     *         method has been called.
-     * 
-     * @see net.jini.discovery.DiscoveryLocatorManagement#removeLocators
-     * @see #addLocators
-     */
-    public void removeLocators(LookupLocator[] locators) {
-        testSetForNull(locators);
-	synchronized(this) {
-            if (terminated) {
-                throw new IllegalStateException("discovery terminated");
-            }
-            HashMap groupsMap = new HashMap(1);
-	    for(int i=0; i<locators.length; i++) {
-		LocatorReg reg = removeDiscoveredLocator(locators[i]);
-		if(reg != null) {//removing an already-discovered reg
-                    groupsMap.put(reg.proxy,reg.memberGroups);
-		    continue;
-		}//endif
-		reg = findReg(locators[i]);
-		if(reg != null) {//reg not yet discovered, stop discovery of it
-                    undiscoveredLocators.remove(reg);
-		}//endif
-	    }//end loop
-            /* Send a discarded event to all registered listeners for any
-             * locators that were removed by this method.
-             */
-	    if(!groupsMap.isEmpty() && !listeners.isEmpty()) {
-                addNotify((ArrayList)listeners.clone(), groupsMap, true);
-            }//endif
-	}//end sync
-    }//end removeLocators
-
-    /**
-     * Returns the set of <code>LookupLocator</code> objects representing the
-     * desired lookup services that are currently discovered. If no lookup
-     * services are currently discovered, this method returns the empty array.
-     * This method returns a new array upon each invocation.
-     *
-     * @return <code>LookupLocator</code> array consisting of the elements
-     *         from the managed set of locators that correspond to lookup
-     *         services that have already been discovered.
-     *
-     * @throws java.lang.IllegalStateException this exception occurs when
-     *         this method is called after the <code>terminate</code>
-     *         method has been called.
-     */
-    public synchronized LookupLocator[] getDiscoveredLocators() {
-        if (terminated) {
-            throw new IllegalStateException("discovery terminated");
-        }
-	int size = discoveredLocators.size();
-	LookupLocator[] ret = new LookupLocator[size];
-        /* Retrieve the locators of the already-discovered lookup services */
-	int k = 0;
-	Iterator iter = discoveredLocators.iterator();
-	while(iter.hasNext()) { 
-            ret[k++] = ((LocatorReg)iter.next()).l;
-        }//end loop
-	return ret;
-    }//end getDiscoveredLocators
-
-    /**
-     * Returns the set of <code>LookupLocator</code> objects representing the
-     * desired lookup services that have not yet been discovered. If all
-     * of the desired lookup services are currently discovered, this method
-     * returns the empty array. This method returns a new array upon each
-     * invocation.
-     *
-     * @return <code>LookupLocator</code> array consisting of the elements
-     *         from the managed set of locators that correspond to lookup
-     *         services that have not yet been discovered.
-     *
-     * @throws java.lang.IllegalStateException this exception occurs when
-     *         this method is called after the <code>terminate</code>
-     *         method has been called.
-     */
-    public synchronized LookupLocator[] getUndiscoveredLocators() {
-        if (terminated) {
-            throw new IllegalStateException("discovery terminated");
-        }
-        LookupLocator[] locs = new LookupLocator[undiscoveredLocators.size()];
-        Iterator iter = undiscoveredLocators.iterator();
-        for(int i=0;iter.hasNext();i++) {
-            locs[i] = ((LocatorReg)iter.next()).l;
-        }//end loop
-        return locs;
-    }//end getUndiscoveredLocators
-
-    /** Initiates the discovery process for the lookup services having the
-     *  given locators.
-     */
-    private void discoverLocators(LookupLocator[] lcts) {
-	assert Thread.holdsLock(this);
-	discoverLocatorsCalled = true;
-	if (lcts == null)  return;
-	LookupLocator lct;
-	for(int i=0; i<lcts.length; i++) {
-	    if(isDiscovered(lcts[i]))  continue;
-	    LocatorReg reg = findReg(lcts[i]);//in not-yet-discovered map?
-	    if(reg == null) {
-		reg = new LocatorReg(lcts[i]);
-		addToMap(reg);
-	    }//endif
-	}//end loop
-    }//end discoverLocators
-
-    /** From the sets of elements corresponding to yet-to-be-discovered
-     *  locators, this methods finds and returns the instance of LocatorReg
-     *  corresponding to the given LookupLocator. This method searches 
-     *  the set of undiscoveredLocators, and upon finding a matching
-     *  LocatorReg object, that object is returned; otherwise, null is
-     *  returned.
-     */
-    private LocatorReg findReg(LookupLocator lct) {
-        Iterator iter = undiscoveredLocators.iterator();
-        while(iter.hasNext()) {
-            LocatorReg reg = (LocatorReg)iter.next();
-            if (reg.l.equals(lct))  return reg;
-        }//end loop
-        return null;
-    }//end findReg
-
-    /** This method searches the set of discovered LocatorReg objects
-     *  for the element that contains the given ServiceRegistrar object.
-     *  Upon finding such an element, the corresponding LookupLocator is
-     *  returned; otherwise, null is returned. 
-     */
-    private LookupLocator findRegFromProxy(ServiceRegistrar proxy) {
-	Iterator iter = discoveredLocators.iterator();
-	while(iter.hasNext()) {
-	    LocatorReg reg = (LocatorReg)iter.next();
-	    if((reg.proxy).equals(proxy ))  return reg.l;
-	}//end loop
-	return null;    
-    }//end findRegFromProxy
-
-    /** Convenience method called from within the DiscoveryTask. Employing
-     *  unicast discovery, this method attempts to discover the lookup service
-     *  associated with the given LocatorReg. After successfully discovering
-     *  the desired lookup service, this method queues the appropriate
-     *  event for dissemination to the registered listeners, and then returns
-     *  <code>true</code>; otherwise <code>false</code> is returned.
-     */
-    private boolean regTryGetProxy(LocatorReg reg) {
-        /* The following call performs the actual unicast discovery attempt,
-         * and should not be made within a synchronization block.
-         */
-	boolean b = reg.tryGetProxy();
-        /* While the discovery attempt was being made above, the locator
-         * corresponding to the given LocatorReg may have been removed from
-         * the managed set of locators (by a call to set/removeLocators). If
-         * it did happen to be removed, then there is no need to continue
-         * with the discovery process of that locator, whether its proxy was
-         * successfully retrieved or not. Thus, if it was removed  from the
-         * set of undiscoveredLocators while unicast discovery was being
-         * performed, then return true to stop any queuing of a retry of
-         * the task used in the discovery attempt of the given locator.
-         * 
-         * If it wasn't removed, but its proxy could not be successfully
-         * discovered (as indicated by a false return value), then leave
-         * it in the set of undiscoveredLocators and schedule - at a later
-         * time - a retry of the task which performs the discovery attempt.
-         *
-         * Finally, if the proxy of the locator was successfully discovered,
-         * then remove the locator from the set of undiscoveredLocators, add
-         * it to the set of discoveredLocators, notify all registered
-         * listeners that the locator has been discovered, and return true
-         * to prevent retries from being queued.
-         */
-	synchronized (this) {
-            if(!undiscoveredLocators.contains(reg)) {
-                return true;//already removed, true ==> don't queue retry
-            }//endif
-            /* Discovery un-successful, leave in set, try new wakeup task */
-	    if(!b) {
-                return false;//this causes a retry to be queued
-	    }//endif
-            /* Discovery was successful, move reg from undiscoveredLocators
-             * to discoveredLocators, and notify listeners
-             */
-            undiscoveredLocators.remove(reg);
-	    discoveredLocators.add(reg);
-	    if(!listeners.isEmpty()) {
-		addNotify((ArrayList)listeners.clone(),
-                          mapRegToGroups(reg.proxy,reg.memberGroups),
-                          false);
-            }//endif
-            return true;//done; don't queue any retries
-	}//end sync(this)
-    }//end regTryGetProxy
-
-    /** From each element of the set of LocatorReg objects that correspond
-     *  to lookup services that have been discovered, this method extracts
-     *  the ServiceRegistrar reference and returns all of the references
-     *  in an array of ServiceRegistrar.
-     */
-    private ServiceRegistrar[] buildServiceRegistrar() {
-	int k = 0;
-	ServiceRegistrar[] proxys =
-                              new ServiceRegistrar[discoveredLocators.size()];
-	Iterator iter = discoveredLocators.iterator();
-	while(iter.hasNext()) {
-	    LocatorReg reg = (LocatorReg)iter.next();
-	    proxys[k++] = reg.proxy;
-	}//end loop
-	return proxys;
-    }//end buildServiceRegistrar
-
-    /** 
-     *  Adds the given LocatorReg object to the set containing the objects
-     *  corresponding to the locators of desired lookup services that have
-     *  not yet been discovered, and queues a DiscoveryTask to attempt,
-     *  through unicast discovery, to discover the associated lookup service.
-     */
-    private void addToMap(LocatorReg reg) {
-        undiscoveredLocators.add(reg);//add to set of not-yet-discovered locs
-	reg.queueDiscoveryTask();
-    }//end addToMap
-
-    /** Determines whether or not the lookup service associated with the
-     *  given LookupLocator has already been discovered.
-     */
-    private boolean isDiscovered(LookupLocator lct) {
-	Iterator iter = discoveredLocators.iterator();
-	while(iter.hasNext()) {
- 	    LocatorReg reg = (LocatorReg)iter.next();
-	    if(reg.l.equals(lct))  return true;
-	}//end loop
-	return false;
-    }//end isDiscovered
-
-    /** Add a notification task to the pending queue, and start an instance of
-     *  the Notifier thread if one isn't already running.
-     */
-    private void addNotify(ArrayList notifies,
-                           Map groupsMap,
-			   boolean discard)
-    {
-	synchronized (pendingNotifies) {
-	    pendingNotifies.addLast(new NotifyTask(notifies,
-                                                   groupsMap,
-                                                   discard));
-	    if (notifierThread == null) {
-		notifierThread = new Notifier();
-		notifierThread.start();
-	    }//endif
-	}//end sync
-    }//end addNotify
-
-    /** Convenience method used to remove the LocatorReg - corresponding to
-     *  the given LookupLocator - from the set of LocatorReg objects that
-     *  correspond to lookup services that have already been discovered.
-     */
-    private LocatorReg removeDiscoveredLocator(LookupLocator lct) {
-	Iterator iter = discoveredLocators.iterator();
-	while(iter.hasNext()) {
-	    LocatorReg reg = (LocatorReg)iter.next();
-	    if(reg.l.equals(lct)) {
-		iter.remove();
-		return reg;
-	    }//endif
-	}//end loop
-	return null;
-    }//end removeDiscoveredLocator
-
-    /** Convenience method that removes all pending and active tasks from the
-     *  TaskManager, and removes all pending tasks from the WakeupManager.
-     */ 
-    private void terminateTaskMgr() {
-        /* Cancel all tasks scheduled for future retry by the wakeup manager */
-        if(discoveryWakeupMgr != null) {
-            discoveryWakeupMgr.stop();//stop execution of the wakeup manager
-            discoveryWakeupMgr.cancelAll();//cancel all tickets
-        }//endif
-        /* Cancel/remove pending tasks from the task manager and terminate */
-        if(discoveryTaskMgr != null) {
-            ArrayList pendingTasks = discoveryTaskMgr.getPending();
-            for(int i=0;i<pendingTasks.size();i++) {
-                RetryTask pendingTask = (RetryTask)pendingTasks.get(i);
-                pendingTask.cancel();//cancel wakeup ticket
-                discoveryTaskMgr.remove(pendingTask);//remove from task mgr
-            }//end loop
-            discoveryTaskMgr.terminate();//interrupt all active tasks
-            discoveryTaskMgr = null;
-            discoveryWakeupMgr = null;
-        }//endif
-    }//end terminateTaskMgr
-
-    /** Determines if the given Object is an element of the given array. */
-    private boolean isArrayContains(Object[] a, Object obj) {
-	for(int i=0; i<a.length; i++ ) {
-	    if(a[i].equals(obj))  return true;
-	}//end loop
-	return false;
-    }//end isArrayContains
-    
-    /* Convenience method useful for debugging. */
-    private void printMap () {
-        Iterator iter = undiscoveredLocators.iterator();
-        while(iter.hasNext()) {
-            LocatorReg reg = (LocatorReg)iter.next();	    
-            System.out.println("printMap reg:" + reg.id);
-        }//end loop
-    }//end printMap
-
-    /**
-     * This method is used by the public methods of this class that are
-     * specified to throw a <code>NullPointerException</code> when the
-     * set of locators is either <code>null</code> or contains one or
-     * more <code>null</code> elements; in either case, this method 
-     * throws a <code>NullPointerException</code> which should be allowed
-     * to propagate outward.
-     * 
-     * @throws java.lang.NullPointerException this exception occurs when
-     *         either <code>null</code> is input to the <code>locatorSet</code>
-     *         parameter, or one or more of the elements of the
-     *         <code>locatorSet</code> parameter is <code>null</code>.
-     */
-    private void testSetForNull(LookupLocator[] locatorSet) {
-        if(locatorSet == null) {
-            throw new NullPointerException("null locator array");
-        }//endif
-        for(int i=0;i<locatorSet.length;i++) {
-            if(locatorSet[i] == null) {
-                throw new NullPointerException
-                                           ("null element in locator array");
-            }//endif
-        }//end loop
-    }//end testSetForNull
-
-    /** Creates and returns a deep copy of the input parameter. This method
-     *  assumes the input map is a HashMap of the registrar-to-groups mapping;
-     *  and returns a clone not only of the map, but of each key-value pair
-     *  contained in the mapping.
-     *
-     * @param groupsMap mapping from a set of registrars to the member groups
-     *                  of each registrar 
-     * 
-     *  @return clone of the input map, and of each key-value pair contained
-     *          in the input map
-     */
-    private Map deepCopy(HashMap groupsMap) {
-        /* clone the input HashMap */
-        HashMap newMap = (HashMap)(groupsMap.clone());
-        /* clone the values of each mapping in place */
-        Set eSet = newMap.entrySet();
-        for(Iterator itr = eSet.iterator(); itr.hasNext(); ) {
-            Map.Entry pair = (Map.Entry)itr.next();
-            /* only need to clone the value of the order pair */
-            pair.setValue( ((String[])pair.getValue()).clone() );
-        }//end loop
-        return newMap;
-    }//end deepCopy
-
-    /** Convenience method that creates and returns a mapping of a single
-     *  <code>ServiceRegistrar</code> instance to a set of groups.
-     * 
-     *  @param reg       instance of <code>ServiceRegistrar</code> 
-     *                   corresponding to the registrar to use as the key
-     *                   to the mapping
-     *  @param curGroups <code>String</code> array containing the current
-     *                   member groups of the registrar referenced by the 
-     *                   <code>reg</code> parameter; and which is used
-     *                   as the value of the mapping
-     *
-     *   @return <code>Map</code> instance containing a single mapping from
-     *           a given registrar to its current member groups
-     */
-    private Map mapRegToGroups(ServiceRegistrar reg, String[] curGroups) {
-        HashMap groupsMap = new HashMap(1);
-        groupsMap.put(reg,curGroups);
-        return groupsMap;
-    }//end mapRegToGroups
-
-    /**
-     * Using the given <code>Configuration</code>, initializes the current
-     * instance of this utility, and initiates the discovery process for
-     * the given set of locators.
-     *
-     * @param locators the set of locators to discover
-     *
-     * @param config an instance of <code>Configuration</code>, used to
-     *               obtain the objects needed to configure this utility
-     *
-     * @throws net.jini.config.ConfigurationException indicates an exception
-     *         occurred while retrieving an item from the given
-     *         <code>Configuration</code>
-     * 
-     * @throws java.lang.NullPointerException input array contains at least
-     *         one <code>null</code> element or <code>null</code> is input
-     *         for the configuration
-     */
-    private void beginDiscovery(final LookupLocator[] locators,
-				Configuration config)
-                                                 throws ConfigurationException
-    {
-	synchronized(this) {
-	    init(config);
-	    if (locators == null) {
-		return;
-	    }
-	    testSetForNull(locators);
-	    if (initialUnicastDelayRange > 0) {
-		discoveryWakeupMgr.schedule(
-		    System.currentTimeMillis() +
-			(long) (Math.random() * initialUnicastDelayRange),
-		    new Runnable() {
-			public void run() {
-			    synchronized (LookupLocatorDiscovery.this) {
-				if (terminated || discoverLocatorsCalled) {
-				    // discoverLocatorsCalled will be true
-				    // if there has been an intervening
-				    // addLocators or setLocators call.
-				    return;
-				}
-				discoverLocators(locators);
-			    }
-			}
-		    }
-		);
-	    } else {
-		discoverLocators(locators);
-	    }
-	}
-    }
-
-    /* Convenience method that encapsulates the retrieval of the configurable
-     * items from the given <code>Configuration</code> object.
-     */
-    private void init(Configuration config) throws ConfigurationException {
-        if(config == null)  throw new NullPointerException("config is null");
-        /* Lookup service proxy preparer */
-        registrarPreparer = (ProxyPreparer)config.getEntry
-                                                   (COMPONENT_NAME,
-                                                    "registrarPreparer",
-                                                    ProxyPreparer.class,
-                                                    new BasicProxyPreparer());
-        /* Task manager */
-        try {
-            discoveryTaskMgr = (TaskManager)config.getEntry(COMPONENT_NAME,
-                                                            "taskManager",
-                                                            TaskManager.class);
-        } catch(NoSuchEntryException e) { /* use default */
-            discoveryTaskMgr = new TaskManager(MAX_N_TASKS,(15*1000),1.0f);
-        }
-        /* Wakeup manager */
-        try {
-            discoveryWakeupMgr = (WakeupManager)config.getEntry
-                                                        (COMPONENT_NAME,
-                                                         "wakeupManager",
-                                                         WakeupManager.class);
-        } catch(NoSuchEntryException e) { /* use default */
-            discoveryWakeupMgr = new WakeupManager
-                                    (new WakeupManager.ThreadDesc(null, true));
-        }
-	
-	initialUnicastDelayRange = Config.getLongEntry(config,
-			    COMPONENT_NAME,
-			    "initialUnicastDelayRange",
-			    0,
-			    0,
-			    Long.MAX_VALUE);
-    }//end init
-
-}//end class LookupLocatorDiscovery
-=======
-/*
- * Licensed to the Apache Software Foundation (ASF) under one
- * or more contributor license agreements.  See the NOTICE file
- * distributed with this work for additional information
- * regarding copyright ownership. The ASF licenses this file
- * to you under the Apache License, Version 2.0 (the
- * "License"); you may not use this file except in compliance
- * with the License. You may obtain a copy of the License at
- * 
- *      http://www.apache.org/licenses/LICENSE-2.0
- * 
- * Unless required by applicable law or agreed to in writing, software
- * distributed under the License is distributed on an "AS IS" BASIS,
- * WITHOUT WARRANTIES OR CONDITIONS OF ANY KIND, either express or implied.
- * See the License for the specific language governing permissions and
- * limitations under the License.
- */
-package net.jini.discovery;
-
-import java.util.logging.Logger;
-import net.jini.config.Configuration;
-import net.jini.config.ConfigurationException;
-import net.jini.core.discovery.LookupLocator;
-import org.apache.river.impl.thread.NamedThreadFactory;
-
-/**
- * This class encapsulates the functionality required of an entity that
- * wishes to employ the unicast discovery protocol to discover a lookup
- * service. This utility provides an implementation that makes the process
- * of finding specific lookup services much simpler for both services and
- * clients.
- * <p>
- * Because this class participates in only the unicast discovery protocol,
- * and because the unicast discovery protocol imposes no restriction on the
- * physical location of the entity relative to a lookup service, this utility
- * can be used to discover lookup services running on hosts that are located
- * far from, or near to, the host on which the entity is running. This lack
- * of a restriction on location brings with it a requirement that the
- * discovering entity supply this class with specific information about the
- * desired lookup services; namely, the location of the device(s) hosting
- * each lookup service. This information is supplied through an instance
- * of the {@link net.jini.core.discovery.LookupLocator LookupLocator} class,
- * or its subclass {@link net.jini.discovery.ConstrainableLookupLocator
- * ConstrainableLookupLocator}.
- *
- * @org.apache.river.impl <!-- Implementation Specifics -->
- *
- * The following implementation-specific items are discussed below:
- * <ul><li> <a href="#lldConfigEntries">Configuring LookupLocatorDiscovery</a>
- *     <li> <a href="#lldLogging">Logging</a>
- * </ul>
- *
- * <a name="lldConfigEntries">
- * <p>
- * <b><font size="+1">Configuring LookupLocatorDiscovery</font></b>
- * <p>
- * </a>
- *
- * This implementation of <code>LookupLocatorDiscovery</code> supports the
- * following configuration entries; where each configuration entry name
- * is associated with the component name
- * <code>net.jini.discovery.LookupLocatorDiscovery</code>. Note that the
- * configuration entries specified here are specific to this implementation
- * of <code>LookupLocatorDiscovery</code>. Unless otherwise stated, each
- * entry is retrieved from the configuration only once per instance of
- * this utility, where each such retrieval is performed in the constructor.
- *
- * <a name="initialUnicastDelayRange">
- * <table summary="Describes the initialUnicastDelayRange
- *                configuration entry" border="0" cellpadding="2">
- *   <tr valign="top">
- *     <th scope="col" summary="layout"> <font size="+1">&#X2022;</font>
- *     <th scope="col" align="left" colspan="2"> <font size="+1">
- *     <code>initialUnicastDelayRange</code></font>
- * 
- *   <tr valign="top"> <td> &nbsp <th scope="row" align="right">
- *     Type: <td> <code>long</code>
- * 
- *   <tr valign="top"> <td> &nbsp <th scope="row" align="right">
- *     Default: <td> <code>0 milliseconds</code>
- * 
- *   <tr valign="top"> <td> &nbsp <th scope="row" align="right">
- *     Description:
- *       <td> With respect to when this utility is started, this entry controls
- *       how long to wait before attempting unicast discovery.
- *       If the value is positive, initial unicast discovery requests
- *       will be delayed by a random value between <code>0</code> and
- *       <code>initialUnicastDelayRange</code> milliseconds. Once the wait
- *       period is up, the <code>LookupLocator</code>s specified at construction
- *       time are used for initiating unicast discovery requests, unless the
- *       managed <code>LookupLocator</code>s have been changed in the interim;
- *       in which case, no delayed unicast discovery requests are performed.
- *       Note that this entry only has effect when this utility is initialized.
- *       It does not delay discovery requests that are initiated if the managed
- *       <code>LookupLocator</code>s are subsequently changed.
- * </table>
- * </a>
- * <a name="registrarPreparer">
- * <table summary="Describes the registrarPreparer configuration entry" 
- *                border="0" cellpadding="2">
- *   <tr valign="top">
- *     <th scope="col" summary="layout"> <font size="+1">&#X2022;</font>
- *     <th scope="col" align="left" colspan="2"> <font size="+1">
- *     <code>registrarPreparer</code></font>
- * 
- *   <tr valign="top"> <td> &nbsp <th scope="row" align="right">
- *       Type: <td> {@link net.jini.security.ProxyPreparer}
- * 
- *   <tr valign="top"> <td> &nbsp <th scope="row" align="right">
- *       Default: <td> <code>new {@link net.jini.security.BasicProxyPreparer}()
- *                     </code>
- * 
- *   <tr valign="top"> <td> &nbsp <th scope="row" align="right">
- *   Description:
- *     <td> Preparer for the proxies to the lookup services that are
- *          discovered and used by this utility. 
- *          <p>
- *          This preparer should perform all operations required to use a
- *          newly received proxy to a lookup service, which may including
- *          verifying trust in the proxy, granting permissions, and setting
- *          constraints.
- *          <p>
- *          Currently, none of the methods on the
- *          {@link net.jini.core.lookup.ServiceRegistrar ServiceRegistrar}
- *          returned by this preparer are invoked by this implementation of
- *          <code>LookupLocatorDiscovery</code>.
- * </table>
- * </a>
- * <a name="executorService">
- * <table summary="Describes the executorService configuration entry" 
- *                border="0" cellpadding="2">
- *   <tr valign="top">
- *     <th scope="col" summary="layout"> <font size="+1">&#X2022;</font>
- *     <th scope="col" align="left" colspan="2"> <font size="+1">
- *     <code>executorService</code></font>
- * 
- *   <tr valign="top"> <td> &nbsp <th scope="row" align="right">
- *     Type: <td> {@link java.util.concurrent/ExecutorService ExecutorService}
- * 
- *   <tr valign="top"> <td> &nbsp <th scope="row" align="right">
- *     Default: <td> <code>new 
- *             {@link java.util.concurrent/ThreadPoolExecutor
- *                  ThreadPoolExecutor}(
- *                       15,
- *                       15,
- *                       15,
- *                       TimeUnit.SECONDS,
- *                       new {@link java.util.concurrent/LinkedBlockingQueue LinkedBlockingQueue}(),
- *                       new {@link NamedThreadFactory}("LookupLocatorDiscovery", false)
- *                   )</code>
- * 
- *   <tr valign="top"> <td> &nbsp <th scope="row" align="right">
- *     Description:
- *       <td> The object that pools and manages the various threads
- *            executed by this utility. This object
- *            should not be shared with other components in the
- *            application that employs this utility.
- * </table>
- * </a>
- * <a name="wakeupManager">
- * <table summary="Describes the wakeupManager configuration entry" 
- *                border="0" cellpadding="2">
- *   <tr valign="top">
- *     <th scope="col" summary="layout"> <font size="+1">&#X2022;</font>
- *     <th scope="col" align="left" colspan="2"> <font size="+1">
- *     <code>wakeupManager</code></font>
- * 
- *   <tr valign="top"> <td> &nbsp <th scope="row" align="right">
- *     Type: <td> {@link org.apache.river.thread.WakeupManager}
- * 
- *   <tr valign="top"> <td> &nbsp <th scope="row" align="right">
- *     Default: <td> <code>new 
- *     {@link org.apache.river.thread.WakeupManager#WakeupManager(
- *          org.apache.river.thread.WakeupManager.ThreadDesc)
- *     WakeupManager}(new 
- *     {@link org.apache.river.thread.WakeupManager.ThreadDesc}(null,true))</code>
- * 
- *   <tr valign="top"> <td> &nbsp <th scope="row" align="right">
- *     Description:
- *       <td> Object that pools and manages the various tasks that are
- *            initially executed by the object corresponding to the
- *            <a href="#executorService"><code>executorService</code></a> entry
- *            of this component, but which fail during that initial execution.
- *            This object schedules the re-execution of such a failed task -
- *            in the <a href="#executorService"><code>executorService</code></a>
- *            object - at various times in the future, (employing a
- *            "backoff strategy"). The re-execution of the failed task will
- *            continue to be scheduled by this object until the task finally
- *            succeeds. This object should not be shared with other components
- *            in the application that employs this utility.
- * </table>
- * </a>
- * <a name="lldLogging">
- * <p>
- * <b><font size="+1">Logging</font></b>
- * <p>
- * </a>
- *
- * This implementation of <code>LookupLocatorDiscovery</code> uses the
- * {@link Logger} named <code>net.jini.discovery.LookupLocatorDiscovery</code>
- * to log information at the following logging levels: <p>
- *
- * <table border="1" cellpadding="5"
- *         summary="Describes the information logged by LookupLocatorDiscovery,
- *                 and the levels at which that information is logged">
- *
- * <caption halign="center" valign="top">
- *   <b><code>net.jini.discovery.LookupLocatorDiscovery</code></b>
- * </caption>
- *
- * <tr> <th scope="col"> Level</th>
- *      <th scope="col"> Description</th>
- * </tr>
- *
- * <tr>
- *   <td>{@link java.util.logging.Level#INFO INFO}</td>
- *   <td>
- *     when any exception occurs in a task or thread, while attempting unicast
- *     discovery of a given locator
- *   </td>
- * </tr>
- * <tr>
- *   <td>{@link java.util.logging.Level#INFO INFO}</td>
- *   <td>when any exception occurs while attempting to prepare a proxy</td>
- * </tr>
- * <tr>
- *   <td>{@link org.apache.river.logging.Levels#HANDLED HANDLED}</td>
- *   <td>
- *     when an exception is handled during unicast discovery.
- *   </td>
- * </tr>
- * <tr>
- *   <td>{@link java.util.logging.Level#FINEST FINEST}</td>
- *   <td>whenever any thread or task is started</td>
- * </tr>
- *
- * <tr>
- *   <td>{@link java.util.logging.Level#FINEST FINEST}</td>
- *   <td>
- *     whenever any thread (except the <code>Notifier</code> thread) or task
- *     completes successfully
- *   </td>
- * </tr>
- *
- * <tr>
- *   <td>{@link java.util.logging.Level#FINEST FINEST}</td>
- *   <td>whenever a discovered or discarded event is sent</td>
- * </tr>
- *
- * <tr>
- *   <td>{@link java.util.logging.Level#FINEST FINEST}</td>
- *   <td>whenever a proxy is prepared</td>
- * </tr>
- *
- * <tr>
- *   <td>{@link java.util.logging.Level#FINEST FINEST}</td>
- *   <td>
- *     when an <code>IOException</code> occurs upon attempting to close the
- *     socket after a unicast discovery attempt has either completed
- *     successfully or failed
- *   </td>
- * </tr>
- * </table>
- * <p>
- *
- * This implementation of <code>LookupLocatorDiscovery</code> determines
- * the constraints (if any) to apply to unicast discovery for a given
- * {@link net.jini.core.discovery.LookupLocator LookupLocator} instance
- * by calling the 
- * {@link net.jini.core.constraint.RemoteMethodControl#getConstraints
- * getConstraints} method of that instance, if it implements the
- * {@link net.jini.core.constraint.RemoteMethodControl RemoteMethodControl}
- * interface. If the {@link net.jini.core.discovery.LookupLocator
- * LookupLocator} instance does not implement
- * {@link net.jini.core.constraint.RemoteMethodControl RemoteMethodControl},
- * then no constraints are applied to unicast discovery for that instance.
- * <p>
- * For more information on constraining unicast discovery, refer to the
- * documentation for the {@link net.jini.discovery.ConstrainableLookupLocator
- * ConstrainableLookupLocator} class.
- *
- * @author Sun Microsystems, Inc.
- *
- * @see net.jini.core.discovery.LookupLocator
- */
-public class LookupLocatorDiscovery extends AbstractLookupLocatorDiscovery 
-                                    implements DiscoveryManagement,
-                                               DiscoveryLocatorManagement
-{
-    /**
-     * Creates an instance of this class (<code>LookupLocatorDiscovery</code>),
-     * with an initial array of <code>LookupLocator</code>s to be managed.
-     * For each managed <code>LookupLocator</code>, unicast discovery is
-     * performed to obtain a <code>ServiceRegistrar</code> proxy for that
-     * lookup service.
-     * 
-     * @param locators the locators to discover
-     * 
-     * @throws java.lang.NullPointerException input array contains at least
-     *         one <code>null</code> element
-     */
-    public LookupLocatorDiscovery(LookupLocator[] locators) {
-        super();
-        super.beginDiscovery(locators);
-    }//end constructor
-
-    /**
-     * Constructs a new lookup locator discovery object, set to discover the
-     * given set of locators, and having the given <code>Configuration</code>.
-     * <p>
-     * For each managed <code>LookupLocator</code>, unicast discovery is
-     * performed to obtain a <code>ServiceRegistrar</code> proxy for that
-     * lookup service.
-     * 
-     * @param locators the locators to discover
-     *
-     * @param config   an instance of <code>Configuration</code>, used to
-     *                 obtain the objects needed to configure the current
-     *                 instance of this class
-     *
-     * @throws net.jini.config.ConfigurationException indicates an exception
-     *         occurred while retrieving an item from the given
-     *         <code>Configuration</code>
-     * 
-     * @throws java.lang.NullPointerException input array contains at least
-     *         one <code>null</code> element or <code>null</code> is input
-     *         for the configuration
-     */
-    public LookupLocatorDiscovery(LookupLocator[] locators,
-                                  Configuration config)
-                                                throws ConfigurationException
-    {
-        super(config);
-        super.beginDiscovery(locators);
-    }//end constructor
-
-}//end class LookupLocatorDiscovery
->>>>>>> cdb30c97
+/*
+ * Licensed to the Apache Software Foundation (ASF) under one
+ * or more contributor license agreements.  See the NOTICE file
+ * distributed with this work for additional information
+ * regarding copyright ownership. The ASF licenses this file
+ * to you under the Apache License, Version 2.0 (the
+ * "License"); you may not use this file except in compliance
+ * with the License. You may obtain a copy of the License at
+ * 
+ *      http://www.apache.org/licenses/LICENSE-2.0
+ * 
+ * Unless required by applicable law or agreed to in writing, software
+ * distributed under the License is distributed on an "AS IS" BASIS,
+ * WITHOUT WARRANTIES OR CONDITIONS OF ANY KIND, either express or implied.
+ * See the License for the specific language governing permissions and
+ * limitations under the License.
+ */
+package net.jini.discovery;
+
+import java.util.logging.Logger;
+import net.jini.config.Configuration;
+import net.jini.config.ConfigurationException;
+import net.jini.core.discovery.LookupLocator;
+import org.apache.river.impl.thread.NamedThreadFactory;
+
+/**
+ * This class encapsulates the functionality required of an entity that
+ * wishes to employ the unicast discovery protocol to discover a lookup
+ * service. This utility provides an implementation that makes the process
+ * of finding specific lookup services much simpler for both services and
+ * clients.
+ * <p>
+ * Because this class participates in only the unicast discovery protocol,
+ * and because the unicast discovery protocol imposes no restriction on the
+ * physical location of the entity relative to a lookup service, this utility
+ * can be used to discover lookup services running on hosts that are located
+ * far from, or near to, the host on which the entity is running. This lack
+ * of a restriction on location brings with it a requirement that the
+ * discovering entity supply this class with specific information about the
+ * desired lookup services; namely, the location of the device(s) hosting
+ * each lookup service. This information is supplied through an instance
+ * of the {@link net.jini.core.discovery.LookupLocator LookupLocator} class,
+ * or its subclass {@link net.jini.discovery.ConstrainableLookupLocator
+ * ConstrainableLookupLocator}.
+ *
+ * @org.apache.river.impl <!-- Implementation Specifics -->
+ *
+ * The following implementation-specific items are discussed below:
+ * <ul><li> <a href="#lldConfigEntries">Configuring LookupLocatorDiscovery</a>
+ *     <li> <a href="#lldLogging">Logging</a>
+ * </ul>
+ *
+ * <a name="lldConfigEntries">
+ * <p>
+ * <b><font size="+1">Configuring LookupLocatorDiscovery</font></b>
+ * <p>
+ * </a>
+ *
+ * This implementation of <code>LookupLocatorDiscovery</code> supports the
+ * following configuration entries; where each configuration entry name
+ * is associated with the component name
+ * <code>net.jini.discovery.LookupLocatorDiscovery</code>. Note that the
+ * configuration entries specified here are specific to this implementation
+ * of <code>LookupLocatorDiscovery</code>. Unless otherwise stated, each
+ * entry is retrieved from the configuration only once per instance of
+ * this utility, where each such retrieval is performed in the constructor.
+ *
+ * <a name="initialUnicastDelayRange">
+ * <table summary="Describes the initialUnicastDelayRange
+ *                configuration entry" border="0" cellpadding="2">
+ *   <tr valign="top">
+ *     <th scope="col" summary="layout"> <font size="+1">&#X2022;</font>
+ *     <th scope="col" align="left" colspan="2"> <font size="+1">
+ *     <code>initialUnicastDelayRange</code></font>
+ * 
+ *   <tr valign="top"> <td> &nbsp <th scope="row" align="right">
+ *     Type: <td> <code>long</code>
+ * 
+ *   <tr valign="top"> <td> &nbsp <th scope="row" align="right">
+ *     Default: <td> <code>0 milliseconds</code>
+ * 
+ *   <tr valign="top"> <td> &nbsp <th scope="row" align="right">
+ *     Description:
+ *       <td> With respect to when this utility is started, this entry controls
+ *       how long to wait before attempting unicast discovery.
+ *       If the value is positive, initial unicast discovery requests
+ *       will be delayed by a random value between <code>0</code> and
+ *       <code>initialUnicastDelayRange</code> milliseconds. Once the wait
+ *       period is up, the <code>LookupLocator</code>s specified at construction
+ *       time are used for initiating unicast discovery requests, unless the
+ *       managed <code>LookupLocator</code>s have been changed in the interim;
+ *       in which case, no delayed unicast discovery requests are performed.
+ *       Note that this entry only has effect when this utility is initialized.
+ *       It does not delay discovery requests that are initiated if the managed
+ *       <code>LookupLocator</code>s are subsequently changed.
+ * </table>
+ * </a>
+ * <a name="registrarPreparer">
+ * <table summary="Describes the registrarPreparer configuration entry" 
+ *                border="0" cellpadding="2">
+ *   <tr valign="top">
+ *     <th scope="col" summary="layout"> <font size="+1">&#X2022;</font>
+ *     <th scope="col" align="left" colspan="2"> <font size="+1">
+ *     <code>registrarPreparer</code></font>
+ * 
+ *   <tr valign="top"> <td> &nbsp <th scope="row" align="right">
+ *       Type: <td> {@link net.jini.security.ProxyPreparer}
+ * 
+ *   <tr valign="top"> <td> &nbsp <th scope="row" align="right">
+ *       Default: <td> <code>new {@link net.jini.security.BasicProxyPreparer}()
+ *                     </code>
+ * 
+ *   <tr valign="top"> <td> &nbsp <th scope="row" align="right">
+ *   Description:
+ *     <td> Preparer for the proxies to the lookup services that are
+ *          discovered and used by this utility. 
+ *          <p>
+ *          This preparer should perform all operations required to use a
+ *          newly received proxy to a lookup service, which may including
+ *          verifying trust in the proxy, granting permissions, and setting
+ *          constraints.
+ *          <p>
+ *          Currently, none of the methods on the
+ *          {@link net.jini.core.lookup.ServiceRegistrar ServiceRegistrar}
+ *          returned by this preparer are invoked by this implementation of
+ *          <code>LookupLocatorDiscovery</code>.
+ * </table>
+ * </a>
+ * <a name="executorService">
+ * <table summary="Describes the executorService configuration entry" 
+ *                border="0" cellpadding="2">
+ *   <tr valign="top">
+ *     <th scope="col" summary="layout"> <font size="+1">&#X2022;</font>
+ *     <th scope="col" align="left" colspan="2"> <font size="+1">
+ *     <code>executorService</code></font>
+ * 
+ *   <tr valign="top"> <td> &nbsp <th scope="row" align="right">
+ *     Type: <td> {@link java.util.concurrent/ExecutorService ExecutorService}
+ * 
+ *   <tr valign="top"> <td> &nbsp <th scope="row" align="right">
+ *     Default: <td> <code>new 
+ *             {@link java.util.concurrent/ThreadPoolExecutor
+ *                  ThreadPoolExecutor}(
+ *                       15,
+ *                       15,
+ *                       15,
+ *                       TimeUnit.SECONDS,
+ *                       new {@link java.util.concurrent/LinkedBlockingQueue LinkedBlockingQueue}(),
+ *                       new {@link NamedThreadFactory}("LookupLocatorDiscovery", false)
+ *                   )</code>
+ * 
+ *   <tr valign="top"> <td> &nbsp <th scope="row" align="right">
+ *     Description:
+ *       <td> The object that pools and manages the various threads
+ *            executed by this utility. This object
+ *            should not be shared with other components in the
+ *            application that employs this utility.
+ * </table>
+ * </a>
+ * <a name="wakeupManager">
+ * <table summary="Describes the wakeupManager configuration entry" 
+ *                border="0" cellpadding="2">
+ *   <tr valign="top">
+ *     <th scope="col" summary="layout"> <font size="+1">&#X2022;</font>
+ *     <th scope="col" align="left" colspan="2"> <font size="+1">
+ *     <code>wakeupManager</code></font>
+ * 
+ *   <tr valign="top"> <td> &nbsp <th scope="row" align="right">
+ *     Type: <td> {@link org.apache.river.thread.WakeupManager}
+ * 
+ *   <tr valign="top"> <td> &nbsp <th scope="row" align="right">
+ *     Default: <td> <code>new 
+ *     {@link org.apache.river.thread.WakeupManager#WakeupManager(
+ *          org.apache.river.thread.WakeupManager.ThreadDesc)
+ *     WakeupManager}(new 
+ *     {@link org.apache.river.thread.WakeupManager.ThreadDesc}(null,true))</code>
+ * 
+ *   <tr valign="top"> <td> &nbsp <th scope="row" align="right">
+ *     Description:
+ *       <td> Object that pools and manages the various tasks that are
+ *            initially executed by the object corresponding to the
+ *            <a href="#executorService"><code>executorService</code></a> entry
+ *            of this component, but which fail during that initial execution.
+ *            This object schedules the re-execution of such a failed task -
+ *            in the <a href="#executorService"><code>executorService</code></a>
+ *            object - at various times in the future, (employing a
+ *            "backoff strategy"). The re-execution of the failed task will
+ *            continue to be scheduled by this object until the task finally
+ *            succeeds. This object should not be shared with other components
+ *            in the application that employs this utility.
+ * </table>
+ * </a>
+ * <a name="lldLogging">
+ * <p>
+ * <b><font size="+1">Logging</font></b>
+ * <p>
+ * </a>
+ *
+ * This implementation of <code>LookupLocatorDiscovery</code> uses the
+ * {@link Logger} named <code>net.jini.discovery.LookupLocatorDiscovery</code>
+ * to log information at the following logging levels: <p>
+ *
+ * <table border="1" cellpadding="5"
+ *         summary="Describes the information logged by LookupLocatorDiscovery,
+ *                 and the levels at which that information is logged">
+ *
+ * <caption halign="center" valign="top">
+ *   <b><code>net.jini.discovery.LookupLocatorDiscovery</code></b>
+ * </caption>
+ *
+ * <tr> <th scope="col"> Level</th>
+ *      <th scope="col"> Description</th>
+ * </tr>
+ *
+ * <tr>
+ *   <td>{@link java.util.logging.Level#INFO INFO}</td>
+ *   <td>
+ *     when any exception occurs in a task or thread, while attempting unicast
+ *     discovery of a given locator
+ *   </td>
+ * </tr>
+ * <tr>
+ *   <td>{@link java.util.logging.Level#INFO INFO}</td>
+ *   <td>when any exception occurs while attempting to prepare a proxy</td>
+ * </tr>
+ * <tr>
+ *   <td>{@link org.apache.river.logging.Levels#HANDLED HANDLED}</td>
+ *   <td>
+ *     when an exception is handled during unicast discovery.
+ *   </td>
+ * </tr>
+ * <tr>
+ *   <td>{@link java.util.logging.Level#FINEST FINEST}</td>
+ *   <td>whenever any thread or task is started</td>
+ * </tr>
+ *
+ * <tr>
+ *   <td>{@link java.util.logging.Level#FINEST FINEST}</td>
+ *   <td>
+ *     whenever any thread (except the <code>Notifier</code> thread) or task
+ *     completes successfully
+ *   </td>
+ * </tr>
+ *
+ * <tr>
+ *   <td>{@link java.util.logging.Level#FINEST FINEST}</td>
+ *   <td>whenever a discovered or discarded event is sent</td>
+ * </tr>
+ *
+ * <tr>
+ *   <td>{@link java.util.logging.Level#FINEST FINEST}</td>
+ *   <td>whenever a proxy is prepared</td>
+ * </tr>
+ *
+ * <tr>
+ *   <td>{@link java.util.logging.Level#FINEST FINEST}</td>
+ *   <td>
+ *     when an <code>IOException</code> occurs upon attempting to close the
+ *     socket after a unicast discovery attempt has either completed
+ *     successfully or failed
+ *   </td>
+ * </tr>
+ * </table>
+ * <p>
+ *
+ * This implementation of <code>LookupLocatorDiscovery</code> determines
+ * the constraints (if any) to apply to unicast discovery for a given
+ * {@link net.jini.core.discovery.LookupLocator LookupLocator} instance
+ * by calling the 
+ * {@link net.jini.core.constraint.RemoteMethodControl#getConstraints
+ * getConstraints} method of that instance, if it implements the
+ * {@link net.jini.core.constraint.RemoteMethodControl RemoteMethodControl}
+ * interface. If the {@link net.jini.core.discovery.LookupLocator
+ * LookupLocator} instance does not implement
+ * {@link net.jini.core.constraint.RemoteMethodControl RemoteMethodControl},
+ * then no constraints are applied to unicast discovery for that instance.
+ * <p>
+ * For more information on constraining unicast discovery, refer to the
+ * documentation for the {@link net.jini.discovery.ConstrainableLookupLocator
+ * ConstrainableLookupLocator} class.
+ *
+ * @author Sun Microsystems, Inc.
+ *
+ * @see net.jini.core.discovery.LookupLocator
+ */
+public class LookupLocatorDiscovery extends AbstractLookupLocatorDiscovery 
+                                    implements DiscoveryManagement,
+                                               DiscoveryLocatorManagement
+{
+    /**
+     * Creates an instance of this class (<code>LookupLocatorDiscovery</code>),
+     * with an initial array of <code>LookupLocator</code>s to be managed.
+     * For each managed <code>LookupLocator</code>, unicast discovery is
+     * performed to obtain a <code>ServiceRegistrar</code> proxy for that
+     * lookup service.
+     * 
+     * @param locators the locators to discover
+     * 
+     * @throws java.lang.NullPointerException input array contains at least
+     *         one <code>null</code> element
+     */
+    public LookupLocatorDiscovery(LookupLocator[] locators) {
+        super();
+        super.beginDiscovery(locators);
+    }//end constructor
+
+    /**
+     * Constructs a new lookup locator discovery object, set to discover the
+     * given set of locators, and having the given <code>Configuration</code>.
+     * <p>
+     * For each managed <code>LookupLocator</code>, unicast discovery is
+     * performed to obtain a <code>ServiceRegistrar</code> proxy for that
+     * lookup service.
+     * 
+     * @param locators the locators to discover
+     *
+     * @param config   an instance of <code>Configuration</code>, used to
+     *                 obtain the objects needed to configure the current
+     *                 instance of this class
+     *
+     * @throws net.jini.config.ConfigurationException indicates an exception
+     *         occurred while retrieving an item from the given
+     *         <code>Configuration</code>
+     * 
+     * @throws java.lang.NullPointerException input array contains at least
+     *         one <code>null</code> element or <code>null</code> is input
+     *         for the configuration
+     */
+    public LookupLocatorDiscovery(LookupLocator[] locators,
+                                  Configuration config)
+                                                throws ConfigurationException
+    {
+        super(config);
+        super.beginDiscovery(locators);
+    }//end constructor
+
+}//end class LookupLocatorDiscovery