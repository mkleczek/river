--- conflicted
+++ resolved
@@ -221,7 +221,7 @@
  * In particular, the case of <code><i>N</i></code> being the binary
  * name of an array class is supported.
  *
- * 
+ * @author Sun Microsystems, Inc.
  * @since 2.0
  *
  * @org.apache.river.impl
@@ -1475,16 +1475,8 @@
 	for (int i = 0; st.hasMoreTokens(); i++) {
             try {
                 String uri = st.nextToken();
-<<<<<<< HEAD
-                uri = UriString.fixWindowsURI(uri);
-                urls[i] = UriString.normalise(new URI(UriString.escapeIllegalCharacters(uri)));
-                if (! urls[i].isAbsolute()){
-                    throw new MalformedURLException( "URI is not absolute: " + urls[i].toString() +" in path: "+ path);
-                }
-=======
                 uri = Uri.fixWindowsURI(uri);
                 urls[i] = Uri.parseAndCreate(uri);
->>>>>>> cdb30c97
             } catch (URISyntaxException ex) {
                 throw new MalformedURLException("URL's must be RFC 3986 Compliant: " 
                         + ex.getMessage());
