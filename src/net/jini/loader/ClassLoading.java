<<<<<<< HEAD
/*
 * Licensed to the Apache Software Foundation (ASF) under one
 * or more contributor license agreements.  See the NOTICE file
 * distributed with this work for additional information
 * regarding copyright ownership. The ASF licenses this file
 * to you under the Apache License, Version 2.0 (the
 * "License"); you may not use this file except in compliance
 * with the License. You may obtain a copy of the License at
 * 
 *      http://www.apache.org/licenses/LICENSE-2.0
 * 
 * Unless required by applicable law or agreed to in writing, software
 * distributed under the License is distributed on an "AS IS" BASIS,
 * WITHOUT WARRANTIES OR CONDITIONS OF ANY KIND, either express or implied.
 * See the License for the specific language governing permissions and
 * limitations under the License.
 */

package net.jini.loader;

import java.lang.ref.SoftReference;
import java.net.MalformedURLException;
import java.security.AccessController;
import java.security.PrivilegedAction;
import java.util.Map;
import java.util.WeakHashMap;
import net.jini.security.Security;

/**
 * Provides static methods for loading classes using {@link
 * RiverClassLoader} with optional verification that the codebase URLs
 * used to load classes provide content integrity (see {@link
 * Security#verifyCodebaseIntegrity
 * Security.verifyCodebaseIntegrity}).
 *
 * 
 * @since 2.0
 **/
public final class ClassLoading {

    /**
     * per-thread cache (weakly) mapping verifierLoader values to
     * (soft) sets of codebase values that have been verified (to
     * provide content integrity) with the verifierLoader value
     **/
    private static final ThreadLocal perThreadCache = new ThreadLocal() {
	protected Object initialValue() { return new WeakHashMap(); }
    };

    /**
     * Loads a class using {@link
     * RiverClassLoader#loadClass(String,String,ClassLoader)
     * RiverClassLoader.loadClass}, optionally verifying that the
     * codebase URLs provide content integrity.
     *
     * <p>If <code>verifyCodebaseIntegrity</code> is <code>true</code>
     * and <code>codebase</code> is not <code>null</code>, then this
     * method invokes {@link Security#verifyCodebaseIntegrity
     * Security.verifyCodebaseIntegrity} with <code>codebase</code> as
     * the first argument and <code>verifierLoader</code> as the
     * second argument (this invocation may be skipped if a previous
     * invocation of this method or {@link #loadProxyClass
     * loadProxyClass} has already invoked
     * <code>Security.verifyCodebaseIntegrity</code> with the same
     * value of <code>codebase</code> and the same effective value of
     * <code>verifierLoader</code> as arguments without it throwing an
     * exception).  If <code>Security.verifyCodebaseIntegrity</code>
     * throws a <code>SecurityException</code>, then this method
     * proceeds as if <code>codebase</code> were <code>null</code>.
     * If <code>Security.verifyCodebaseIntegrity</code> throws any
     * other exception, then this method throws that exception.
     *
     * <p>This method then invokes {@link
     * RiverClassLoader#loadClass(String,String,ClassLoader)
     * RiverClassLoader.loadClass} with <code>codebase</code> as the
     * first argument (or <code>null</code> if in the previous step
     * <code>Security.verifyCodebaseIntegrity</code> was invoked and
     * it threw a <code>SecurityException</code>), <code>name</code>
     * as the second argument, and <code>defaultLoader</code> as the
     * third argument.  If <code>RiverClassLoader.loadClass</code>
     * throws a <code>ClassNotFoundException</code>, then this method
     * throws a <code>ClassNotFoundException</code>; if
     * <code>RiverClassLoader.loadClass</code> throws any other
     * exception, then this method throws that exception; otherwise,
     * this method returns the <code>Class</code> returned by
     * <code>RiverClassLoader.loadClass</code>.
     *
     * @param codebase the list of URLs (separated by spaces) to load
     * the class from, or <code>null</code>
     *
     * @param name the name of the class to load
     *
     * @param defaultLoader the class loader value (possibly
     * <code>null</code>) to pass as the <code>defaultLoader</code>
     * argument to <code>RiverClassLoader.loadClass</code>
     *
     * @param verifyCodebaseIntegrity if <code>true</code>, verify
     * that the codebase URLs provide content integrity
     *
     * @param verifierLoader the class loader value (possibly
     * <code>null</code>) to pass to
     * <code>Security.verifyCodebaseIntegrity</code>, if
     * <code>verifyCodebaseIntegrity</code> is <code>true</code>
     *
     * @return the <code>Class</code> object representing the loaded
     * class
     *
     * @throws MalformedURLException if
     * <code>Security.verifyCodebaseIntegrity</code> or
     * <code>RiverClassLoader.loadClass</code> throws a
     * <code>MalformedURLException</code>
     *
     * @throws ClassNotFoundException if
     * <code>RiverClassLoader.loadClass</code> throws a
     * <code>ClassNotFoundException</code>
     *
     * @throws NullPointerException if <code>name</code> is
     * <code>null</code>
     **/
    public static Class loadClass(String codebase,
				  String name,
				  ClassLoader defaultLoader,
				  boolean verifyCodebaseIntegrity,
				  ClassLoader verifierLoader)
	throws MalformedURLException, ClassNotFoundException
    {
	SecurityException verifyException = null;
	if (verifyCodebaseIntegrity && codebase != null) {
	    try {
		verifyIntegrity(codebase, verifierLoader);
	    } catch (SecurityException e) {
		verifyException = e;
		codebase = null;
	    }
	}
	try {
	    return RiverClassLoader.loadClass(codebase, name, defaultLoader);
	} catch (ClassNotFoundException e) {
	    if (verifyException != null) {
		// assume that the verify exception is more important
		throw new ClassNotFoundException(e.getMessage(),
						 verifyException);
	    } else {
		throw e;
	    }
	}
    }

    /**
     * Loads a dynamic proxy class using {@link
     * RiverClassLoader#loadProxyClass(String,String[],ClassLoader)
     * RiverClassLoader.loadProxyClass}, optionally verifying that the
     * codebase URLs provide content integrity.
     *
     * <p>If <code>verifyCodebaseIntegrity</code> is <code>true</code>
     * and <code>codebase</code> is not <code>null</code>, then this
     * method invokes {@link Security#verifyCodebaseIntegrity
     * Security.verifyCodebaseIntegrity} with <code>codebase</code> as
     * the first argument and <code>verifierLoader</code> as the
     * second argument (this invocation may be skipped if a previous
     * invocation of this method or {@link #loadClass loadClass} has
     * already invoked <code>Security.verifyCodebaseIntegrity</code>
     * with the same value of <code>codebase</code> and the same
     * effective value of <code>verifierLoader</code> as arguments
     * without it throwing an exception).  If
     * <code>Security.verifyCodebaseIntegrity</code> throws a
     * <code>SecurityException</code>, then this method proceeds as if
     * <code>codebase</code> were <code>null</code>.  If
     * <code>Security.verifyCodebaseIntegrity</code> throws any other
     * exception, then this method throws that exception.
     *
     * <p>This method invokes {@link
     * RiverClassLoader#loadProxyClass(String,String[],ClassLoader)
     * RiverClassLoader.loadProxyClass} with <code>codebase</code> as
     * the first argument (or <code>null</code> if in the previous
     * step <code>Security.verifyCodebaseIntegrity</code> was invoked
     * and it threw a <code>SecurityException</code>),
     * <code>interfaceNames</code> as the second argument, and
     * <code>defaultLoader</code> as the third argument.  If
     * <code>RiverClassLoader.loadProxyClass</code> throws a
     * <code>ClassNotFoundException</code>, then this method throws a
     * <code>ClassNotFoundException</code>; if
     * <code>RiverClassLoader.loadProxyClass</code> throws any other
     * exception, then this method throws that exception; otherwise,
     * this method returns the <code>Class</code> returned by
     * <code>RiverClassLoader.loadProxyClass</code>.
     *
     * @param codebase the list of URLs (separated by spaces) to load
     * classes from, or <code>null</code>
     *
     * @param interfaceNames the names of the interfaces for the proxy
     * class to implement
     *
     * @param defaultLoader the class loader value (possibly
     * <code>null</code>) to pass as the <code>defaultLoader</code>
     * argument to <code>RiverClassLoader.loadProxyClass</code>
     *
     * @param verifyCodebaseIntegrity if <code>true</code>, verify
     * that the codebase URLs provide content integrity
     *
     * @param verifierLoader the class loader value (possibly
     * <code>null</code>) to pass to
     * <code>Security.verifyCodebaseIntegrity</code>, if
     * <code>verifyCodebaseIntegrity</code> is <code>true</code>
     *
     * @return the <code>Class</code> object representing the loaded
     * dynamic proxy class
     *
     * @throws MalformedURLException if
     * <code>Security.verifyCodebaseIntegrity</code> or
     * <code>RiverClassLoader.loadProxyClass</code> throws a
     * <code>MalformedURLException</code>
     *
     * @throws ClassNotFoundException if
     * <code>RiverClassLoader.loadProxyClass</code> throws a
     * <code>ClassNotFoundException</code>
     *
     * @throws NullPointerException if <code>interfaceNames</code> is
     * <code>null</code> or if any element of
     * <code>interfaceNames</code> is <code>null</code>
     **/
    public static Class loadProxyClass(String codebase,
				       String[] interfaceNames,
				       ClassLoader defaultLoader,
				       boolean verifyCodebaseIntegrity,
				       ClassLoader verifierLoader)
	throws MalformedURLException, ClassNotFoundException
    {
	SecurityException verifyException = null;
	if (verifyCodebaseIntegrity && codebase != null) {
	    try {
		verifyIntegrity(codebase, verifierLoader);
	    } catch (SecurityException e) {
		verifyException = e;
		codebase = null;
	    }
	}
	try {
	    return RiverClassLoader.loadProxyClass(codebase, interfaceNames,
						 defaultLoader);
	} catch (ClassNotFoundException e) {
	    if (verifyException != null) {
		// assume that the verify exception is more important
		throw new ClassNotFoundException(e.getMessage(),
						 verifyException);
	    } else {
		throw e;
	    }
	}
    }

    /**
     * Wraps Security.verifyCodebaseIntegrity with caching for
     * performance.  (Perhaps such caching should be done by
     * Security.verifyCodebaseIntegrity instead.)
     **/
    private static void verifyIntegrity(String codebase,
					ClassLoader verifierLoader)
	throws MalformedURLException
    {
	/*
	 * Check if we've already verified the same codebase in this
	 * thread using the same verifierLoader value.
	 */
	Map verifierLoaderCache = (Map) perThreadCache.get();
	// defend against varying context class loader value of thread
	ClassLoader verifierLoaderKey =
	    (verifierLoader != null ? verifierLoader :
	     (ClassLoader) AccessController.doPrivileged(
		new PrivilegedAction() {
		    public Object run() {
			return Thread.currentThread().getContextClassLoader();
		    }
		}));
	Map verifiedCodebases =
	    (Map) verifierLoaderCache.get(verifierLoaderKey);
	if (verifiedCodebases != null &&
	    verifiedCodebases.containsKey(codebase))
	{
	    return;
	}

	Security.verifyCodebaseIntegrity(codebase, verifierLoader);

	/*
	 * Remember that we've verified this codebase in this thread
	 * with the given verifierLoader value.
	 */
	if (verifiedCodebases == null) {
	    verifiedCodebases = new WeakHashMap();
	    verifierLoaderCache.put(verifierLoaderKey, verifiedCodebases);
	}
	verifiedCodebases.put(codebase, new SoftReference(codebase));
	return;
    }

    private ClassLoading() { throw new AssertionError(); }
}
=======
/*
 * Licensed to the Apache Software Foundation (ASF) under one
 * or more contributor license agreements.  See the NOTICE file
 * distributed with this work for additional information
 * regarding copyright ownership. The ASF licenses this file
 * to you under the Apache License, Version 2.0 (the
 * "License"); you may not use this file except in compliance
 * with the License. You may obtain a copy of the License at
 * 
 *      http://www.apache.org/licenses/LICENSE-2.0
 * 
 * Unless required by applicable law or agreed to in writing, software
 * distributed under the License is distributed on an "AS IS" BASIS,
 * WITHOUT WARRANTIES OR CONDITIONS OF ANY KIND, either express or implied.
 * See the License for the specific language governing permissions and
 * limitations under the License.
 */

package net.jini.loader;

import java.lang.ref.SoftReference;
import java.net.MalformedURLException;
import java.rmi.server.RMIClassLoader;
import java.rmi.server.RMIClassLoaderSpi;
import java.security.AccessController;
import java.security.Guard;
import java.security.PrivilegedAction;
import java.util.Iterator;
import java.util.Map;
import java.util.ServiceLoader;
import java.util.WeakHashMap;
import java.util.logging.Level;
import java.util.logging.Logger;
import net.jini.security.Security;

/**
 * Provides static methods for loading classes using {@link
 * RMIClassLoaderSpi} with optional verification that the codebase URIs
 * used to load classes provide content integrity (see {@link
 * Security#verifyCodebaseIntegrity
 * Security.verifyCodebaseIntegrity}).
 * <p>
 * Traditionally a class extending {@link RMIClassLoaderSpi} is determined by setting
 * the system property "java.rmi.server.RMIClassLoaderSpi", or alternatively,
 * {@link RMIClassLoaderSpi} may also be defined by {@link RMIClassLoader}
 * using a provider visible to the {@link ClassLoader} returned by 
 * {@link ClassLoader#getSystemClassLoader} with {@link ServiceLoader}.
 * </p><p>
 * As explained in River-336 this isn't always practical for IDE's or other 
 * frameworks.  To solve River-336, ClassLoading now uses {@link ServiceLoader}
 * to determine a {@link RMIClassLoaderSpi} provider, however unlike 
 * {@link RMIClassLoader}, by default it uses ClassLoading's {@link ClassLoader#getResources} 
 * instance to find providers.
 * </p><p>
 * To define a new RMIClassLoaderSpi for River to utilize, create a file in
 * your providers jar file called:
 * </p><p>
 * META-INF/services/java.rmi.server.RMIClassLoaderSpi
 * </p><p>
 * This file should contain a single line with the fully qualified name of
 * your RMIClassLoaderSpi implementation.
 * </p><p>
 * ClassLoading will iterate through all RMIClassLoaderSpi implementations found
 * until it finds one defined by the system property:
 * </p><p>
 * System.getProperty("net.jini.loader.ClassLoading.provider");
 * </p><p>
 * If this System property is not defined, ClassLoading will load 
 * <code>net.jini.loader.pref.PreferredClassProvider</code>, alternatively
 * <code>java.rmi.server.RMIClassLoader</code> delegates all calls to {@link
 * RMIClassLoader}.
 * </p><p>
 * If a provider is not found, it will not be updated.
 * </p><p>
 * <h1>History</h1>
 * <p>Gregg Wonderly originally reported River-336 and provided a patch
 * containing a new CodebaseAccessClassLoader to replace {@link RMIClassLoader}, 
 * later Sim Isjkes created RiverClassLoader that utilized ServiceLoader.
 * Both implementations contained methods identical to {@link RMIClassLoaderSpi},
 * however new implementations were required to extend new provider 
 * implementations, creating a compatibility issue with existing implementations
 * extending {@link RMIClassLoaderSpi}.  For backward compatibility with existing
 * implementations, {@link RMIClassLoaderSpi} has been retained as the provider,
 * avoiding the need to recompile client code.  The abilities of both
 * implementations, to use ServiceLoader, or to define a provider using a method
 * call have been retained, with the restriction that implementations are to be
 * obtained via ServiceLoader.
 * </p><p>
 * Instead, all that is required for utilization of existing service provider
 * {@link RMIClassLoaderSpi} implementations is to set the system property
 * "net.jini.loader.ClassLoading.provider".
 * </p>
 * @author Sun Microsystems, Inc.
 * @since 2.0
 **/
public final class ClassLoading {
    private final static Logger logger = Logger.getLogger(ClassLoading.class.getName());
    private static volatile RMIClassLoaderSpi provider;
    private static final Object lock = new Object();
    private static final Guard permission = new RuntimePermission("setFactory");
    
    static {
        provider(null, ClassLoading.class.getClassLoader());
    }
    
    /**
     * The current RMIClassLoaderSpi provider in use by ClassLoading.
     * 
     * @return currently installed Provider, may be null.
     * @throws SecurityException if caller doesn't have RuntimePermission "getFactory"
     */
    public static RMIClassLoaderSpi getProvider(){
        permission.checkGuard(null);
        return provider;
    }
    
    private static boolean provider(
            final String providerName, 
            final ClassLoader providerLoader)
    {
        RMIClassLoaderSpi newProvider = AccessController.doPrivileged(
        new PrivilegedAction<RMIClassLoaderSpi>(){
            @Override
            public RMIClassLoaderSpi run() {
                String name = providerName;
                if (name == null){
                    name = System.getProperty(
                            "net.jini.loader.ClassLoading.provider");
                    if (name == null) {
                        name = "net.jini.loader.pref.PreferredClassProvider";
                    } else if ("java.rmi.server.RMIClassLoader".equals(name)){
                        return null;
                    }
                }
                ServiceLoader<RMIClassLoaderSpi> loader 
                   = ServiceLoader.load(RMIClassLoaderSpi.class, providerLoader);
                Iterator<RMIClassLoaderSpi> iter = loader.iterator();
                RMIClassLoaderSpi spi;
                try {
                    while ( iter.hasNext() ) {
                        try {
                            spi = iter.next();
                            if (spi != null) {
                                if (!name.equals(spi.getClass().getName()))
                                    continue;
                                logger.log(Level.CONFIG, "loaded: {0}", name);
                                return spi;
                            }
                        } catch (Throwable e) {
                            logger.log( 
                                    Level.CONFIG, 
                                    "error loading RMIClassLoaderSpi: {0}",
                                    new Object[]{e}
                            );
                        }
                    }
                } catch (Throwable t) { }
                logger.log(Level.CONFIG, "uable to find {0}" , name);
                return null;
            }
        });
        if (newProvider != null) {
            provider = newProvider;
            return true;
        } else if (providerName == null) {
            provider = null;
            logger.log(Level.CONFIG, "loaded: java.rmi.server.RMIClassLoader");
        }
        return false;
    }
    
    /**
     * Installs a new RMIClassLoaderSpi provider with the ClassLoader 
     * provided.
     * 
     * @param providerName fully defined class name of the provider, if null,
     * a new provider instance will be determined by system properties.
     * @param providerLoader The class loader to be used to load 
     * provider-configuration files and provider classes, or null if the 
     * system class loader (or, failing that, the bootstrap class loader) 
     * is to be used.
     * @return true if successful.
     * @throws SecurityException if caller doesn't have RuntimePermission "getFactory"
     */
    public static boolean installNewProvider(
            String providerName, 
            ClassLoader providerLoader)
    {
        permission.checkGuard(null);
        synchronized (lock){
            return provider(providerName, providerLoader);
        }
    }

    /**
     * per-thread cache (weakly) mapping verifierLoader values to
     * (soft) sets of codebase values that have been verified (to
     * provide content integrity) with the verifierLoader value
     **/
    private static final ThreadLocal perThreadCache = new ThreadLocal() {
	protected Object initialValue() { return new WeakHashMap(); }
    };
    
        /**
     * Returns a class loader that loads classes from the given codebase
     * RFC3986 compliant URI path.
     *
     * <p>This method delegates to the
     * {@link RMIClassLoaderSpi#getClassLoader(String)} method
     * of the provider instance, passing <code>codebase</code> as the argument.
     *
     * <p>If there is a security manger, its <code>checkPermission</code>
     * method will be invoked with a
     * <code>RuntimePermission("getClassLoader")</code> permission;
     * this could result in a <code>SecurityException</code>.
     * The provider implementation of this method may also perform further
     * security checks to verify that the calling context has permission to
     * connect to all of the URIs in the codebase URI path.
     *
     * @param   codebase the list of URIs (space-separated) from which
     * the returned class loader will load classes from, or <code>null</code>
     *
     * @return a class loader that loads classes from the given codebase URI
     * path
     *
     * @throws  MalformedURLException if <code>codebase</code> is
     * non-<code>null</code> and contains an non RFC3986 compliant URI, or
     * if <code>codebase</code> is <code>null</code> and a provider-specific
     * URL used to identify the class loader is invalid
     *
     * @throws  SecurityException if there is a security manager and the
     * invocation of its <code>checkPermission</code> method fails, or
     * if the caller does not have permission to connect to all of the
     * URIs in the codebase URI path
     * @since 3.0
     */
    public static ClassLoader getClassLoader(String codebase)
        throws MalformedURLException, SecurityException
    {
        if (provider != null) return provider.getClassLoader(codebase);
        return RMIClassLoader.getClassLoader(codebase);
    }

    /**
     * Returns the annotation string (representing a location for
     * the class definition as a single or space delimited list of
     * RFC3986 compliant URI) that JERI will use to annotate the class
     * descriptor when marshalling objects of the given class.
     *
     * <p>This method delegates to the
     * {@link RMIClassLoaderSpi#getClassAnnotation(Class)} method
     * of the provider instance, passing <code>cl</code> as the argument.
     *
     * @param   cl the class to obtain the annotation for
     *
     * @return  a string to be used to annotate the given class when
     * it gets marshalled, or <code>null</code>
     *
     * @throws  NullPointerException if <code>cl</code> is <code>null</code>
     * @since 3.0
     */
    public static String getClassAnnotation(Class<?> cl) {
        if (provider != null) return provider.getClassAnnotation(cl);
        return RMIClassLoader.getClassAnnotation(cl);
    }

    /**
     * Loads a class using {@link
     * RMIClassLoaderSpi#loadClass(String,String,ClassLoader)}, 
     * optionally verifying that the RFC3986 compliant
     * codebase URIs provide content integrity.
     *
     * <p>If <code>verifyCodebaseIntegrity</code> is <code>true</code>
     * and <code>codebase</code> is not <code>null</code>, then this
     * method invokes {@link Security#verifyCodebaseIntegrity
     * Security.verifyCodebaseIntegrity} with <code>codebase</code> as
     * the first argument and <code>verifierLoader</code> as the
     * second argument (this invocation may be skipped if a previous
     * invocation of this method or {@link #loadProxyClass
     * loadProxyClass} has already invoked
     * <code>Security.verifyCodebaseIntegrity</code> with the same
     * value of <code>codebase</code> and the same effective value of
     * <code>verifierLoader</code> as arguments without it throwing an
     * exception).  If <code>Security.verifyCodebaseIntegrity</code>
     * throws a <code>SecurityException</code>, then this method
     * proceeds as if <code>codebase</code> were <code>null</code>.
     * If <code>Security.verifyCodebaseIntegrity</code> throws any
     * other exception, then this method throws that exception.
     *
     * <p>This method then invokes {@link
     * RMIClassLoaderSpi#loadClass(String,String,ClassLoader)
     * RMIClassLoaderSpi.loadClass} with <code>codebase</code> as the
     * first argument (or <code>null</code> if in the previous step
     * <code>Security.verifyCodebaseIntegrity</code> was invoked and
     * it threw a <code>SecurityException</code>), <code>name</code>
     * as the second argument, and <code>defaultLoader</code> as the
     * third argument.  If <code>RMIClassLoaderSpi.loadClass</code>
     * throws a <code>ClassNotFoundException</code>, then this method
     * throws a <code>ClassNotFoundException</code>; if
     * <code>RMIClassLoaderSpi.loadClass</code> throws any other
     * exception, then this method throws that exception; otherwise,
     * this method returns the <code>Class</code> returned by
     * <code>RMIClassLoaderSpi.loadClass</code>.
     *
     * @param codebase the list of URLs (separated by spaces) to load
     * the class from, or <code>null</code>
     *
     * @param name the name of the class to load
     *
     * @param defaultLoader the class loader value (possibly
     * <code>null</code>) to pass as the <code>defaultLoader</code>
     * argument to <code>RMIClassLoaderSpi.loadClass</code>
     *
     * @param verifyCodebaseIntegrity if <code>true</code>, verify
     * that the RFC3986 compliant codebase URIs provide content integrity
     *
     * @param verifierLoader the class loader value (possibly
     * <code>null</code>) to pass to
     * <code>Security.verifyCodebaseIntegrity</code>, if
     * <code>verifyCodebaseIntegrity</code> is <code>true</code>
     *
     * @return the <code>Class</code> object representing the loaded
     * class
     *
     * @throws MalformedURLException if
     * <code>Security.verifyCodebaseIntegrity</code> or
     * <code>RMIClassLoaderSpi.loadClass</code> throws a
     * <code>MalformedURLException</code>
     *
     * @throws ClassNotFoundException if
     * <code>RMIClassLoaderSpi.loadClass</code> throws a
     * <code>ClassNotFoundException</code>
     *
     * @throws NullPointerException if <code>name</code> is
     * <code>null</code>
     **/
    public static Class<?> loadClass(String codebase,
				  String name,
				  ClassLoader defaultLoader,
				  boolean verifyCodebaseIntegrity,
				  ClassLoader verifierLoader)
	throws MalformedURLException, ClassNotFoundException
    {
	SecurityException verifyException = null;
	if (verifyCodebaseIntegrity && codebase != null) {
	    try {
		verifyIntegrity(codebase, verifierLoader);
	    } catch (SecurityException e) {
		verifyException = e;
		codebase = null;
	    }
	}
	try {
            if (provider != null) 
                return provider.loadClass(codebase, name, defaultLoader);
	    return RMIClassLoader.loadClass(codebase, name, defaultLoader);
	} catch (ClassNotFoundException e) {
	    if (verifyException != null) {
		// assume that the verify exception is more important
		throw new ClassNotFoundException(e.getMessage(),
						 verifyException);
	    } else {
                e.fillInStackTrace();
		throw e;
	    }
	}
    }

    /**
     * Loads a dynamic proxy class using {@link
     * RMIClassLoaderSpi#loadProxyClass(String,String[],ClassLoader)},
     * optionally verifying that the RFC3986 compliant
     * codebase URIs provide content integrity.
     *
     * <p>If <code>verifyCodebaseIntegrity</code> is <code>true</code>
     * and <code>codebase</code> is not <code>null</code>, then this
     * method invokes {@link Security#verifyCodebaseIntegrity
     * Security.verifyCodebaseIntegrity} with <code>codebase</code> as
     * the first argument and <code>verifierLoader</code> as the
     * second argument (this invocation may be skipped if a previous
     * invocation of this method or {@link #loadClass loadClass} has
     * already invoked <code>Security.verifyCodebaseIntegrity</code>
     * with the same value of <code>codebase</code> and the same
     * effective value of <code>verifierLoader</code> as arguments
     * without it throwing an exception).  If
     * <code>Security.verifyCodebaseIntegrity</code> throws a
     * <code>SecurityException</code>, then this method proceeds as if
     * <code>codebase</code> were <code>null</code>.  If
     * <code>Security.verifyCodebaseIntegrity</code> throws any other
     * exception, then this method throws that exception.
     *
     * <p>This method invokes {@link
     * RMIClassLoaderSpi#loadProxyClass(String,String[],ClassLoader)} 
     * with <code>codebase</code> as
     * the first argument (or <code>null</code> if in the previous
     * step <code>Security.verifyCodebaseIntegrity</code> was invoked
     * and it threw a <code>SecurityException</code>),
     * <code>interfaceNames</code> as the second argument, and
     * <code>defaultLoader</code> as the third argument.  If
     * <code>RMIClassLoaderSpi.loadProxyClass</code> throws a
     * <code>ClassNotFoundException</code>, then this method throws a
     * <code>ClassNotFoundException</code>; if
     * <code>RMIClassLoaderSpi.loadProxyClass</code> throws any other
     * exception, then this method throws that exception; otherwise,
     * this method returns the <code>Class</code> returned by
     * <code>RMIClassLoaderSpi.loadProxyClass</code>.
     *
     * @param codebase the list of URLs (separated by spaces) to load
     * classes from, or <code>null</code>
     *
     * @param interfaceNames the names of the interfaces for the proxy
     * class to implement
     *
     * @param defaultLoader the class loader value (possibly
     * <code>null</code>) to pass as the <code>defaultLoader</code>
     * argument to <code>RMIClassLoader.loadProxyClass</code>
     *
     * @param verifyCodebaseIntegrity if <code>true</code>, verify
     * that the codebase URLs provide content integrity
     *
     * @param verifierLoader the class loader value (possibly
     * <code>null</code>) to pass to
     * <code>Security.verifyCodebaseIntegrity</code>, if
     * <code>verifyCodebaseIntegrity</code> is <code>true</code>
     *
     * @return the <code>Class</code> object representing the loaded
     * dynamic proxy class
     *
     * @throws MalformedURLException if
     * <code>Security.verifyCodebaseIntegrity</code> or
     * <code>RMIClassLoaderSpi.loadProxyClass</code> throws a
     * <code>MalformedURLException</code>
     *
     * @throws ClassNotFoundException if
     * <code>RMIClassLoaderSpi.loadProxyClass</code> throws a
     * <code>ClassNotFoundException</code>
     *
     * @throws NullPointerException if <code>interfaceNames</code> is
     * <code>null</code> or if any element of
     * <code>interfaceNames</code> is <code>null</code>
     **/
    public static Class<?> loadProxyClass(String codebase,
				       String[] interfaceNames,
				       ClassLoader defaultLoader,
				       boolean verifyCodebaseIntegrity,
				       ClassLoader verifierLoader)
	throws MalformedURLException, ClassNotFoundException
    {
	SecurityException verifyException = null;
	if (verifyCodebaseIntegrity && codebase != null) {
	    try {
		verifyIntegrity(codebase, verifierLoader);
	    } catch (SecurityException e) {
		verifyException = e;
		codebase = null;
	    }
	}
	try {
            if (provider != null) return 
                provider.loadProxyClass(codebase, interfaceNames, defaultLoader);
	    return RMIClassLoader.loadProxyClass(codebase, interfaceNames,
						 defaultLoader);
	} catch (ClassNotFoundException e) {
	    if (verifyException != null) {
		// assume that the verify exception is more important
		throw new ClassNotFoundException(e.getMessage(),
						 verifyException);
	    } else {
                e.fillInStackTrace();
		throw e;
	    }
	}
    }

    /**
     * Wraps Security.verifyCodebaseIntegrity with caching for
     * performance.  (Perhaps such caching should be done by
     * Security.verifyCodebaseIntegrity instead.)
     **/
    private static void verifyIntegrity(String codebase,
					ClassLoader verifierLoader)
	throws MalformedURLException
    {
	/*
	 * Check if we've already verified the same codebase in this
	 * thread using the same verifierLoader value.
	 */
	Map verifierLoaderCache = (Map) perThreadCache.get();
	// defend against varying context class loader value of thread
	ClassLoader verifierLoaderKey =
	    (verifierLoader != null ? verifierLoader :
	     (ClassLoader) AccessController.doPrivileged(
		new PrivilegedAction() {
		    public Object run() {
			return Thread.currentThread().getContextClassLoader();
		    }
		}));
	Map verifiedCodebases =
	    (Map) verifierLoaderCache.get(verifierLoaderKey);
	if (verifiedCodebases != null &&
	    verifiedCodebases.containsKey(codebase))
	{
	    return;
	}

	Security.verifyCodebaseIntegrity(codebase, verifierLoader);

	/*
	 * Remember that we've verified this codebase in this thread
	 * with the given verifierLoader value.
	 */
	if (verifiedCodebases == null) {
	    verifiedCodebases = new WeakHashMap();
	    verifierLoaderCache.put(verifierLoaderKey, verifiedCodebases);
	}
	verifiedCodebases.put(codebase, new SoftReference(codebase));
	return;
    }

    private ClassLoading() { throw new AssertionError(); }
}
>>>>>>> cdb30c97
<|MERGE_RESOLUTION|>--- conflicted
+++ resolved
@@ -1,822 +1,521 @@
-<<<<<<< HEAD
-/*
- * Licensed to the Apache Software Foundation (ASF) under one
- * or more contributor license agreements.  See the NOTICE file
- * distributed with this work for additional information
- * regarding copyright ownership. The ASF licenses this file
- * to you under the Apache License, Version 2.0 (the
- * "License"); you may not use this file except in compliance
- * with the License. You may obtain a copy of the License at
- * 
- *      http://www.apache.org/licenses/LICENSE-2.0
- * 
- * Unless required by applicable law or agreed to in writing, software
- * distributed under the License is distributed on an "AS IS" BASIS,
- * WITHOUT WARRANTIES OR CONDITIONS OF ANY KIND, either express or implied.
- * See the License for the specific language governing permissions and
- * limitations under the License.
- */
-
-package net.jini.loader;
-
-import java.lang.ref.SoftReference;
-import java.net.MalformedURLException;
-import java.security.AccessController;
-import java.security.PrivilegedAction;
-import java.util.Map;
-import java.util.WeakHashMap;
-import net.jini.security.Security;
-
-/**
- * Provides static methods for loading classes using {@link
- * RiverClassLoader} with optional verification that the codebase URLs
- * used to load classes provide content integrity (see {@link
- * Security#verifyCodebaseIntegrity
- * Security.verifyCodebaseIntegrity}).
- *
- * 
- * @since 2.0
- **/
-public final class ClassLoading {
-
-    /**
-     * per-thread cache (weakly) mapping verifierLoader values to
-     * (soft) sets of codebase values that have been verified (to
-     * provide content integrity) with the verifierLoader value
-     **/
-    private static final ThreadLocal perThreadCache = new ThreadLocal() {
-	protected Object initialValue() { return new WeakHashMap(); }
-    };
-
-    /**
-     * Loads a class using {@link
-     * RiverClassLoader#loadClass(String,String,ClassLoader)
-     * RiverClassLoader.loadClass}, optionally verifying that the
-     * codebase URLs provide content integrity.
-     *
-     * <p>If <code>verifyCodebaseIntegrity</code> is <code>true</code>
-     * and <code>codebase</code> is not <code>null</code>, then this
-     * method invokes {@link Security#verifyCodebaseIntegrity
-     * Security.verifyCodebaseIntegrity} with <code>codebase</code> as
-     * the first argument and <code>verifierLoader</code> as the
-     * second argument (this invocation may be skipped if a previous
-     * invocation of this method or {@link #loadProxyClass
-     * loadProxyClass} has already invoked
-     * <code>Security.verifyCodebaseIntegrity</code> with the same
-     * value of <code>codebase</code> and the same effective value of
-     * <code>verifierLoader</code> as arguments without it throwing an
-     * exception).  If <code>Security.verifyCodebaseIntegrity</code>
-     * throws a <code>SecurityException</code>, then this method
-     * proceeds as if <code>codebase</code> were <code>null</code>.
-     * If <code>Security.verifyCodebaseIntegrity</code> throws any
-     * other exception, then this method throws that exception.
-     *
-     * <p>This method then invokes {@link
-     * RiverClassLoader#loadClass(String,String,ClassLoader)
-     * RiverClassLoader.loadClass} with <code>codebase</code> as the
-     * first argument (or <code>null</code> if in the previous step
-     * <code>Security.verifyCodebaseIntegrity</code> was invoked and
-     * it threw a <code>SecurityException</code>), <code>name</code>
-     * as the second argument, and <code>defaultLoader</code> as the
-     * third argument.  If <code>RiverClassLoader.loadClass</code>
-     * throws a <code>ClassNotFoundException</code>, then this method
-     * throws a <code>ClassNotFoundException</code>; if
-     * <code>RiverClassLoader.loadClass</code> throws any other
-     * exception, then this method throws that exception; otherwise,
-     * this method returns the <code>Class</code> returned by
-     * <code>RiverClassLoader.loadClass</code>.
-     *
-     * @param codebase the list of URLs (separated by spaces) to load
-     * the class from, or <code>null</code>
-     *
-     * @param name the name of the class to load
-     *
-     * @param defaultLoader the class loader value (possibly
-     * <code>null</code>) to pass as the <code>defaultLoader</code>
-     * argument to <code>RiverClassLoader.loadClass</code>
-     *
-     * @param verifyCodebaseIntegrity if <code>true</code>, verify
-     * that the codebase URLs provide content integrity
-     *
-     * @param verifierLoader the class loader value (possibly
-     * <code>null</code>) to pass to
-     * <code>Security.verifyCodebaseIntegrity</code>, if
-     * <code>verifyCodebaseIntegrity</code> is <code>true</code>
-     *
-     * @return the <code>Class</code> object representing the loaded
-     * class
-     *
-     * @throws MalformedURLException if
-     * <code>Security.verifyCodebaseIntegrity</code> or
-     * <code>RiverClassLoader.loadClass</code> throws a
-     * <code>MalformedURLException</code>
-     *
-     * @throws ClassNotFoundException if
-     * <code>RiverClassLoader.loadClass</code> throws a
-     * <code>ClassNotFoundException</code>
-     *
-     * @throws NullPointerException if <code>name</code> is
-     * <code>null</code>
-     **/
-    public static Class loadClass(String codebase,
-				  String name,
-				  ClassLoader defaultLoader,
-				  boolean verifyCodebaseIntegrity,
-				  ClassLoader verifierLoader)
-	throws MalformedURLException, ClassNotFoundException
-    {
-	SecurityException verifyException = null;
-	if (verifyCodebaseIntegrity && codebase != null) {
-	    try {
-		verifyIntegrity(codebase, verifierLoader);
-	    } catch (SecurityException e) {
-		verifyException = e;
-		codebase = null;
-	    }
-	}
-	try {
-	    return RiverClassLoader.loadClass(codebase, name, defaultLoader);
-	} catch (ClassNotFoundException e) {
-	    if (verifyException != null) {
-		// assume that the verify exception is more important
-		throw new ClassNotFoundException(e.getMessage(),
-						 verifyException);
-	    } else {
-		throw e;
-	    }
-	}
-    }
-
-    /**
-     * Loads a dynamic proxy class using {@link
-     * RiverClassLoader#loadProxyClass(String,String[],ClassLoader)
-     * RiverClassLoader.loadProxyClass}, optionally verifying that the
-     * codebase URLs provide content integrity.
-     *
-     * <p>If <code>verifyCodebaseIntegrity</code> is <code>true</code>
-     * and <code>codebase</code> is not <code>null</code>, then this
-     * method invokes {@link Security#verifyCodebaseIntegrity
-     * Security.verifyCodebaseIntegrity} with <code>codebase</code> as
-     * the first argument and <code>verifierLoader</code> as the
-     * second argument (this invocation may be skipped if a previous
-     * invocation of this method or {@link #loadClass loadClass} has
-     * already invoked <code>Security.verifyCodebaseIntegrity</code>
-     * with the same value of <code>codebase</code> and the same
-     * effective value of <code>verifierLoader</code> as arguments
-     * without it throwing an exception).  If
-     * <code>Security.verifyCodebaseIntegrity</code> throws a
-     * <code>SecurityException</code>, then this method proceeds as if
-     * <code>codebase</code> were <code>null</code>.  If
-     * <code>Security.verifyCodebaseIntegrity</code> throws any other
-     * exception, then this method throws that exception.
-     *
-     * <p>This method invokes {@link
-     * RiverClassLoader#loadProxyClass(String,String[],ClassLoader)
-     * RiverClassLoader.loadProxyClass} with <code>codebase</code> as
-     * the first argument (or <code>null</code> if in the previous
-     * step <code>Security.verifyCodebaseIntegrity</code> was invoked
-     * and it threw a <code>SecurityException</code>),
-     * <code>interfaceNames</code> as the second argument, and
-     * <code>defaultLoader</code> as the third argument.  If
-     * <code>RiverClassLoader.loadProxyClass</code> throws a
-     * <code>ClassNotFoundException</code>, then this method throws a
-     * <code>ClassNotFoundException</code>; if
-     * <code>RiverClassLoader.loadProxyClass</code> throws any other
-     * exception, then this method throws that exception; otherwise,
-     * this method returns the <code>Class</code> returned by
-     * <code>RiverClassLoader.loadProxyClass</code>.
-     *
-     * @param codebase the list of URLs (separated by spaces) to load
-     * classes from, or <code>null</code>
-     *
-     * @param interfaceNames the names of the interfaces for the proxy
-     * class to implement
-     *
-     * @param defaultLoader the class loader value (possibly
-     * <code>null</code>) to pass as the <code>defaultLoader</code>
-     * argument to <code>RiverClassLoader.loadProxyClass</code>
-     *
-     * @param verifyCodebaseIntegrity if <code>true</code>, verify
-     * that the codebase URLs provide content integrity
-     *
-     * @param verifierLoader the class loader value (possibly
-     * <code>null</code>) to pass to
-     * <code>Security.verifyCodebaseIntegrity</code>, if
-     * <code>verifyCodebaseIntegrity</code> is <code>true</code>
-     *
-     * @return the <code>Class</code> object representing the loaded
-     * dynamic proxy class
-     *
-     * @throws MalformedURLException if
-     * <code>Security.verifyCodebaseIntegrity</code> or
-     * <code>RiverClassLoader.loadProxyClass</code> throws a
-     * <code>MalformedURLException</code>
-     *
-     * @throws ClassNotFoundException if
-     * <code>RiverClassLoader.loadProxyClass</code> throws a
-     * <code>ClassNotFoundException</code>
-     *
-     * @throws NullPointerException if <code>interfaceNames</code> is
-     * <code>null</code> or if any element of
-     * <code>interfaceNames</code> is <code>null</code>
-     **/
-    public static Class loadProxyClass(String codebase,
-				       String[] interfaceNames,
-				       ClassLoader defaultLoader,
-				       boolean verifyCodebaseIntegrity,
-				       ClassLoader verifierLoader)
-	throws MalformedURLException, ClassNotFoundException
-    {
-	SecurityException verifyException = null;
-	if (verifyCodebaseIntegrity && codebase != null) {
-	    try {
-		verifyIntegrity(codebase, verifierLoader);
-	    } catch (SecurityException e) {
-		verifyException = e;
-		codebase = null;
-	    }
-	}
-	try {
-	    return RiverClassLoader.loadProxyClass(codebase, interfaceNames,
-						 defaultLoader);
-	} catch (ClassNotFoundException e) {
-	    if (verifyException != null) {
-		// assume that the verify exception is more important
-		throw new ClassNotFoundException(e.getMessage(),
-						 verifyException);
-	    } else {
-		throw e;
-	    }
-	}
-    }
-
-    /**
-     * Wraps Security.verifyCodebaseIntegrity with caching for
-     * performance.  (Perhaps such caching should be done by
-     * Security.verifyCodebaseIntegrity instead.)
-     **/
-    private static void verifyIntegrity(String codebase,
-					ClassLoader verifierLoader)
-	throws MalformedURLException
-    {
-	/*
-	 * Check if we've already verified the same codebase in this
-	 * thread using the same verifierLoader value.
-	 */
-	Map verifierLoaderCache = (Map) perThreadCache.get();
-	// defend against varying context class loader value of thread
-	ClassLoader verifierLoaderKey =
-	    (verifierLoader != null ? verifierLoader :
-	     (ClassLoader) AccessController.doPrivileged(
-		new PrivilegedAction() {
-		    public Object run() {
-			return Thread.currentThread().getContextClassLoader();
-		    }
-		}));
-	Map verifiedCodebases =
-	    (Map) verifierLoaderCache.get(verifierLoaderKey);
-	if (verifiedCodebases != null &&
-	    verifiedCodebases.containsKey(codebase))
-	{
-	    return;
-	}
-
-	Security.verifyCodebaseIntegrity(codebase, verifierLoader);
-
-	/*
-	 * Remember that we've verified this codebase in this thread
-	 * with the given verifierLoader value.
-	 */
-	if (verifiedCodebases == null) {
-	    verifiedCodebases = new WeakHashMap();
-	    verifierLoaderCache.put(verifierLoaderKey, verifiedCodebases);
-	}
-	verifiedCodebases.put(codebase, new SoftReference(codebase));
-	return;
-    }
-
-    private ClassLoading() { throw new AssertionError(); }
-}
-=======
-/*
- * Licensed to the Apache Software Foundation (ASF) under one
- * or more contributor license agreements.  See the NOTICE file
- * distributed with this work for additional information
- * regarding copyright ownership. The ASF licenses this file
- * to you under the Apache License, Version 2.0 (the
- * "License"); you may not use this file except in compliance
- * with the License. You may obtain a copy of the License at
- * 
- *      http://www.apache.org/licenses/LICENSE-2.0
- * 
- * Unless required by applicable law or agreed to in writing, software
- * distributed under the License is distributed on an "AS IS" BASIS,
- * WITHOUT WARRANTIES OR CONDITIONS OF ANY KIND, either express or implied.
- * See the License for the specific language governing permissions and
- * limitations under the License.
- */
-
-package net.jini.loader;
-
-import java.lang.ref.SoftReference;
-import java.net.MalformedURLException;
-import java.rmi.server.RMIClassLoader;
-import java.rmi.server.RMIClassLoaderSpi;
-import java.security.AccessController;
-import java.security.Guard;
-import java.security.PrivilegedAction;
-import java.util.Iterator;
-import java.util.Map;
-import java.util.ServiceLoader;
-import java.util.WeakHashMap;
-import java.util.logging.Level;
-import java.util.logging.Logger;
-import net.jini.security.Security;
-
-/**
- * Provides static methods for loading classes using {@link
- * RMIClassLoaderSpi} with optional verification that the codebase URIs
- * used to load classes provide content integrity (see {@link
- * Security#verifyCodebaseIntegrity
- * Security.verifyCodebaseIntegrity}).
- * <p>
- * Traditionally a class extending {@link RMIClassLoaderSpi} is determined by setting
- * the system property "java.rmi.server.RMIClassLoaderSpi", or alternatively,
- * {@link RMIClassLoaderSpi} may also be defined by {@link RMIClassLoader}
- * using a provider visible to the {@link ClassLoader} returned by 
- * {@link ClassLoader#getSystemClassLoader} with {@link ServiceLoader}.
- * </p><p>
- * As explained in River-336 this isn't always practical for IDE's or other 
- * frameworks.  To solve River-336, ClassLoading now uses {@link ServiceLoader}
- * to determine a {@link RMIClassLoaderSpi} provider, however unlike 
- * {@link RMIClassLoader}, by default it uses ClassLoading's {@link ClassLoader#getResources} 
- * instance to find providers.
- * </p><p>
- * To define a new RMIClassLoaderSpi for River to utilize, create a file in
- * your providers jar file called:
- * </p><p>
- * META-INF/services/java.rmi.server.RMIClassLoaderSpi
- * </p><p>
- * This file should contain a single line with the fully qualified name of
- * your RMIClassLoaderSpi implementation.
- * </p><p>
- * ClassLoading will iterate through all RMIClassLoaderSpi implementations found
- * until it finds one defined by the system property:
- * </p><p>
- * System.getProperty("net.jini.loader.ClassLoading.provider");
- * </p><p>
- * If this System property is not defined, ClassLoading will load 
- * <code>net.jini.loader.pref.PreferredClassProvider</code>, alternatively
- * <code>java.rmi.server.RMIClassLoader</code> delegates all calls to {@link
- * RMIClassLoader}.
- * </p><p>
- * If a provider is not found, it will not be updated.
- * </p><p>
- * <h1>History</h1>
- * <p>Gregg Wonderly originally reported River-336 and provided a patch
- * containing a new CodebaseAccessClassLoader to replace {@link RMIClassLoader}, 
- * later Sim Isjkes created RiverClassLoader that utilized ServiceLoader.
- * Both implementations contained methods identical to {@link RMIClassLoaderSpi},
- * however new implementations were required to extend new provider 
- * implementations, creating a compatibility issue with existing implementations
- * extending {@link RMIClassLoaderSpi}.  For backward compatibility with existing
- * implementations, {@link RMIClassLoaderSpi} has been retained as the provider,
- * avoiding the need to recompile client code.  The abilities of both
- * implementations, to use ServiceLoader, or to define a provider using a method
- * call have been retained, with the restriction that implementations are to be
- * obtained via ServiceLoader.
- * </p><p>
- * Instead, all that is required for utilization of existing service provider
- * {@link RMIClassLoaderSpi} implementations is to set the system property
- * "net.jini.loader.ClassLoading.provider".
- * </p>
- * @author Sun Microsystems, Inc.
- * @since 2.0
- **/
-public final class ClassLoading {
-    private final static Logger logger = Logger.getLogger(ClassLoading.class.getName());
-    private static volatile RMIClassLoaderSpi provider;
-    private static final Object lock = new Object();
-    private static final Guard permission = new RuntimePermission("setFactory");
-    
-    static {
-        provider(null, ClassLoading.class.getClassLoader());
-    }
-    
-    /**
-     * The current RMIClassLoaderSpi provider in use by ClassLoading.
-     * 
-     * @return currently installed Provider, may be null.
-     * @throws SecurityException if caller doesn't have RuntimePermission "getFactory"
-     */
-    public static RMIClassLoaderSpi getProvider(){
-        permission.checkGuard(null);
-        return provider;
-    }
-    
-    private static boolean provider(
-            final String providerName, 
-            final ClassLoader providerLoader)
-    {
-        RMIClassLoaderSpi newProvider = AccessController.doPrivileged(
-        new PrivilegedAction<RMIClassLoaderSpi>(){
-            @Override
-            public RMIClassLoaderSpi run() {
-                String name = providerName;
-                if (name == null){
-                    name = System.getProperty(
-                            "net.jini.loader.ClassLoading.provider");
-                    if (name == null) {
-                        name = "net.jini.loader.pref.PreferredClassProvider";
-                    } else if ("java.rmi.server.RMIClassLoader".equals(name)){
-                        return null;
-                    }
-                }
-                ServiceLoader<RMIClassLoaderSpi> loader 
-                   = ServiceLoader.load(RMIClassLoaderSpi.class, providerLoader);
-                Iterator<RMIClassLoaderSpi> iter = loader.iterator();
-                RMIClassLoaderSpi spi;
-                try {
-                    while ( iter.hasNext() ) {
-                        try {
-                            spi = iter.next();
-                            if (spi != null) {
-                                if (!name.equals(spi.getClass().getName()))
-                                    continue;
-                                logger.log(Level.CONFIG, "loaded: {0}", name);
-                                return spi;
-                            }
-                        } catch (Throwable e) {
-                            logger.log( 
-                                    Level.CONFIG, 
-                                    "error loading RMIClassLoaderSpi: {0}",
-                                    new Object[]{e}
-                            );
-                        }
-                    }
-                } catch (Throwable t) { }
-                logger.log(Level.CONFIG, "uable to find {0}" , name);
-                return null;
-            }
-        });
-        if (newProvider != null) {
-            provider = newProvider;
-            return true;
-        } else if (providerName == null) {
-            provider = null;
-            logger.log(Level.CONFIG, "loaded: java.rmi.server.RMIClassLoader");
-        }
-        return false;
-    }
-    
-    /**
-     * Installs a new RMIClassLoaderSpi provider with the ClassLoader 
-     * provided.
-     * 
-     * @param providerName fully defined class name of the provider, if null,
-     * a new provider instance will be determined by system properties.
-     * @param providerLoader The class loader to be used to load 
-     * provider-configuration files and provider classes, or null if the 
-     * system class loader (or, failing that, the bootstrap class loader) 
-     * is to be used.
-     * @return true if successful.
-     * @throws SecurityException if caller doesn't have RuntimePermission "getFactory"
-     */
-    public static boolean installNewProvider(
-            String providerName, 
-            ClassLoader providerLoader)
-    {
-        permission.checkGuard(null);
-        synchronized (lock){
-            return provider(providerName, providerLoader);
-        }
-    }
-
-    /**
-     * per-thread cache (weakly) mapping verifierLoader values to
-     * (soft) sets of codebase values that have been verified (to
-     * provide content integrity) with the verifierLoader value
-     **/
-    private static final ThreadLocal perThreadCache = new ThreadLocal() {
-	protected Object initialValue() { return new WeakHashMap(); }
-    };
-    
-        /**
-     * Returns a class loader that loads classes from the given codebase
-     * RFC3986 compliant URI path.
-     *
-     * <p>This method delegates to the
-     * {@link RMIClassLoaderSpi#getClassLoader(String)} method
-     * of the provider instance, passing <code>codebase</code> as the argument.
-     *
-     * <p>If there is a security manger, its <code>checkPermission</code>
-     * method will be invoked with a
-     * <code>RuntimePermission("getClassLoader")</code> permission;
-     * this could result in a <code>SecurityException</code>.
-     * The provider implementation of this method may also perform further
-     * security checks to verify that the calling context has permission to
-     * connect to all of the URIs in the codebase URI path.
-     *
-     * @param   codebase the list of URIs (space-separated) from which
-     * the returned class loader will load classes from, or <code>null</code>
-     *
-     * @return a class loader that loads classes from the given codebase URI
-     * path
-     *
-     * @throws  MalformedURLException if <code>codebase</code> is
-     * non-<code>null</code> and contains an non RFC3986 compliant URI, or
-     * if <code>codebase</code> is <code>null</code> and a provider-specific
-     * URL used to identify the class loader is invalid
-     *
-     * @throws  SecurityException if there is a security manager and the
-     * invocation of its <code>checkPermission</code> method fails, or
-     * if the caller does not have permission to connect to all of the
-     * URIs in the codebase URI path
-     * @since 3.0
-     */
-    public static ClassLoader getClassLoader(String codebase)
-        throws MalformedURLException, SecurityException
-    {
-        if (provider != null) return provider.getClassLoader(codebase);
-        return RMIClassLoader.getClassLoader(codebase);
-    }
-
-    /**
-     * Returns the annotation string (representing a location for
-     * the class definition as a single or space delimited list of
-     * RFC3986 compliant URI) that JERI will use to annotate the class
-     * descriptor when marshalling objects of the given class.
-     *
-     * <p>This method delegates to the
-     * {@link RMIClassLoaderSpi#getClassAnnotation(Class)} method
-     * of the provider instance, passing <code>cl</code> as the argument.
-     *
-     * @param   cl the class to obtain the annotation for
-     *
-     * @return  a string to be used to annotate the given class when
-     * it gets marshalled, or <code>null</code>
-     *
-     * @throws  NullPointerException if <code>cl</code> is <code>null</code>
-     * @since 3.0
-     */
-    public static String getClassAnnotation(Class<?> cl) {
-        if (provider != null) return provider.getClassAnnotation(cl);
-        return RMIClassLoader.getClassAnnotation(cl);
-    }
-
-    /**
-     * Loads a class using {@link
-     * RMIClassLoaderSpi#loadClass(String,String,ClassLoader)}, 
-     * optionally verifying that the RFC3986 compliant
-     * codebase URIs provide content integrity.
-     *
-     * <p>If <code>verifyCodebaseIntegrity</code> is <code>true</code>
-     * and <code>codebase</code> is not <code>null</code>, then this
-     * method invokes {@link Security#verifyCodebaseIntegrity
-     * Security.verifyCodebaseIntegrity} with <code>codebase</code> as
-     * the first argument and <code>verifierLoader</code> as the
-     * second argument (this invocation may be skipped if a previous
-     * invocation of this method or {@link #loadProxyClass
-     * loadProxyClass} has already invoked
-     * <code>Security.verifyCodebaseIntegrity</code> with the same
-     * value of <code>codebase</code> and the same effective value of
-     * <code>verifierLoader</code> as arguments without it throwing an
-     * exception).  If <code>Security.verifyCodebaseIntegrity</code>
-     * throws a <code>SecurityException</code>, then this method
-     * proceeds as if <code>codebase</code> were <code>null</code>.
-     * If <code>Security.verifyCodebaseIntegrity</code> throws any
-     * other exception, then this method throws that exception.
-     *
-     * <p>This method then invokes {@link
-     * RMIClassLoaderSpi#loadClass(String,String,ClassLoader)
-     * RMIClassLoaderSpi.loadClass} with <code>codebase</code> as the
-     * first argument (or <code>null</code> if in the previous step
-     * <code>Security.verifyCodebaseIntegrity</code> was invoked and
-     * it threw a <code>SecurityException</code>), <code>name</code>
-     * as the second argument, and <code>defaultLoader</code> as the
-     * third argument.  If <code>RMIClassLoaderSpi.loadClass</code>
-     * throws a <code>ClassNotFoundException</code>, then this method
-     * throws a <code>ClassNotFoundException</code>; if
-     * <code>RMIClassLoaderSpi.loadClass</code> throws any other
-     * exception, then this method throws that exception; otherwise,
-     * this method returns the <code>Class</code> returned by
-     * <code>RMIClassLoaderSpi.loadClass</code>.
-     *
-     * @param codebase the list of URLs (separated by spaces) to load
-     * the class from, or <code>null</code>
-     *
-     * @param name the name of the class to load
-     *
-     * @param defaultLoader the class loader value (possibly
-     * <code>null</code>) to pass as the <code>defaultLoader</code>
-     * argument to <code>RMIClassLoaderSpi.loadClass</code>
-     *
-     * @param verifyCodebaseIntegrity if <code>true</code>, verify
-     * that the RFC3986 compliant codebase URIs provide content integrity
-     *
-     * @param verifierLoader the class loader value (possibly
-     * <code>null</code>) to pass to
-     * <code>Security.verifyCodebaseIntegrity</code>, if
-     * <code>verifyCodebaseIntegrity</code> is <code>true</code>
-     *
-     * @return the <code>Class</code> object representing the loaded
-     * class
-     *
-     * @throws MalformedURLException if
-     * <code>Security.verifyCodebaseIntegrity</code> or
-     * <code>RMIClassLoaderSpi.loadClass</code> throws a
-     * <code>MalformedURLException</code>
-     *
-     * @throws ClassNotFoundException if
-     * <code>RMIClassLoaderSpi.loadClass</code> throws a
-     * <code>ClassNotFoundException</code>
-     *
-     * @throws NullPointerException if <code>name</code> is
-     * <code>null</code>
-     **/
-    public static Class<?> loadClass(String codebase,
-				  String name,
-				  ClassLoader defaultLoader,
-				  boolean verifyCodebaseIntegrity,
-				  ClassLoader verifierLoader)
-	throws MalformedURLException, ClassNotFoundException
-    {
-	SecurityException verifyException = null;
-	if (verifyCodebaseIntegrity && codebase != null) {
-	    try {
-		verifyIntegrity(codebase, verifierLoader);
-	    } catch (SecurityException e) {
-		verifyException = e;
-		codebase = null;
-	    }
-	}
-	try {
-            if (provider != null) 
-                return provider.loadClass(codebase, name, defaultLoader);
-	    return RMIClassLoader.loadClass(codebase, name, defaultLoader);
-	} catch (ClassNotFoundException e) {
-	    if (verifyException != null) {
-		// assume that the verify exception is more important
-		throw new ClassNotFoundException(e.getMessage(),
-						 verifyException);
-	    } else {
-                e.fillInStackTrace();
-		throw e;
-	    }
-	}
-    }
-
-    /**
-     * Loads a dynamic proxy class using {@link
-     * RMIClassLoaderSpi#loadProxyClass(String,String[],ClassLoader)},
-     * optionally verifying that the RFC3986 compliant
-     * codebase URIs provide content integrity.
-     *
-     * <p>If <code>verifyCodebaseIntegrity</code> is <code>true</code>
-     * and <code>codebase</code> is not <code>null</code>, then this
-     * method invokes {@link Security#verifyCodebaseIntegrity
-     * Security.verifyCodebaseIntegrity} with <code>codebase</code> as
-     * the first argument and <code>verifierLoader</code> as the
-     * second argument (this invocation may be skipped if a previous
-     * invocation of this method or {@link #loadClass loadClass} has
-     * already invoked <code>Security.verifyCodebaseIntegrity</code>
-     * with the same value of <code>codebase</code> and the same
-     * effective value of <code>verifierLoader</code> as arguments
-     * without it throwing an exception).  If
-     * <code>Security.verifyCodebaseIntegrity</code> throws a
-     * <code>SecurityException</code>, then this method proceeds as if
-     * <code>codebase</code> were <code>null</code>.  If
-     * <code>Security.verifyCodebaseIntegrity</code> throws any other
-     * exception, then this method throws that exception.
-     *
-     * <p>This method invokes {@link
-     * RMIClassLoaderSpi#loadProxyClass(String,String[],ClassLoader)} 
-     * with <code>codebase</code> as
-     * the first argument (or <code>null</code> if in the previous
-     * step <code>Security.verifyCodebaseIntegrity</code> was invoked
-     * and it threw a <code>SecurityException</code>),
-     * <code>interfaceNames</code> as the second argument, and
-     * <code>defaultLoader</code> as the third argument.  If
-     * <code>RMIClassLoaderSpi.loadProxyClass</code> throws a
-     * <code>ClassNotFoundException</code>, then this method throws a
-     * <code>ClassNotFoundException</code>; if
-     * <code>RMIClassLoaderSpi.loadProxyClass</code> throws any other
-     * exception, then this method throws that exception; otherwise,
-     * this method returns the <code>Class</code> returned by
-     * <code>RMIClassLoaderSpi.loadProxyClass</code>.
-     *
-     * @param codebase the list of URLs (separated by spaces) to load
-     * classes from, or <code>null</code>
-     *
-     * @param interfaceNames the names of the interfaces for the proxy
-     * class to implement
-     *
-     * @param defaultLoader the class loader value (possibly
-     * <code>null</code>) to pass as the <code>defaultLoader</code>
-     * argument to <code>RMIClassLoader.loadProxyClass</code>
-     *
-     * @param verifyCodebaseIntegrity if <code>true</code>, verify
-     * that the codebase URLs provide content integrity
-     *
-     * @param verifierLoader the class loader value (possibly
-     * <code>null</code>) to pass to
-     * <code>Security.verifyCodebaseIntegrity</code>, if
-     * <code>verifyCodebaseIntegrity</code> is <code>true</code>
-     *
-     * @return the <code>Class</code> object representing the loaded
-     * dynamic proxy class
-     *
-     * @throws MalformedURLException if
-     * <code>Security.verifyCodebaseIntegrity</code> or
-     * <code>RMIClassLoaderSpi.loadProxyClass</code> throws a
-     * <code>MalformedURLException</code>
-     *
-     * @throws ClassNotFoundException if
-     * <code>RMIClassLoaderSpi.loadProxyClass</code> throws a
-     * <code>ClassNotFoundException</code>
-     *
-     * @throws NullPointerException if <code>interfaceNames</code> is
-     * <code>null</code> or if any element of
-     * <code>interfaceNames</code> is <code>null</code>
-     **/
-    public static Class<?> loadProxyClass(String codebase,
-				       String[] interfaceNames,
-				       ClassLoader defaultLoader,
-				       boolean verifyCodebaseIntegrity,
-				       ClassLoader verifierLoader)
-	throws MalformedURLException, ClassNotFoundException
-    {
-	SecurityException verifyException = null;
-	if (verifyCodebaseIntegrity && codebase != null) {
-	    try {
-		verifyIntegrity(codebase, verifierLoader);
-	    } catch (SecurityException e) {
-		verifyException = e;
-		codebase = null;
-	    }
-	}
-	try {
-            if (provider != null) return 
-                provider.loadProxyClass(codebase, interfaceNames, defaultLoader);
-	    return RMIClassLoader.loadProxyClass(codebase, interfaceNames,
-						 defaultLoader);
-	} catch (ClassNotFoundException e) {
-	    if (verifyException != null) {
-		// assume that the verify exception is more important
-		throw new ClassNotFoundException(e.getMessage(),
-						 verifyException);
-	    } else {
-                e.fillInStackTrace();
-		throw e;
-	    }
-	}
-    }
-
-    /**
-     * Wraps Security.verifyCodebaseIntegrity with caching for
-     * performance.  (Perhaps such caching should be done by
-     * Security.verifyCodebaseIntegrity instead.)
-     **/
-    private static void verifyIntegrity(String codebase,
-					ClassLoader verifierLoader)
-	throws MalformedURLException
-    {
-	/*
-	 * Check if we've already verified the same codebase in this
-	 * thread using the same verifierLoader value.
-	 */
-	Map verifierLoaderCache = (Map) perThreadCache.get();
-	// defend against varying context class loader value of thread
-	ClassLoader verifierLoaderKey =
-	    (verifierLoader != null ? verifierLoader :
-	     (ClassLoader) AccessController.doPrivileged(
-		new PrivilegedAction() {
-		    public Object run() {
-			return Thread.currentThread().getContextClassLoader();
-		    }
-		}));
-	Map verifiedCodebases =
-	    (Map) verifierLoaderCache.get(verifierLoaderKey);
-	if (verifiedCodebases != null &&
-	    verifiedCodebases.containsKey(codebase))
-	{
-	    return;
-	}
-
-	Security.verifyCodebaseIntegrity(codebase, verifierLoader);
-
-	/*
-	 * Remember that we've verified this codebase in this thread
-	 * with the given verifierLoader value.
-	 */
-	if (verifiedCodebases == null) {
-	    verifiedCodebases = new WeakHashMap();
-	    verifierLoaderCache.put(verifierLoaderKey, verifiedCodebases);
-	}
-	verifiedCodebases.put(codebase, new SoftReference(codebase));
-	return;
-    }
-
-    private ClassLoading() { throw new AssertionError(); }
-}
->>>>>>> cdb30c97
+/*
+ * Licensed to the Apache Software Foundation (ASF) under one
+ * or more contributor license agreements.  See the NOTICE file
+ * distributed with this work for additional information
+ * regarding copyright ownership. The ASF licenses this file
+ * to you under the Apache License, Version 2.0 (the
+ * "License"); you may not use this file except in compliance
+ * with the License. You may obtain a copy of the License at
+ * 
+ *      http://www.apache.org/licenses/LICENSE-2.0
+ * 
+ * Unless required by applicable law or agreed to in writing, software
+ * distributed under the License is distributed on an "AS IS" BASIS,
+ * WITHOUT WARRANTIES OR CONDITIONS OF ANY KIND, either express or implied.
+ * See the License for the specific language governing permissions and
+ * limitations under the License.
+ */
+
+package net.jini.loader;
+
+import java.lang.ref.SoftReference;
+import java.net.MalformedURLException;
+import java.rmi.server.RMIClassLoader;
+import java.rmi.server.RMIClassLoaderSpi;
+import java.security.AccessController;
+import java.security.Guard;
+import java.security.PrivilegedAction;
+import java.util.Iterator;
+import java.util.Map;
+import java.util.ServiceLoader;
+import java.util.WeakHashMap;
+import java.util.logging.Level;
+import java.util.logging.Logger;
+import net.jini.security.Security;
+
+/**
+ * Provides static methods for loading classes using {@link
+ * RMIClassLoaderSpi} with optional verification that the codebase URIs
+ * used to load classes provide content integrity (see {@link
+ * Security#verifyCodebaseIntegrity
+ * Security.verifyCodebaseIntegrity}).
+ * <p>
+ * Traditionally a class extending {@link RMIClassLoaderSpi} is determined by setting
+ * the system property "java.rmi.server.RMIClassLoaderSpi", or alternatively,
+ * {@link RMIClassLoaderSpi} may also be defined by {@link RMIClassLoader}
+ * using a provider visible to the {@link ClassLoader} returned by 
+ * {@link ClassLoader#getSystemClassLoader} with {@link ServiceLoader}.
+ * </p><p>
+ * As explained in River-336 this isn't always practical for IDE's or other 
+ * frameworks.  To solve River-336, ClassLoading now uses {@link ServiceLoader}
+ * to determine a {@link RMIClassLoaderSpi} provider, however unlike 
+ * {@link RMIClassLoader}, by default it uses ClassLoading's {@link ClassLoader#getResources} 
+ * instance to find providers.
+ * </p><p>
+ * To define a new RMIClassLoaderSpi for River to utilize, create a file in
+ * your providers jar file called:
+ * </p><p>
+ * META-INF/services/java.rmi.server.RMIClassLoaderSpi
+ * </p><p>
+ * This file should contain a single line with the fully qualified name of
+ * your RMIClassLoaderSpi implementation.
+ * </p><p>
+ * ClassLoading will iterate through all RMIClassLoaderSpi implementations found
+ * until it finds one defined by the system property:
+ * </p><p>
+ * System.getProperty("net.jini.loader.ClassLoading.provider");
+ * </p><p>
+ * If this System property is not defined, ClassLoading will load 
+ * <code>net.jini.loader.pref.PreferredClassProvider</code>, alternatively
+ * <code>java.rmi.server.RMIClassLoader</code> delegates all calls to {@link
+ * RMIClassLoader}.
+ * </p><p>
+ * If a provider is not found, it will not be updated.
+ * </p><p>
+ * <h1>History</h1>
+ * <p>Gregg Wonderly originally reported River-336 and provided a patch
+ * containing a new CodebaseAccessClassLoader to replace {@link RMIClassLoader}, 
+ * later Sim Isjkes created RiverClassLoader that utilized ServiceLoader.
+ * Both implementations contained methods identical to {@link RMIClassLoaderSpi},
+ * however new implementations were required to extend new provider 
+ * implementations, creating a compatibility issue with existing implementations
+ * extending {@link RMIClassLoaderSpi}.  For backward compatibility with existing
+ * implementations, {@link RMIClassLoaderSpi} has been retained as the provider,
+ * avoiding the need to recompile client code.  The abilities of both
+ * implementations, to use ServiceLoader, or to define a provider using a method
+ * call have been retained, with the restriction that implementations are to be
+ * obtained via ServiceLoader.
+ * </p><p>
+ * Instead, all that is required for utilization of existing service provider
+ * {@link RMIClassLoaderSpi} implementations is to set the system property
+ * "net.jini.loader.ClassLoading.provider".
+ * </p>
+ * @author Sun Microsystems, Inc.
+ * @since 2.0
+ **/
+public final class ClassLoading {
+    private final static Logger logger = Logger.getLogger(ClassLoading.class.getName());
+    private static volatile RMIClassLoaderSpi provider;
+    private static final Object lock = new Object();
+    private static final Guard permission = new RuntimePermission("setFactory");
+    
+    static {
+        provider(null, ClassLoading.class.getClassLoader());
+    }
+    
+    /**
+     * The current RMIClassLoaderSpi provider in use by ClassLoading.
+     * 
+     * @return currently installed Provider, may be null.
+     * @throws SecurityException if caller doesn't have RuntimePermission "getFactory"
+     */
+    public static RMIClassLoaderSpi getProvider(){
+        permission.checkGuard(null);
+        return provider;
+    }
+    
+    private static boolean provider(
+            final String providerName, 
+            final ClassLoader providerLoader)
+    {
+        RMIClassLoaderSpi newProvider = AccessController.doPrivileged(
+        new PrivilegedAction<RMIClassLoaderSpi>(){
+            @Override
+            public RMIClassLoaderSpi run() {
+                String name = providerName;
+                if (name == null){
+                    name = System.getProperty(
+                            "net.jini.loader.ClassLoading.provider");
+                    if (name == null) {
+                        name = "net.jini.loader.pref.PreferredClassProvider";
+                    } else if ("java.rmi.server.RMIClassLoader".equals(name)){
+                        return null;
+                    }
+                }
+                ServiceLoader<RMIClassLoaderSpi> loader 
+                   = ServiceLoader.load(RMIClassLoaderSpi.class, providerLoader);
+                Iterator<RMIClassLoaderSpi> iter = loader.iterator();
+                RMIClassLoaderSpi spi;
+                try {
+                    while ( iter.hasNext() ) {
+                        try {
+                            spi = iter.next();
+                            if (spi != null) {
+                                if (!name.equals(spi.getClass().getName()))
+                                    continue;
+                                logger.log(Level.CONFIG, "loaded: {0}", name);
+                                return spi;
+                            }
+                        } catch (Throwable e) {
+                            logger.log( 
+                                    Level.CONFIG, 
+                                    "error loading RMIClassLoaderSpi: {0}",
+                                    new Object[]{e}
+                            );
+                        }
+                    }
+                } catch (Throwable t) { }
+                logger.log(Level.CONFIG, "uable to find {0}" , name);
+                return null;
+            }
+        });
+        if (newProvider != null) {
+            provider = newProvider;
+            return true;
+        } else if (providerName == null) {
+            provider = null;
+            logger.log(Level.CONFIG, "loaded: java.rmi.server.RMIClassLoader");
+        }
+        return false;
+    }
+    
+    /**
+     * Installs a new RMIClassLoaderSpi provider with the ClassLoader 
+     * provided.
+     * 
+     * @param providerName fully defined class name of the provider, if null,
+     * a new provider instance will be determined by system properties.
+     * @param providerLoader The class loader to be used to load 
+     * provider-configuration files and provider classes, or null if the 
+     * system class loader (or, failing that, the bootstrap class loader) 
+     * is to be used.
+     * @return true if successful.
+     * @throws SecurityException if caller doesn't have RuntimePermission "getFactory"
+     */
+    public static boolean installNewProvider(
+            String providerName, 
+            ClassLoader providerLoader)
+    {
+        permission.checkGuard(null);
+        synchronized (lock){
+            return provider(providerName, providerLoader);
+        }
+    }
+
+    /**
+     * per-thread cache (weakly) mapping verifierLoader values to
+     * (soft) sets of codebase values that have been verified (to
+     * provide content integrity) with the verifierLoader value
+     **/
+    private static final ThreadLocal perThreadCache = new ThreadLocal() {
+	protected Object initialValue() { return new WeakHashMap(); }
+    };
+    
+        /**
+     * Returns a class loader that loads classes from the given codebase
+     * RFC3986 compliant URI path.
+     *
+     * <p>This method delegates to the
+     * {@link RMIClassLoaderSpi#getClassLoader(String)} method
+     * of the provider instance, passing <code>codebase</code> as the argument.
+     *
+     * <p>If there is a security manger, its <code>checkPermission</code>
+     * method will be invoked with a
+     * <code>RuntimePermission("getClassLoader")</code> permission;
+     * this could result in a <code>SecurityException</code>.
+     * The provider implementation of this method may also perform further
+     * security checks to verify that the calling context has permission to
+     * connect to all of the URIs in the codebase URI path.
+     *
+     * @param   codebase the list of URIs (space-separated) from which
+     * the returned class loader will load classes from, or <code>null</code>
+     *
+     * @return a class loader that loads classes from the given codebase URI
+     * path
+     *
+     * @throws  MalformedURLException if <code>codebase</code> is
+     * non-<code>null</code> and contains an non RFC3986 compliant URI, or
+     * if <code>codebase</code> is <code>null</code> and a provider-specific
+     * URL used to identify the class loader is invalid
+     *
+     * @throws  SecurityException if there is a security manager and the
+     * invocation of its <code>checkPermission</code> method fails, or
+     * if the caller does not have permission to connect to all of the
+     * URIs in the codebase URI path
+     * @since 3.0
+     */
+    public static ClassLoader getClassLoader(String codebase)
+        throws MalformedURLException, SecurityException
+    {
+        if (provider != null) return provider.getClassLoader(codebase);
+        return RMIClassLoader.getClassLoader(codebase);
+    }
+
+    /**
+     * Returns the annotation string (representing a location for
+     * the class definition as a single or space delimited list of
+     * RFC3986 compliant URI) that JERI will use to annotate the class
+     * descriptor when marshalling objects of the given class.
+     *
+     * <p>This method delegates to the
+     * {@link RMIClassLoaderSpi#getClassAnnotation(Class)} method
+     * of the provider instance, passing <code>cl</code> as the argument.
+     *
+     * @param   cl the class to obtain the annotation for
+     *
+     * @return  a string to be used to annotate the given class when
+     * it gets marshalled, or <code>null</code>
+     *
+     * @throws  NullPointerException if <code>cl</code> is <code>null</code>
+     * @since 3.0
+     */
+    public static String getClassAnnotation(Class<?> cl) {
+        if (provider != null) return provider.getClassAnnotation(cl);
+        return RMIClassLoader.getClassAnnotation(cl);
+    }
+
+    /**
+     * Loads a class using {@link
+     * RMIClassLoaderSpi#loadClass(String,String,ClassLoader)}, 
+     * optionally verifying that the RFC3986 compliant
+     * codebase URIs provide content integrity.
+     *
+     * <p>If <code>verifyCodebaseIntegrity</code> is <code>true</code>
+     * and <code>codebase</code> is not <code>null</code>, then this
+     * method invokes {@link Security#verifyCodebaseIntegrity
+     * Security.verifyCodebaseIntegrity} with <code>codebase</code> as
+     * the first argument and <code>verifierLoader</code> as the
+     * second argument (this invocation may be skipped if a previous
+     * invocation of this method or {@link #loadProxyClass
+     * loadProxyClass} has already invoked
+     * <code>Security.verifyCodebaseIntegrity</code> with the same
+     * value of <code>codebase</code> and the same effective value of
+     * <code>verifierLoader</code> as arguments without it throwing an
+     * exception).  If <code>Security.verifyCodebaseIntegrity</code>
+     * throws a <code>SecurityException</code>, then this method
+     * proceeds as if <code>codebase</code> were <code>null</code>.
+     * If <code>Security.verifyCodebaseIntegrity</code> throws any
+     * other exception, then this method throws that exception.
+     *
+     * <p>This method then invokes {@link
+     * RMIClassLoaderSpi#loadClass(String,String,ClassLoader)
+     * RMIClassLoaderSpi.loadClass} with <code>codebase</code> as the
+     * first argument (or <code>null</code> if in the previous step
+     * <code>Security.verifyCodebaseIntegrity</code> was invoked and
+     * it threw a <code>SecurityException</code>), <code>name</code>
+     * as the second argument, and <code>defaultLoader</code> as the
+     * third argument.  If <code>RMIClassLoaderSpi.loadClass</code>
+     * throws a <code>ClassNotFoundException</code>, then this method
+     * throws a <code>ClassNotFoundException</code>; if
+     * <code>RMIClassLoaderSpi.loadClass</code> throws any other
+     * exception, then this method throws that exception; otherwise,
+     * this method returns the <code>Class</code> returned by
+     * <code>RMIClassLoaderSpi.loadClass</code>.
+     *
+     * @param codebase the list of URLs (separated by spaces) to load
+     * the class from, or <code>null</code>
+     *
+     * @param name the name of the class to load
+     *
+     * @param defaultLoader the class loader value (possibly
+     * <code>null</code>) to pass as the <code>defaultLoader</code>
+     * argument to <code>RMIClassLoaderSpi.loadClass</code>
+     *
+     * @param verifyCodebaseIntegrity if <code>true</code>, verify
+     * that the RFC3986 compliant codebase URIs provide content integrity
+     *
+     * @param verifierLoader the class loader value (possibly
+     * <code>null</code>) to pass to
+     * <code>Security.verifyCodebaseIntegrity</code>, if
+     * <code>verifyCodebaseIntegrity</code> is <code>true</code>
+     *
+     * @return the <code>Class</code> object representing the loaded
+     * class
+     *
+     * @throws MalformedURLException if
+     * <code>Security.verifyCodebaseIntegrity</code> or
+     * <code>RMIClassLoaderSpi.loadClass</code> throws a
+     * <code>MalformedURLException</code>
+     *
+     * @throws ClassNotFoundException if
+     * <code>RMIClassLoaderSpi.loadClass</code> throws a
+     * <code>ClassNotFoundException</code>
+     *
+     * @throws NullPointerException if <code>name</code> is
+     * <code>null</code>
+     **/
+    public static Class<?> loadClass(String codebase,
+				  String name,
+				  ClassLoader defaultLoader,
+				  boolean verifyCodebaseIntegrity,
+				  ClassLoader verifierLoader)
+	throws MalformedURLException, ClassNotFoundException
+    {
+	SecurityException verifyException = null;
+	if (verifyCodebaseIntegrity && codebase != null) {
+	    try {
+		verifyIntegrity(codebase, verifierLoader);
+	    } catch (SecurityException e) {
+		verifyException = e;
+		codebase = null;
+	    }
+	}
+	try {
+            if (provider != null) 
+                return provider.loadClass(codebase, name, defaultLoader);
+	    return RMIClassLoader.loadClass(codebase, name, defaultLoader);
+	} catch (ClassNotFoundException e) {
+	    if (verifyException != null) {
+		// assume that the verify exception is more important
+		throw new ClassNotFoundException(e.getMessage(),
+						 verifyException);
+	    } else {
+                e.fillInStackTrace();
+		throw e;
+	    }
+	}
+    }
+
+    /**
+     * Loads a dynamic proxy class using {@link
+     * RMIClassLoaderSpi#loadProxyClass(String,String[],ClassLoader)},
+     * optionally verifying that the RFC3986 compliant
+     * codebase URIs provide content integrity.
+     *
+     * <p>If <code>verifyCodebaseIntegrity</code> is <code>true</code>
+     * and <code>codebase</code> is not <code>null</code>, then this
+     * method invokes {@link Security#verifyCodebaseIntegrity
+     * Security.verifyCodebaseIntegrity} with <code>codebase</code> as
+     * the first argument and <code>verifierLoader</code> as the
+     * second argument (this invocation may be skipped if a previous
+     * invocation of this method or {@link #loadClass loadClass} has
+     * already invoked <code>Security.verifyCodebaseIntegrity</code>
+     * with the same value of <code>codebase</code> and the same
+     * effective value of <code>verifierLoader</code> as arguments
+     * without it throwing an exception).  If
+     * <code>Security.verifyCodebaseIntegrity</code> throws a
+     * <code>SecurityException</code>, then this method proceeds as if
+     * <code>codebase</code> were <code>null</code>.  If
+     * <code>Security.verifyCodebaseIntegrity</code> throws any other
+     * exception, then this method throws that exception.
+     *
+     * <p>This method invokes {@link
+     * RMIClassLoaderSpi#loadProxyClass(String,String[],ClassLoader)} 
+     * with <code>codebase</code> as
+     * the first argument (or <code>null</code> if in the previous
+     * step <code>Security.verifyCodebaseIntegrity</code> was invoked
+     * and it threw a <code>SecurityException</code>),
+     * <code>interfaceNames</code> as the second argument, and
+     * <code>defaultLoader</code> as the third argument.  If
+     * <code>RMIClassLoaderSpi.loadProxyClass</code> throws a
+     * <code>ClassNotFoundException</code>, then this method throws a
+     * <code>ClassNotFoundException</code>; if
+     * <code>RMIClassLoaderSpi.loadProxyClass</code> throws any other
+     * exception, then this method throws that exception; otherwise,
+     * this method returns the <code>Class</code> returned by
+     * <code>RMIClassLoaderSpi.loadProxyClass</code>.
+     *
+     * @param codebase the list of URLs (separated by spaces) to load
+     * classes from, or <code>null</code>
+     *
+     * @param interfaceNames the names of the interfaces for the proxy
+     * class to implement
+     *
+     * @param defaultLoader the class loader value (possibly
+     * <code>null</code>) to pass as the <code>defaultLoader</code>
+     * argument to <code>RMIClassLoader.loadProxyClass</code>
+     *
+     * @param verifyCodebaseIntegrity if <code>true</code>, verify
+     * that the codebase URLs provide content integrity
+     *
+     * @param verifierLoader the class loader value (possibly
+     * <code>null</code>) to pass to
+     * <code>Security.verifyCodebaseIntegrity</code>, if
+     * <code>verifyCodebaseIntegrity</code> is <code>true</code>
+     *
+     * @return the <code>Class</code> object representing the loaded
+     * dynamic proxy class
+     *
+     * @throws MalformedURLException if
+     * <code>Security.verifyCodebaseIntegrity</code> or
+     * <code>RMIClassLoaderSpi.loadProxyClass</code> throws a
+     * <code>MalformedURLException</code>
+     *
+     * @throws ClassNotFoundException if
+     * <code>RMIClassLoaderSpi.loadProxyClass</code> throws a
+     * <code>ClassNotFoundException</code>
+     *
+     * @throws NullPointerException if <code>interfaceNames</code> is
+     * <code>null</code> or if any element of
+     * <code>interfaceNames</code> is <code>null</code>
+     **/
+    public static Class<?> loadProxyClass(String codebase,
+				       String[] interfaceNames,
+				       ClassLoader defaultLoader,
+				       boolean verifyCodebaseIntegrity,
+				       ClassLoader verifierLoader)
+	throws MalformedURLException, ClassNotFoundException
+    {
+	SecurityException verifyException = null;
+	if (verifyCodebaseIntegrity && codebase != null) {
+	    try {
+		verifyIntegrity(codebase, verifierLoader);
+	    } catch (SecurityException e) {
+		verifyException = e;
+		codebase = null;
+	    }
+	}
+	try {
+            if (provider != null) return 
+                provider.loadProxyClass(codebase, interfaceNames, defaultLoader);
+	    return RMIClassLoader.loadProxyClass(codebase, interfaceNames,
+						 defaultLoader);
+	} catch (ClassNotFoundException e) {
+	    if (verifyException != null) {
+		// assume that the verify exception is more important
+		throw new ClassNotFoundException(e.getMessage(),
+						 verifyException);
+	    } else {
+                e.fillInStackTrace();
+		throw e;
+	    }
+	}
+    }
+
+    /**
+     * Wraps Security.verifyCodebaseIntegrity with caching for
+     * performance.  (Perhaps such caching should be done by
+     * Security.verifyCodebaseIntegrity instead.)
+     **/
+    private static void verifyIntegrity(String codebase,
+					ClassLoader verifierLoader)
+	throws MalformedURLException
+    {
+	/*
+	 * Check if we've already verified the same codebase in this
+	 * thread using the same verifierLoader value.
+	 */
+	Map verifierLoaderCache = (Map) perThreadCache.get();
+	// defend against varying context class loader value of thread
+	ClassLoader verifierLoaderKey =
+	    (verifierLoader != null ? verifierLoader :
+	     (ClassLoader) AccessController.doPrivileged(
+		new PrivilegedAction() {
+		    public Object run() {
+			return Thread.currentThread().getContextClassLoader();
+		    }
+		}));
+	Map verifiedCodebases =
+	    (Map) verifierLoaderCache.get(verifierLoaderKey);
+	if (verifiedCodebases != null &&
+	    verifiedCodebases.containsKey(codebase))
+	{
+	    return;
+	}
+
+	Security.verifyCodebaseIntegrity(codebase, verifierLoader);
+
+	/*
+	 * Remember that we've verified this codebase in this thread
+	 * with the given verifierLoader value.
+	 */
+	if (verifiedCodebases == null) {
+	    verifiedCodebases = new WeakHashMap();
+	    verifierLoaderCache.put(verifierLoaderKey, verifiedCodebases);
+	}
+	verifiedCodebases.put(codebase, new SoftReference(codebase));
+	return;
+    }
+
+    private ClassLoading() { throw new AssertionError(); }
+}