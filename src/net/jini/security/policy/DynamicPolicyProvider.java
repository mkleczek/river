/*
 * Licensed to the Apache Software Foundation (ASF) under one
 * or more contributor license agreements.  See the NOTICE file
 * distributed with this work for additional information
 * regarding copyright ownership. The ASF licenses this file
 * to you under the Apache License, Version 2.0 (the
 * "License"); you may not use this file except in compliance
 * with the License. You may obtain a copy of the License at
 * 
 *      http://www.apache.org/licenses/LICENSE-2.0
 * 
 * Unless required by applicable law or agreed to in writing, software
 * distributed under the License is distributed on an "AS IS" BASIS,
 * WITHOUT WARRANTIES OR CONDITIONS OF ANY KIND, either express or implied.
 * See the License for the specific language governing permissions and
 * limitations under the License.
 */

package net.jini.security.policy;

import org.apache.river.api.security.ConcurrentPolicy;
import java.io.IOException;
import java.rmi.RemoteException;
import org.apache.river.api.security.CachingSecurityManager;
import java.security.AccessController;
import java.security.AllPermission;
import java.security.CodeSource;
import java.security.Guard;
import java.security.Permission;
import java.security.PermissionCollection;
import java.security.Permissions;
import java.security.Policy;
import java.security.Principal;
import java.security.PrivilegedAction;
import java.security.ProtectionDomain;
import java.security.Security;
import java.security.UnresolvedPermission;
import java.util.ArrayList;
import java.util.Arrays;
import java.util.Collection;
import java.util.Comparator;
import java.util.Enumeration;
import java.util.HashSet;
import java.util.Iterator;
import java.util.List;
import java.util.NavigableSet;
import java.util.Set;
import java.util.TreeSet;
import java.util.concurrent.CopyOnWriteArrayList;
import java.util.logging.Level;
import java.util.logging.Logger;
import org.apache.river.api.security.ConcurrentPermissions;
import net.jini.security.GrantPermission;
import org.apache.river.api.security.PermissionComparator;
import org.apache.river.api.security.PermissionGrant;
import org.apache.river.api.security.PermissionGrantBuilder;
import org.apache.river.api.security.RemotePolicy;
import org.apache.river.api.security.PolicyPermission;
import org.apache.river.api.security.RevocablePolicy;
import org.apache.river.impl.util.CollectionsConcurrent;

/**
 * Security policy provider that supports dynamic granting of permissions at
 * run-time.  This provider is designed as a wrapper to layer dynamic grant
 * functionality on top of an underlying policy provider.  If the underlying
 * provider does not implement the {@link DynamicPolicy} interface, then its
 * permission mappings are assumed to change only when its {@link
 * Policy#refresh refresh} method is called.  Permissions are granted on the
 * granularity of class loader; granting a permission requires (of the calling
 * context) {@link GrantPermission} for that permission.
 * 
 * <p>This is a Dynamic Policy Provider that supports concurrent access,
 * for instances where a Policy provider is used for a distributed network
 * of computers, or where there is a large number of ProtectionDomains and
<<<<<<< HEAD
 * hence the opportunity for concurrency exists.</p>
=======
 * hence the opportunity for concurrency exists, concurrency comes with a 
 * cost however, that of increased memory usage.</p>
>>>>>>> c9a6e81a
 * 
 * <p>Due to the Java 2 Security system's static design, a Policy Provider
 * can only augment the policy files utilised, a Policy can only relax security
 * by granting additional permissions, this implementation adds an experimental 
<<<<<<< HEAD
 * feature to support revocation.</p>
 * 
 * <p>
 * Revocation is simply the removal of a dynamic grant.  It must be recognised
 * that a Permission can be removed from this Policy, however it is often
 * the case that a reference to the object being guarded by that Permission
 * escapes, allowing ongoing use of the guarded resource even after revocation.
 * Dynamic grants will be naturally removed from the policy after the
 * targeted ClassLoader becomes weakly reachable.
 * </p><p>
 * It is not up to the policy implementation to prevent references from escaping.
 * @see RevocablePolicy
 * @see DelegatePermission
 * </p><p>
 * To make the best utilisation of this Policy provider, set the System property:
 * </p><p>
=======
 * feature for revoking permissions, however there are some caveats:</p>
 * 
 * <p>Background: if ProtectionDomain.toString(), is called a ProtectionDomain will
 * merge Permissions, from the policy with those in the ProtectionDomain,
 * in a new private instance of Permissions, thus a ProtectionDomain cannot have 
 * Permission's removed, only additional merged.  A ProtectionDomain must
 * be created with the dynamic constructor otherwise it will never consult
 * the policy.  The AccessController.checkPermission(Permission) method
 * consults the current AccessControlContext, which contains all
 * ProtectionDomain's on the current thread's stack, before consulting the
 * AccessControllContext.checkPermission(Permission), it calls
 * AccessControllContext.optimize() which  removes all duplicate ProtectionDomains
 * in the ProtectionDomain array[]'s from the
 * enclosing AccessContolContext for the execution domain and the nested
 * AccessControlContext for the privileged domain (the privileged domain is
 * an array of ProtectionDomain's on the stack since the last 
 * AccessController.doPriveleged() call).  The optimize() method also calls
 * the DomainCombiner, which, for example, gives the SubjectDomainCombiner the 
 * opportunity to manipulate the ProtectionDomain's in the privileged array, in the
 * SubjectDomainCombiner's case, it creates new copies of the ProtectionDomain's
 * with new Principal[]'s injected.  The optimize() method returns a new
 * optimized AccessControlContext.
 * </p><p>
 * Now the AccessController calls the new AccessControlContext.checkPermission(Permission),
 * at this stage, each ProtectionDomain, if created with the dynamic constructor
 * consults the Policy, calling Policy.implies(ProtectionDomain, Permission).
 * </p><p>
 * If any calls to the policy return false, the ProtectionDomain then checks its
 * internal Permissions and if they return false, it returns false.  The first
 * ProtectionDomain in the AccessControlContext to return false causes the 
 * AccessController.checkPermission(Permission) to throw an AccessControlException
 * </p><p>
 * To optimise the time taken to check Permission's the ProtectionDomain's
 * should either be static, which excludes the Policy, or dynamic with
 * a null PermissionCollection in it's constructor, </p>
 * 
 * <p>So in order to prevent dynamic grants from finding
 * their way into a ProtectionDomain's private PermissionCollection,
 * one would have to ensure that no dynamically grantable permissions are 
 * returned via the method:</p>
 * <p>
 * getPermissions(ProtectionDomain domain) and
 * getPermissions(Codesource source) as a precaution.
 * </p>
 * <p>This is different to the behaviour of the existing Jini 2.0
 * DynamicPolicyProvider implementation where dynamically granted Permissions
 * are added and can escape into the ProtectionDomain's private PermissionCollection.
 * 
 * However when a Policy is checked via implies(ProtectionDomain d, Permission p)
 * this implementation checks the dynamic grants
 * 
 * This means that if a DynamicPolicy is utilised as the base Policy class
 * and if it returns dynamically granted permissions, then those permissions
 * cannot be revoked.</p>
 * <p>
 * It is thus recommended that Static policy files only be used for setting
 * up your privileged code and use UmbrellaGrantPermission's and grant 
 * all other Permission's using dynamic grants.  This minimises the double 
 * checking of Permission, that occurs when a ProtectionDomain is constructed
 * so it contains a default PermissionCollection that is not null.
 *
 * </p><p>
 * To make the best utilisation of this Policy provider, set the System property:
 * </p>,<p>
>>>>>>> c9a6e81a
 * net.jini.security.policy.PolicyFileProvider.basePolicyClass = 
 * org.apache.river.security.concurrent.ConcurrentPolicyFile
 * </p>
 * @author Peter Firmstone
 * @version 1
 * @since 2.2
 * @see ProtectionDomain
 * @see Policy
 * @see ConcurrentPolicyFile
 * @see net.jini.security.policy.PolicyFileProvider
 * @see ConcurrentPermissionCollection
 * @see CachingSecurityManager
 * @see RemotePolicy
 */

public class DynamicPolicyProvider extends Policy implements RemotePolicy, 
        RevocablePolicy {
    private static final Permission ALL_PERMISSION = new AllPermission();
    private static final String basePolicyClassProperty =
	"net.jini.security.policy.DynamicPolicyProvider.basePolicyClass";
    private static final String defaultBasePolicyClass =
            "org.apache.river.api.security.ConcurrentPolicyFile";
//	"net.jini.security.policy.PolicyFileProvider";
    private static final ProtectionDomain sysDomain = 
	AccessController.doPrivileged(new PrivilegedAction<ProtectionDomain>() {
        
	    public ProtectionDomain run() { return Object.class.getProtectionDomain(); }
	});
    private static final String revocationSupported = 
            "net.jini.security.policy.DynamicPolicyProvider.revocation";
    private static final Logger logger = Logger.getLogger("net.jini.security.policy");
    
    private static final ProtectionDomain policyDomain = 
            AccessController.doPrivileged(new PrivilegedAction<ProtectionDomain>(){
            
            public ProtectionDomain run() {
                return DynamicPolicyProvider.class.getProtectionDomain();
            }
        });
    
    /* 
     * Copy referent before use.
     * 
     * Reference update Protected by grantLock, this array reference must only 
     * be copied or replaced, it must never be read directly or operated on 
     * unless holding grantLock.
     * Local methods must first copy the reference before using the array in
     * loops etc in case the reference is updated.
     * This is important, to prevent the update of the remotePolicyGrant's from
     * causing executing threads from being blocked.
     */
    private volatile PermissionGrant[] remotePolicyGrants; // Write protected by grantLock.
    /* This lock protects write updating of remotePolicyGrants reference */
    private final Object grantLock;
    private final Policy basePolicy; // refresh protected by transactionWriteLock
    // DynamicPolicy grant's for Proxy's.
    private final Collection<PermissionGrant> dynamicPolicyGrants;
    private final boolean basePolicyIsDynamic; // Don't use cache if true.
    private final boolean revokeable;
    private final boolean basePolicyIsRemote;
    private final boolean basePolicyIsConcurrent;
    private final Comparator<Permission> comparator = new PermissionComparator();
    
    private final boolean loggable;
    // do something about some domain permissions for this domain so we can 
    // avoid dead locks due to bug 4911907

    private final Guard revokePermission;
    private final Permission implementsPermissionGrant;
    private final Guard protectionDomainPermission;
    
    
    private final PermissionCollection policyPermissions;
    
    /**
     * Creates a new <code>DynamicPolicyProvider</code> instance that wraps a
     * default underlying policy.  The underlying policy is created as follows:
     * if the
     * <code>net.jini.security.policy.DynamicPolicyProvider.basePolicyClass</code>
     * security property is set, then its value is interpreted as the class
     * name of the base (underlying) policy provider; otherwise, a default
     * class name of
     * <code>"net.jini.security.policy.PolicyFileProvider"</code>
     * is used.  The base policy is then instantiated using the no-arg public
     * constructor of the named class.  If the base policy class is not found,
     * is not instantiable via a public no-arg constructor, or if invocation of
     * its constructor fails, then a <code>PolicyInitializationException</code>
     * is thrown.
     * <p>
     * Note that this constructor requires the appropriate
     * <code>"getProperty"</code> {@link java.security.SecurityPermission} to
     * read the
     * <code>net.jini.security.policy.DynamicPolicyProvider.basePolicyClass</code>
     * security property, and may require <code>"accessClassInPackage.*"</code>
     * {@link RuntimePermission}s, depending on the package of the base policy
     * class.
     *
     * @throws  PolicyInitializationException if unable to construct the base
     *          policy
     * @throws  SecurityException if there is a security manager and the
     *          calling context does not have adequate permissions to read the
     *          <code>net.jini.security.policy.DynamicPolicyProvider.basePolicyClass</code>
     *          security property, or if the calling context does not have
     *          adequate permissions to access the base policy class
     */
    public DynamicPolicyProvider() throws PolicyInitializationException{
        String cname = Security.getProperty(basePolicyClassProperty);
	if (cname == null) {
	    cname = defaultBasePolicyClass;
	}
        String tRue = "TRUE";
        String revoke = Security.getProperty(revocationSupported);
        if (revoke == null){
            revoke = tRue;
        }
	try {
	    basePolicy = (Policy) Class.forName(cname).newInstance();
	} catch (SecurityException e) {
	    throw e;
	} catch (Exception e) {
	    throw new PolicyInitializationException(
		"unable to construct base policy", e);
	}
        dynamicPolicyGrants = new CopyOnWriteArrayList<PermissionGrant>();
        
	remotePolicyGrants = new PermissionGrant[0];
        loggable = logger.isLoggable(Level.FINEST);
	grantLock = new Object();
	revokePermission = new PolicyPermission("REVOKE");
        implementsPermissionGrant = new PolicyPermission("implementPermissionGrant");
        protectionDomainPermission = new RuntimePermission("getProtectionDomain");
        if (basePolicy instanceof DynamicPolicy) {
            DynamicPolicy dp = (DynamicPolicy) basePolicy;
            basePolicyIsDynamic = dp.grantSupported();
            if (basePolicy instanceof RevocablePolicy ) {
                RevocablePolicy rp = (RevocablePolicy) basePolicy;
                revokeable = rp.revokeSupported();
            } else {
                revokeable = false;
            }
        } else {
            basePolicyIsDynamic = false;
            revokeable = revoke.equals(tRue);
        }
        basePolicyIsRemote = basePolicy instanceof RemotePolicy ?true: false;
        basePolicyIsConcurrent = basePolicy instanceof ConcurrentPolicy 
                ? ((ConcurrentPolicy) basePolicy).isConcurrent() : false;
        policyPermissions = basePolicy.getPermissions(policyDomain);
        policyPermissions.setReadOnly();
    }
    
    /**
     * Creates a new <code>DynamicPolicyProvider</code> instance that wraps
     * around the given non-<code>null</code> base policy object.
     *
     * @param   basePolicy base policy object containing information about
     *          non-dynamic grants
     * @throws  NullPointerException if <code>basePolicy</code> is
     * 		<code>null</code>
     */
    public DynamicPolicyProvider(Policy basePolicy){
        this.basePolicy = basePolicy;
        dynamicPolicyGrants = new CopyOnWriteArrayList<PermissionGrant>();
	remotePolicyGrants = new PermissionGrant[0];
        loggable = logger.isLoggable(Level.FINEST);
	grantLock = new Object();
	revokePermission = new PolicyPermission("REVOKE");
        implementsPermissionGrant = new PolicyPermission("implementPermissionGrant");
        protectionDomainPermission = new RuntimePermission("getProtectionDomain");
         if (basePolicy instanceof DynamicPolicy) {
            DynamicPolicy dp = (DynamicPolicy) basePolicy;
            basePolicyIsDynamic = dp.grantSupported();
            if (basePolicy instanceof RevocablePolicy ) {
                RevocablePolicy rp = (RevocablePolicy) basePolicy;
                revokeable = rp.revokeSupported();
            } else {
                revokeable = false;
            }
        } else {
            basePolicyIsDynamic = false;
            revokeable = true;
        }
        basePolicyIsRemote = basePolicy instanceof RemotePolicy ?true: false;
        basePolicyIsConcurrent = basePolicy instanceof ConcurrentPolicy 
                ? ((ConcurrentPolicy) basePolicy).isConcurrent() : false;
        policyPermissions = basePolicy.getPermissions(policyDomain);
        policyPermissions.setReadOnly();
    }

    /**
     * OLD COMMENT:
     * 
     * Ensures that any classes depended on by this policy provider are
     * resolved.  This is to preclude lazy resolution of such classes during
     * operation of the provider, which can result in deadlock as described by
     * bug 4911907.
     * 
We are seeing intermittent deadlocks between class resolution (of classes
referred to by our policy providers) and other synchronization performed in
or around our security policy providers. A specific example is with the
synchronization on subPolicies in AggregatePolicyProvider.getCurrentSubPolicy.

Thread 1:
    calls ClassLoader.loadClass on the system class loader
    which locks the system class loader
    and then calls SecurityManager.checkPackageAccess
    <Thread 2 runs here>
    which ultimately causes a call to AggregatePolicyProvider.implies
    which calls getCurrentSubPolicy
    which hangs waiting to lock subPolicies

Thread 2:
    calls AggregatePolicyProvider.implies
    which locks subPolicies
    and then attempts to resolve the anonymous PrivilegedAction
    which hangs waiting to lock the system class loader

A similar deadlock occurs due to synchronization in SecurityManager.checkPackageAccess.

Thread 1:
    calls ClassLoader.loadClass on the system class loader
    which calls SecurityManager.checkPackageAccess
    which locks the SecurityManager.packageAccess  customer 
    and then calls SecurityManager.checkPermission
    <Thread 2 runs here>
    which eventually calls AggregatePolicyProvider.implies
    which calls getCurrentSubPolicy
    which calls WeakIdentityMap.get
    which tries to resolve the internal Key class
    which hangs waiting to lock the extension class loader

Thread 2:
    references a class in the extension class loader
    which locks the extension class loader
    and then calls ClassLoader.checkPackageAccess
    which calls SecurityManager.checkPackageAccess
    which hangs waiting to lock the SecurityManager.packageAccess lock

Work Around 	

Put the policy providers and all referenced classes in the bootstrap class loader.
     */
//    private void ensureDependenciesResolved() 

    public boolean revokeSupported() {
        return revokeable;
    }
    
    private PermissionCollection convert(NavigableSet<Permission> permissions, int initialCapacity, float loadFactor, int concurrencyLevel, int unresolvedCapacity){
        PermissionCollection pc = 
                new ConcurrentPermissions(initialCapacity, loadFactor, 
                                        concurrencyLevel, unresolvedCapacity);
        // The descending iterator is for SocketPermission.
        Iterator<Permission> it = permissions.descendingIterator();
        while (it.hasNext()) {
            pc.add(it.next());
        }
        return pc;
    }
    
    private NavigableSet<Permission> processGrants(PermissionGrant[] grant, Class permClass, boolean stopIfAll)
    {
        NavigableSet<Permission> set = new TreeSet<Permission>(comparator);
        int l = grant.length;
        if (permClass == null)
        {
            for (int i = 0; i < l; i++)
            {
                if ( stopIfAll && grant[i].isPrivileged()){
                    set.add(ALL_PERMISSION);
                    return set;
                }
                Iterator<Permission> it = grant[i].getPermissions().iterator();
                while (it.hasNext())
                {
                    Permission p = it.next();
                    set.add(p);
                }
            }
        } 
        else 
        {
            for (int i = 0; i < l; i++)
            {
                if ( stopIfAll && grant[i].isPrivileged()){
                    set.add(ALL_PERMISSION);
                    return set;
                }
                Iterator<Permission> it = grant[i].getPermissions().iterator();
                while (it.hasNext())
                {
                    Permission p = it.next();
                    if (permClass.isInstance(p)|| p instanceof UnresolvedPermission) 
                    {
                        set.add(p);
                    }
                }
            }
        }
        return set;
    }

    @Override
    public PermissionCollection getPermissions(CodeSource codesource) {
	/* It is extremely important that dynamic grant's are not returned,
	 * to prevent them becoming part of the static permissions held
	 * by a ProtectionDomain.  In this case during construction of a
	 * ProtectionDomain.  Static Permissions are irrevocable.
	 */ 
        NavigableSet<Permission> permissions = null;
        if (!basePolicyIsConcurrent || codesource == null) {
            permissions = new TreeSet<Permission>(comparator);
            PermissionCollection pc = basePolicy.getPermissions(codesource);
            Enumeration<Permission> enu = pc.elements();
            while (enu.hasMoreElements()){
                permissions.add(enu.nextElement());
            }
        }else{
            ProtectionDomain pd = new ProtectionDomain(codesource, null);
            PermissionGrant [] grants = ((ConcurrentPolicy) basePolicy).getPermissionGrants(pd);
            permissions = processGrants(grants, null, true);
        }
//        if (revokeable == true) return convert(permissions);
//        Iterator<PermissionGrant> dynamicGrants = dynamicPolicyGrants.iterator();
//        while (dynamicGrants.hasNext()){
//            PermissionGrant p = dynamicGrants.next();
//            if ( p.implies(codesource, null) ){
//		// Only use the trusted grantCache.
//		Collection<Permission> perms = p.getPermissions();
//                Iterator<Permission> it = perms.iterator();
//                while (it.hasNext()){
//                    permissions.add(it.next());
//                }
//	    }
//        }
	return convert(permissions, 16, 0.75F, 16, 16);
    }

    @Override
    public PermissionCollection getPermissions(ProtectionDomain domain) {
        if (domain == policyDomain) return policyPermissions;
	/* Note: we can return revokeable permissions, the  ProtectionDomain
         * only temporarily merges the permissions for toString(), for debugging.
	 */
        NavigableSet<Permission> permissions = null;
        if (!basePolicyIsConcurrent) {
            permissions = new TreeSet<Permission>(comparator);
            PermissionCollection pc = basePolicy.getPermissions(domain);
            Enumeration<Permission> enu = pc.elements();
            while (enu.hasMoreElements()){
                permissions.add(enu.nextElement());
            }
        }else{
            PermissionGrant [] grants = 
                    ((ConcurrentPolicy) basePolicy).getPermissionGrants(domain);
            permissions = processGrants(grants, null, false);
        }
	PermissionGrant [] grantsRefCopy = remotePolicyGrants; // Interim updates not seen.
	int l = grantsRefCopy.length;
	for ( int i = 0; i < l; i++ ){
	    if ( grantsRefCopy[i].implies(domain) ){
		Collection<Permission> perms = grantsRefCopy[i].getPermissions();
		Iterator<Permission> it = perms.iterator();
                while (it.hasNext()){
                    permissions.add(it.next());
                }
	    }
	}
        Iterator<PermissionGrant> dynamicGrants = dynamicPolicyGrants.iterator();
        while (dynamicGrants.hasNext()){
            PermissionGrant p = dynamicGrants.next();
            if ( p.implies(domain) ){
		// Only use the trusted grantCache.
                Collection<Permission> perms = p.getPermissions();
                Iterator<Permission> it = perms.iterator();
                while (it.hasNext()){
                    permissions.add(it.next());
                }
	    }
        }
	return convert(permissions, 16, 0.75F, 16, 16);	
    }
    
    /* River-26 Mark Brouwer suggested making UmbrellaPermission's expandable
     * from Dynamic Grants.
     */ 
    private void expandUmbrella(PermissionCollection pc) {
	PolicyFileProvider.expandUmbrella(pc);
    }

    @Override
    public boolean implies(ProtectionDomain domain, Permission permission) {
        if (domain == policyDomain) return policyPermissions.implies(permission);
        if (basePolicyIsDynamic || basePolicyIsRemote){
            if (basePolicy.implies(domain, permission)) return true;
        }
	if (permission == null) throw new NullPointerException("permission not allowed to be null");
        /* If com.sun.security.provider.PolicyFile:
         * Do not call implies on the base Policy, if
         * there are UnresolvedPermission's that are undergoing resolution
         * while another Permission within that collection is already
         * resolved, the Enumeration will cause a ConcurrentModificationException.
         */ 
        
        /* Be mindful of static Permissions held by the 
         * ProtectionDomain, a Permission may be implied by the 
         * the combination of Permission's in the ProtectionDomain and 
         * the base policy, but not by either individually.
         * The ProtectionDomain merge is only perfomed if
         * ProtectionDomain.toString() is called, this is purely for debugging
         * the policy permissions are never merged back into the
         * ProtectionDomain, the underlying policy
         * performs the merge.
         * 
         * Furthermore it is commonly understood that when
         * ProtectionDomain.implies(Permission) is called, it first checks
         * it's own private Permissions, then calls Policy.implies, however
         * this is incorrect, the Policy is checked first.
         */ 
       /* Don't use the underlying policy permission collection otherwise
        * we can leak grants in to the underlying policy from our cache,
        * this could then be inadvertantly cached and passed to a ProtectionDomain
        * constructor, preventing Revocation.
        */
        NavigableSet<Permission> permissions = null; // Keep as small as possible.
        /* If GrantPermission is being requested, we must get all Permission objects
         * and add them to the underlying collection.
         * 
         */
        Class permClass = permission instanceof GrantPermission ? null : permission.getClass();
        if (!basePolicyIsConcurrent) {
            permissions = new TreeSet<Permission>(comparator);
            PermissionCollection pc = basePolicy.getPermissions(domain);
            Enumeration<Permission> enu = pc.elements();
            while (enu.hasMoreElements()){
                Permission p = enu.nextElement();
                if (p instanceof AllPermission) return true; // Return early.
                if ( permClass == null){
                    permissions.add(p);
                } else if ( permClass.isInstance(permission) || permission instanceof UnresolvedPermission){
                    permissions.add(p);
                }
            }
        }else{
            PermissionGrant [] grants = ((ConcurrentPolicy) basePolicy).getPermissionGrants(domain);
            permissions = processGrants(grants, permClass, true);
            if (permissions.contains(ALL_PERMISSION)) return true;
        }
	PermissionGrant[] grantsRefCopy = remotePolicyGrants; // In case the grants volatile reference is updated.       
//        if (thread.isInterrupted()) return false;
	int l = grantsRefCopy.length;
	for ( int i = 0; i < l; i++){
	    if (grantsRefCopy[i].implies(domain)) {
		Collection<Permission> perms = grantsRefCopy[i].getPermissions();
		Iterator<Permission> it = perms.iterator();
                while (it.hasNext()){
                    Permission p = it.next();
                    if ( permClass == null){
                        permissions.add(p);
                    } else if ( permClass.isInstance(permission) || permission instanceof UnresolvedPermission){
                        permissions.add(p);
                    }
                }
	    }
	}
//        if (thread.isInterrupted()) return false;
        Iterator<PermissionGrant> grants = dynamicPolicyGrants.iterator();
        while (grants.hasNext()){
            PermissionGrant g = grants.next();
            if (g.implies(domain)){
                Collection<Permission> perms = g.getPermissions();
                Iterator<Permission> it = perms.iterator();
                while (it.hasNext()){
                    Permission p = it.next();
                    if ( permClass == null){
                        permissions.add(p);
                    } else if ( permClass.isInstance(permission) || permission instanceof UnresolvedPermission){
                        permissions.add(p);
                    }
                }
            }
        }
//        if (thread.isInterrupted()) return false;
        
        PermissionCollection pc = null;
        if (permClass != null){
            pc =convert(permissions, 1, 0.75F, 1, 16);
        } else {
            // GrantPermission
            pc = convert(permissions, 24, 0.75F, 1, 16);
            expandUmbrella(pc);
        }
        return pc.implies(permission);
    }
    
    /**
     * Calling refresh doesn't remove any dynamic grant's, it only clears
     * the cache and refreshes the underlying Policy, it also removes any
     * grants for ProtectionDomains that no longer exist.
     * 
     * If a CachingSecurityManager has been set, this method will clear it's 
     * checked cache.
     * 
     */
    
    @SuppressWarnings("unchecked")
    public void refresh() {
        basePolicy.refresh();
        // Clean up any void dynamic grants.
        Collection<PermissionGrant> remove = new ArrayList<PermissionGrant>(40);
	Iterator<PermissionGrant> i = dynamicPolicyGrants.iterator();
        while (i.hasNext()){
            PermissionGrant p = i.next();
            if (p.isVoid()){
                remove.add(p);
            }
        }
        dynamicPolicyGrants.removeAll(remove);
        // Don't bother removing void from the remotePolicy, it get's replaced anyway.
        // Policy file based grant's don't become void, only dynamic grant's
        // to ProtectionDomain or ClassLoader.
        final SecurityManager sm = System.getSecurityManager();
        if (sm != null){
            if (sm instanceof CachingSecurityManager){
                ((CachingSecurityManager) sm).clearCache();
            }
        }
        
    }

    public boolean grantSupported() {
        return true;
    }

    public void grant(final Class cl, Principal[] principals, Permission[] permissions) {
        if (principals == null){ principals = new Principal[0];}
        checkNullElements(principals);
        // This has to be after checkNullElements principals or we fail the NullCases test.
        if (permissions == null || permissions.length == 0) {return;}
        checkNullElements(permissions);
        // Not delgated to base policy.
        SecurityManager sm = System.getSecurityManager();
        if (sm != null){
            sm.checkPermission(new GrantPermission(permissions));
        }
        final PermissionGrantBuilder pgb = PermissionGrantBuilder.newBuilder();
        pgb.principals(principals)
            .permissions(permissions)
            .context(PermissionGrantBuilder.CLASSLOADER);
        AccessController.doPrivileged(
            new PrivilegedAction(){
            
                public Object run() {
                    pgb.clazz(cl);
                    return null;
                }
                 
            });
        PermissionGrant pe = pgb.build();
	dynamicPolicyGrants.add(pe);
	if (loggable){
	    logger.log(Level.FINEST, "Granting: {0}", pe.toString());
	}
    }
    
    // documentation inherited from DynamicPolicy.getGrants
    public Permission[] getGrants(Class cl, Principal[] principals) {
        ClassLoader loader = null;
        if( cl != null ) {
            loader = cl.getClassLoader();
        }
        // defensive copy array
        if (principals != null && principals.length > 0) {
	    principals = principals.clone();
	    checkNullElements(principals);
	}
        Collection<Permission> dPerms = new HashSet<Permission>();
        Iterator<PermissionGrant> grants = dynamicPolicyGrants.iterator();
	while ( grants.hasNext()){
            PermissionGrant g = grants.next();
	    if ( g.implies(loader, principals) ){
		// Only use the trusted grantCache.
		dPerms.addAll(g.getPermissions());
	    }
	}	
        Permission[] perms = dPerms.toArray(new Permission[dPerms.size()]);        
        return perms;
    }

    public Permission[] revoke(Class cl, Principal[] principals) {
	revokePermission.checkGuard(null);
        ClassLoader loader = null;
        if( cl != null ) {
            loader = cl.getClassLoader();
        }
        // defensive copy array
        if (principals != null && principals.length > 0) {
	    principals = principals.clone();
	    checkNullElements(principals);
	}
	HashSet<Permission> removed = new HashSet<Permission>();
	Iterator<PermissionGrant> grants = dynamicPolicyGrants.iterator();
	while ( grants.hasNext()){
            PermissionGrant g = grants.next();
	    if ( g.implies(loader, principals) ){
		// Only use the trusted grantCache.
		removed.addAll(g.getPermissions());
                grants.remove();
	    }
	}
        
        SecurityManager sm = System.getSecurityManager();
        if (sm instanceof CachingSecurityManager) {
            ((CachingSecurityManager) sm).clearCache();
        }
       return removed.toArray(new Permission[removed.size()]);
    }
    
    private static void checkNullElements(Object[] array) {
        int l = array.length;
	for (int i = 0; i < l; i++) {
	    if (array[i] == null) {
		throw new NullPointerException();
	    }
	}
    }

    public void replace(PermissionGrant[] grants) throws IOException {
        /* If the base policy is also remote, each will manage their own
         * permissions independantly, so we do not delegate to the underlying policy.  
         * Any underlying local policy file permissions should be propagated up
         * into each policy, which means there will be duplication of some 
         * policy information.
         * It seems logical in the case of multiple remote policies that each
         * could be the responsiblity of a different administrator.  If these
         * separate policy's were to be combined, there may be some cases
         * where two permissions combined also implied a third permission, that
         * neither administrator intended to grant.
         */ 
        // because PermissionGrant's are given references to ProtectionDomain's
        // we must check the caller has this permission.
        try {
        protectionDomainPermission.checkGuard(null); 
        // Delegating to the underlying policy is not supported.
	processRemotePolicyGrants(grants);
        // If we get to here, the caller has permission.
        } catch (SecurityException e){
            throw new RemoteException("Policy update failed", (Throwable) e);
        } catch (NullPointerException e) {
            throw new RemoteException("Policy update failed", (Throwable) e);
        }
    }
    
    /**
     * This method checks that the PermissionGrant's are authorised to be
     * granted by it's caller, if it Fails, it will throw a SecurityException
     * or AccessControlException.
     * 
     * 
     * 
     * The PermissionGrant should not be requested for it's Permission's 
     * again, since doing so would risk an escallation of privelege attack if the
     * PermissionGrant implementation was mutable.
     * 
     * @param grants
     * @return map of checked grants.
     */
    private void 
	    checkCallerHasGrants(Collection<PermissionGrant> grants) throws SecurityException {
        Iterator<PermissionGrant> grantsItr = grants.iterator();
        while (grantsItr.hasNext()){
            PermissionGrant grant = grantsItr.next();
	    Collection<Permission> permCol = grant.getPermissions();
            Permission[] perms = permCol.toArray(new Permission [permCol.size()]);
	    checkNullElements(perms);
            Guard g = new GrantPermission(perms);
	    g.checkGuard(this);
        }
    }
    
    /**
     * Any grants must first be checked for PermissionGrants, checkCallerHasGrants has
     * been provided for this purpose, then prior to calling this method,
     * the PermissionGrant's must be added to the grantsCache.
     * 
     * processRemotePolicyGrants places the PermissionGrant's in the remotePolicyGrants array. It is
     * recommended that only this method be used to update the remotePolicyGrants
     * reference.
     * 
     * @param grants
     */
    private void processRemotePolicyGrants(PermissionGrant[] grants) {
	// This is slightly naughty calling a remotePolicyGrants method, however if it
	// changes between now and gaining the lock, only the length of the
	// HashSet is potentially not optimal, keeping the HashSet creation
	// outside of the lock reduces the lock held duration.
        Set<ProtectionDomain> domains = new HashSet<ProtectionDomain>();
        int l = grants.length;
        for (int i = 0; i < l; i++ ){
            if (grants[i] == null ) throw new NullPointerException("null PermissionGrant prohibited");
            // This causes a ProtectionDomain security check.
            final Class c = grants[i].getClass();
            List<ProtectionDomain> doms = AccessController.doPrivileged(
                new PrivilegedAction<List<ProtectionDomain>>() {
                    public List<ProtectionDomain> run() {
                        Class[] classes = c.getDeclaredClasses();
                        List<ProtectionDomain> domains = new ArrayList<ProtectionDomain>();
                        int l = classes.length;
                        for ( int i = 0; i < l; i++ ){
                            domains.add(classes[i].getProtectionDomain());
                        }
                        return domains;
                    }
                });
            domains.addAll(doms);
        }
        Iterator<ProtectionDomain> it = domains.iterator();
        while (it.hasNext()){
            if ( ! it.next().implies(implementsPermissionGrant)) {
                throw new SecurityException("Missing permission: " 
                        + implementsPermissionGrant.toString());
            }
        }
	HashSet<PermissionGrant> holder 
		    = new HashSet<PermissionGrant>(grants.length);
	    holder.addAll(Arrays.asList(grants));
            checkCallerHasGrants(holder);
        PermissionGrant[] old = null;
	synchronized (grantLock) {
            old = remotePolicyGrants;
	    PermissionGrant[] updated = new PermissionGrant[holder.size()];
	    remotePolicyGrants = holder.toArray(updated);
	}
        Collection<PermissionGrant> oldGrants = new HashSet<PermissionGrant>(old.length);
        oldGrants.addAll(Arrays.asList(old));
        oldGrants.removeAll(holder);
        // Collect removed Permission's to notify CachingSecurityManager.
        Set<Permission> removed = new HashSet<Permission>(120);
        Iterator<PermissionGrant> rgi = oldGrants.iterator();
        while (rgi.hasNext()){
            PermissionGrant g = rgi.next();
                    removed.addAll(g.getPermissions());
        }
        
        SecurityManager sm = System.getSecurityManager();
        if (sm instanceof CachingSecurityManager) {
            ((CachingSecurityManager) sm).clearCache();
        }
        // oldGrants now only has the grants which have been removed.
    }

}<|MERGE_RESOLUTION|>--- conflicted
+++ resolved
@@ -72,34 +72,12 @@
  * <p>This is a Dynamic Policy Provider that supports concurrent access,
  * for instances where a Policy provider is used for a distributed network
  * of computers, or where there is a large number of ProtectionDomains and
-<<<<<<< HEAD
- * hence the opportunity for concurrency exists.</p>
-=======
  * hence the opportunity for concurrency exists, concurrency comes with a 
  * cost however, that of increased memory usage.</p>
->>>>>>> c9a6e81a
  * 
  * <p>Due to the Java 2 Security system's static design, a Policy Provider
  * can only augment the policy files utilised, a Policy can only relax security
  * by granting additional permissions, this implementation adds an experimental 
-<<<<<<< HEAD
- * feature to support revocation.</p>
- * 
- * <p>
- * Revocation is simply the removal of a dynamic grant.  It must be recognised
- * that a Permission can be removed from this Policy, however it is often
- * the case that a reference to the object being guarded by that Permission
- * escapes, allowing ongoing use of the guarded resource even after revocation.
- * Dynamic grants will be naturally removed from the policy after the
- * targeted ClassLoader becomes weakly reachable.
- * </p><p>
- * It is not up to the policy implementation to prevent references from escaping.
- * @see RevocablePolicy
- * @see DelegatePermission
- * </p><p>
- * To make the best utilisation of this Policy provider, set the System property:
- * </p><p>
-=======
  * feature for revoking permissions, however there are some caveats:</p>
  * 
  * <p>Background: if ProtectionDomain.toString(), is called a ProtectionDomain will
@@ -164,7 +142,6 @@
  * </p><p>
  * To make the best utilisation of this Policy provider, set the System property:
  * </p>,<p>
->>>>>>> c9a6e81a
  * net.jini.security.policy.PolicyFileProvider.basePolicyClass = 
  * org.apache.river.security.concurrent.ConcurrentPolicyFile
  * </p>
