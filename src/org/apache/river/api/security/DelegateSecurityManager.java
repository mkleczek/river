--- conflicted
+++ resolved
@@ -37,14 +37,9 @@
  * Delegates can be enabled at runtime by using the DelegateSecurityManager,
  * but only for code that utilises delegates.
  * 
-<<<<<<< HEAD
- * @see DelegatePermission.
- * 
-=======
  * @see DelegatePermission
  * @author Peter Firmstone
  * @since 3.0.0
->>>>>>> cdb30c97
  */
 public class DelegateSecurityManager extends CombinerSecurityManager {
 
