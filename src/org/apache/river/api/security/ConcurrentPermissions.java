/*
 * Licensed to the Apache Software Foundation (ASF) under one
 * or more contributor license agreements.  See the NOTICE file
 * distributed with this work for additional information
 * regarding copyright ownership. The ASF licenses this file
 * to you under the Apache License, Version 2.0 (the
 * "License"); you may not use this file except in compliance
 * with the License. You may obtain a copy of the License at
 * 
 *      http://www.apache.org/licenses/LICENSE-2.0
 * 
 * Unless required by applicable law or agreed to in writing, software
 * distributed under the License is distributed on an "AS IS" BASIS,
 * WITHOUT WARRANTIES OR CONDITIONS OF ANY KIND, either express or implied.
 * See the License for the specific language governing permissions and
 * limitations under the License.
 */

package org.apache.river.api.security;

import java.io.Serializable;
import java.security.AllPermission;
import java.security.Permission;
import java.security.PermissionCollection;
import java.security.UnresolvedPermission;
import java.security.cert.Certificate;
import java.util.ArrayList;
import java.util.Arrays;
import java.util.Collection;
import java.util.Collections;
import java.util.Enumeration;
import java.util.HashSet;
import java.util.Iterator;
import java.util.NoSuchElementException;
import java.util.Set;
import java.util.concurrent.ConcurrentHashMap;
import java.util.concurrent.ConcurrentMap;
import java.util.concurrent.ConcurrentSkipListSet;
import java.util.concurrent.atomic.AtomicInteger;


/**
 * ConcurrentPermissions is a drop in replacement for java.security.Permissions
 * 
 * ConcurrentPermissions was originally intended to be used as a policy cache, it turns out
 * that a policy cache was not needed, due to the efficiency of package private
 * URIGrant.implies(ProtectionDomain pd).  Scalability is better without
 * a policy cache because PermissionGrant's are immutable, have no mutable shared 
 * state and are therefore not likely to cause cache misses.
 * 
 * The first reason this class exists is due to an unknown bug in
 * java.security.Permissions not resolving 
 * permission org.apache.river.phoenix.ExecOptionPermission "*";
 * in UnresolvedPermission. This occurs in start tests using Phoenix and
 * defaultphoenix.policy in the qa suite.  The second reason is performance
 * tuning for concurrency or to avoid unnecessary collection resizing, 
 * a method in AbstractPolicy is provided so external policy providers can 
 * take advantage, without this class being public.
 * 
 * This class may be removed in a future version of River.
 * 
 * If there is heavy contention for one Permission class
 * type, concurrency may suffer due to internal synchronization.
 * This is due to the original PermissionsCollection spec requiring
 * that all implementations do their own synchronization, this is a design
 * mistake, similar to Vector. 
 * 
 * ConcurrentPermission's defined behaviour for #elements() differs from
 * PermissionCollection.  It is safe to alter ConcurrentPermissions while
 * Enumerating through it's elements.  ConcurrentPermission's keeps a cache
 * of elements, but makes no guarantees that new elements will be
 * added during an Enumeration.
 * 
 * TODO: Serialization properly
 * @version 0.5 2012/04/18
 * 
<<<<<<< HEAD
 * 
 * @since 2.2.1
=======
 * @author Peter Firmstone
 * @since 3.0.0
>>>>>>> cdb30c97
 * @serial permsMap
 */
final class ConcurrentPermissions extends PermissionCollection 
implements Serializable {

    private static final long serialVersionUID=1L;
    /* unresolved is never returned or allowed to escape, it's elements() method
     * isn't used to return an Enumeration yet 
     * Duplicate Permissions could potentially be returned if unresolved is
     * enumerated first.
     * For a ProtectionDomain object, duplicates are dropped by 
     * java.security.AccessControlContext
     * This creates issues with java.security.AccessControlContext and
     * causes it to throw an exception.
     */ 
    private transient PermissionPendingResolutionCollection unresolved;
    private final ConcurrentMap<Class<?>, PermissionCollection> permsMap;
    private transient volatile boolean allPermission;
    
    /* Let Permissions, UnresolvedPermission and 
     * UnresolvedPermissionCollection resolve all unresolved permission's
     * it saves reimplementing package private methods.  This is done by adding
     * a Permissions object instance to handle all UnresolvedPermissions.
     */    
    
    ConcurrentPermissions(){
        permsMap = new ConcurrentHashMap<Class<?>, PermissionCollection>();
        // Bite the bullet, get the pain out of the way in the beginning!
        unresolved = new PermissionPendingResolutionCollection();
        allPermission = false;      
    }
    
    ConcurrentPermissions(int initialCapacity, float loadFactor, int concurrencyLevel, int unresolvedClassCount){
        permsMap = new ConcurrentHashMap<Class<?>, PermissionCollection>
                (initialCapacity, loadFactor, concurrencyLevel);
        // Bite the bullet, get the pain out of the way in the beginning!
        unresolved = new PermissionPendingResolutionCollection(unresolvedClassCount, loadFactor, concurrencyLevel);
        allPermission = false;
    }
    
    /**
     * Threadsafe
     * @param permission
     */   
    @Override
    public void add(Permission permission) {
        if (permission == null){return;}
        if (super.isReadOnly()) {
            throw new SecurityException("attempt to add a Permission to a readonly Permissions object");
        } 
        if (allPermission == true) return; // Why bother adding another permission?
        if (permission instanceof AllPermission) {
            allPermission = true;
            permsMap.clear();
            unresolved.clear();
        }
        if (permission instanceof UnresolvedPermission) {          
            unresolved.add(new PermissionPendingResolution((UnresolvedPermission)permission));            
        }
        // this get saves unnecessary object creation.
        Class clas = permission.getClass();
        PermissionCollection pc = permsMap.get(clas);
        if (pc == null){
            pc = getPC(permission);
            PermissionCollection existed = 
                    permsMap.putIfAbsent(clas, pc);
            if (existed != null) {
                pc = existed;
            }
        } 
	pc.add(permission);
    }
    
    private PermissionCollection getPC(Permission p){
        if (p == null) throw new NullPointerException("null Permission");
        PermissionCollection pc = p.newPermissionCollection();
        if (pc == null) pc = new PC();
        return pc;
    }
    
    /**
     * Returns true if Permission is implied for this PermissionDomain.
     * Threadsafe this method is also a mutator method for internal state
     * 
     * @see Permission
     * @param permission
     * @return boolean
     */
    @Override
    public boolean implies(Permission permission) {
        if (permission == null){return false;}
        if (allPermission == true){return true;}
        if (permission instanceof UnresolvedPermission){return false;}
        Class clas = permission.getClass();
        PermissionCollection pc = permsMap.get(clas); // To stop unnecessary object creation
        if (pc != null && pc.implies(permission)) { return true;}
        if (unresolved.awaitingResolution() == 0 ) { return false; }
        if (pc == null){
            pc = getPC(permission); // once added it cannot be removed atomically.
            PermissionCollection existed = permsMap.putIfAbsent(clas, pc);
            if (existed != null) pc = existed;
        }
        unresolved.resolveCollection(permission, pc);
        return pc.implies(permission);
    }
    
    /**
     * This Enumeration is not intended for concurrent access, modification
     * of the underlying PermissionCollection will not cause a 
     * ConcurrentModificationException, but modifications made after this call
     * returns may not be included in the Enumeration.
     * 
     * Any number of these Enumerations may be utilised , each accessed by 
     * a separate thread.
     * 
     * This Enumeration may contain duplicates and it may contain UnresolvedPermission's
     * as well as their resolved form.
     * 
     * @return Enumeration<Permission>
     */
    @Override
    public Enumeration<Permission> elements() {
        if (allPermission == true){
            Permission [] pa = new Permission[1];
            pa [0] = new AllPermission();
            return Collections.enumeration(Arrays.asList(pa));
        }
        ArrayList<PermissionCollection> elem = 
                new ArrayList<PermissionCollection>(permsMap.size() 
                                    + unresolved.awaitingResolution() + 2);
	// Unresolved Permission's are added first in case they are resolved in 
	// the interim, meaning that they may also be present in resolved form
	// also.  To do the reverse would risk some Permission's being absent.
        if (unresolved.awaitingResolution() > 0) {
            elem.add(unresolved);
        }
        elem.addAll(permsMap.values());	
        Iterator<PermissionCollection> perms = elem.iterator();
        return new PermissionEnumerator(perms);                 
    }
    
    /*
     * This Enumeration is not intended for concurrent access, underlying
     * PermissionCollection's need to be protected by MultiReadPermissionCollection's
     * cache, so updates wont affect the thread safety of ConcurrentPermission.
     * 
     * Any number of these Enumerations may be utilised , each accessed by 
     * a separate thread.
     * 
     * 
     */   
    private final static class PermissionEnumerator implements Enumeration<Permission> {
        private final static Enumeration<Permission> empty = 
        new Enumeration<Permission>(){

            public boolean hasMoreElements() {
                return false;
            }

            public Permission nextElement() {
                throw new NoSuchElementException("Empty enumeration");
            }
            
        };
        private final Iterator<PermissionCollection> epc;
        private volatile Enumeration<Permission> currentPermSet;

        PermissionEnumerator(Iterator<PermissionCollection> epc){
            this.epc = epc;
            currentPermSet = getNextPermSet();
        }

        private Enumeration<Permission> getNextPermSet(){
            Enumeration<Permission> result = null;
            if (epc.hasNext()){
                Enumeration<Permission> e = null;
                PermissionCollection pc = epc.next();               
                /* We only take what we need, as we need it, minimising memory use.
                 * Each underlying PermissionCollection adds its own Enumeration.
                 */
                if ( pc instanceof PermissionPendingResolutionCollection ){
		    Set<Permission> permissionSet = new HashSet<Permission>();
                    e = pc.elements();
                    while (e.hasMoreElements()) {
                        PermissionPendingResolution p = 
                                (PermissionPendingResolution) e.nextElement();
                        UnresolvedPermission up = p.asUnresolvedPermission();
                        permissionSet.add(up);
                    }
		    e = Collections.enumeration(permissionSet);
                } else if (pc != null ) {
                    e = pc.elements();
                }
                if ( e == null ) e = empty;
                result = e;
            }
            return result; // If null end.
        }

        public boolean hasMoreElements() {
            boolean result = false;
            if (currentPermSet != null ) result = currentPermSet.hasMoreElements();
            while (result == false){
                Enumeration<Permission> next = getNextPermSet();
                if (next == null) return false;
                currentPermSet = next;
                result = currentPermSet.hasMoreElements();
            }
            return result;           
        }

        public Permission nextElement() {        
            return currentPermSet.nextElement();               
        }
    }
    
    private static class PC extends PermissionCollection {
        private static final long serialVersionUID = 1L;
        private final Collection<Permission> perms;
        
        private PC(){
            perms = new ConcurrentSkipListSet<Permission>(new PermissionComparator());
        }

        @Override
        public void add(Permission permission) {
            perms.add(permission);
        }

        @Override
        public boolean implies(Permission permission) {
            if (perms.contains(permission)) return true;
            Iterator<Permission> it = perms.iterator();
            while (it.hasNext()){
                Permission p = it.next();
                if (p.implies(permission)) return true;
            }
            return false;
        }

        @Override
        public Enumeration<Permission> elements() {
            return Collections.enumeration(perms);
        }
        
    }
    
    private static class PermissionPendingResolution extends Permission {
            private static final long serialVersionUID = 1L;
            private transient String type; //Class name of underlying permission
            private transient String name; //Target name of underlying permission
            private transient String actions;
            /* We have our own array copy of certs, prevents unnecessary 
             * array creation every time .getUnresolvedCerts() is called.
             */ 
            private transient Certificate [] targetCerts;
            private UnresolvedPermission unresolvedPermission;

        PermissionPendingResolution(UnresolvedPermission up){
            super(up.getUnresolvedType());
            type = up.getUnresolvedType();
            name = up.getUnresolvedName();
            actions = up.getUnresolvedActions();
            // don't need to defensive copy, UnresolvedPermission already does it.
            targetCerts = up.getUnresolvedCerts();
            unresolvedPermission = up;
        }

        Permission resolve(Class targetType) {
            // check signers at first
            if (PolicyUtils.matchSubset( targetCerts, targetType.getSigners())) {
                try {
                     return PolicyUtils.instantiatePermission(targetType, name, actions);
                } catch (Exception ignore) {
                    //TODO log warning?
                }
            }
            return null;
        }

        @Override
        public boolean implies(Permission permission) {
            return false;
        }

        @Override
        public boolean equals(Object obj) {
            if ( obj == this ) {return true;}
            if ( !(obj instanceof PermissionPendingResolution)) {return false;}
            PermissionPendingResolution ob = (PermissionPendingResolution) obj;
            if (this.unresolvedPermission.equals(ob.unresolvedPermission)) {return true;}
            return false;
        }

        @Override
        public int hashCode() {
            return unresolvedPermission.hashCode();
        }

        @Override
        public String getActions() {
            return "";
        }

        @Override
        public PermissionCollection newPermissionCollection(){
            return new PermissionPendingResolutionCollection();
        }

        public UnresolvedPermission asUnresolvedPermission(){
            return unresolvedPermission;
        }
    }
    
    private static class PermissionPendingResolutionCollection  extends PermissionCollection {
        private static final long serialVersionUID = 1L;
        private ConcurrentHashMap<String,Collection<PermissionPendingResolution>> klasses;
        // This is a best effort counter, it doesn't try to identify duplicates.
        // If it equals 0, it definitely has no pendings, however it may be greater
        // than 0 and have no pending Permission's for resolution.
        private AtomicInteger pending;
        PermissionPendingResolutionCollection(){
            klasses = new ConcurrentHashMap<String,Collection<PermissionPendingResolution>>(2);
            pending = new AtomicInteger(0);
        }
        
        PermissionPendingResolutionCollection(int initialCapacity, float loadFactor, int concurrencyLevel){
            klasses = new ConcurrentHashMap<String,Collection<PermissionPendingResolution>>
                    (initialCapacity, loadFactor, concurrencyLevel);
            pending = new AtomicInteger(0);
        }

        public int awaitingResolution(){
            return pending.get();
        }

        void clear(){
            klasses.clear();
            pending.set(0);
        }


        public void add(Permission permission) {
            if (isReadOnly()) {
                throw new SecurityException("attempt to add a Permission to a readonly Permissions object"); //$NON-NLS-1$
            }
            if (permission == null) { throw new IllegalArgumentException("Null Permission");}
            if ( permission.getClass() != PermissionPendingResolution.class || permission.getClass() != PermissionPendingResolution.class ) {
                throw new IllegalArgumentException("Not instance of PermissionPendingResolution");
            }
            String klass = permission.getName();
            Collection<PermissionPendingResolution> klassMates = klasses.get(klass);
            if (klassMates != null){
                klassMates.add((PermissionPendingResolution) permission);
                pending.incrementAndGet();
                return;
            }
            Collection<PermissionPendingResolution> klassMatesExists = null;        
            Set<PermissionPendingResolution> pprs = new HashSet<PermissionPendingResolution>();
            klassMates = Collections.synchronizedSet(pprs);
            klassMatesExists  = klasses.putIfAbsent(klass, klassMates);       
            if (klassMatesExists == null){
                klassMates.add((PermissionPendingResolution) permission);
                pending.incrementAndGet();
            }else{
                klassMatesExists.add((PermissionPendingResolution) permission);
                pending.incrementAndGet();
            }
        }

        PermissionCollection resolveCollection(Permission target, PermissionCollection holder ){
            if (target == null || holder == null) throw new NullPointerException("target or holder cannot be null");
            if (pending.get() == 0) { return holder; }
            String klass = target.getClass().getName();
            Collection<PermissionPendingResolution> klassMates = klasses.remove(klass);
            if (klassMates != null) {       
                for (Iterator<PermissionPendingResolution> iter = klassMates.iterator(); iter.hasNext();) {
                    PermissionPendingResolution element = iter.next();
                    Permission resolved = element.resolve(target.getClass());
                    if (resolved != null) {
                        holder.add(resolved);
                        iter.remove();
                        pending.decrementAndGet();
                    }
                } 
                // If for some reason something wasn't resolved we better put it back
                // We should never get here, should I throw an exception instead?
                if (klassMates.size() > 0 ) {
                    Collection<PermissionPendingResolution> existed
                            = klasses.putIfAbsent(klass, klassMates);
                    if ( existed != null ) {
                        existed.addAll(klassMates);
                    }
                }
            }
            return holder;
        }

        @Override
        public boolean implies(Permission permission) {
            return false;
        }

        @SuppressWarnings("unchecked")
        public Enumeration<Permission> elements() {
            Collection all = new ArrayList();
            for (Iterator iter = klasses.values().iterator(); iter.hasNext();) {
                all.addAll((Collection)iter.next());
            }
            return Collections.enumeration(all);
        }
    }

}<|MERGE_RESOLUTION|>--- conflicted
+++ resolved
@@ -74,13 +74,8 @@
  * TODO: Serialization properly
  * @version 0.5 2012/04/18
  * 
-<<<<<<< HEAD
- * 
- * @since 2.2.1
-=======
  * @author Peter Firmstone
  * @since 3.0.0
->>>>>>> cdb30c97
  * @serial permsMap
  */
 final class ConcurrentPermissions extends PermissionCollection 
@@ -230,7 +225,7 @@
      * Any number of these Enumerations may be utilised , each accessed by 
      * a separate thread.
      * 
-     * 
+     * @author Peter Firmstone
      */   
     private final static class PermissionEnumerator implements Enumeration<Permission> {
         private final static Enumeration<Permission> empty = 
