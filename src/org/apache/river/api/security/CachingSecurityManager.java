--- conflicted
+++ resolved
@@ -22,13 +22,8 @@
  * A CachingSecurityManager caches the result of check permission calls for
  * AccessControlContexts.
  * 
-<<<<<<< HEAD
- * 
- * @since 2.2.1
-=======
  * @author Peter Firmstone.
  * @since 3.0.0
->>>>>>> cdb30c97
  */
 public interface CachingSecurityManager {
 
