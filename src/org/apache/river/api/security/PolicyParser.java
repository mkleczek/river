--- conflicted
+++ resolved
@@ -30,12 +30,8 @@
  * @see Properties
  * @see ConcurrentPolicyFile
  * 
-<<<<<<< HEAD
- * 
-=======
  * @author Peter Firmstone
  * @since 3.0.0
->>>>>>> cdb30c97
  */
 public interface PolicyParser {
 
