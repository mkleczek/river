--- conflicted
+++ resolved
@@ -29,7 +29,6 @@
 import java.security.Policy;
 import java.security.PrivilegedAction;
 import java.security.ProtectionDomain;
-import java.security.Security;
 import java.security.UnresolvedPermission;
 import java.util.Arrays;
 import java.util.Collection;
@@ -44,30 +43,17 @@
 import java.util.logging.Level;
 import java.util.logging.Logger;
 import net.jini.security.GrantPermission;
-<<<<<<< HEAD
-import net.jini.security.policy.PolicyInitializationException;
-import org.apache.river.api.common.Beta;
-
-/**
- * RemotePolicy provider implementation.
- * 
-=======
 import org.apache.river.api.common.Beta;
 
 /**
  * @author Peter Firmstone
  * @since 3.0.0
->>>>>>> cdb30c97
  */
 @Beta
 public class RemotePolicyProvider extends AbstractPolicy implements RemotePolicy,
         ScalableNestedPolicy{
-    private static final String basePolicyClassProperty =
-	"org.apache.river.api.security.RemotePolicyProvider.basePolicyClass";
-    private static final String defaultBasePolicyClass =
-            "org.apache.river.api.security.ConcurrentPolicyFile";
-    
-    private static final Logger logger = Logger.getLogger("org.apache.river.api.security");
+    
+    private static final Logger logger = Logger.getLogger("net.jini.security.policy");
     private static final ProtectionDomain policyDomain = 
             AccessController.doPrivileged(new PrivilegedAction<ProtectionDomain>(){
             
@@ -95,42 +81,9 @@
     private final boolean basePolicyIsRemote;
     private final boolean basePolicyIsConcurrent;
     private final PermissionCollection policyPermissions;
+    private final boolean loggable;
     
     /**
-<<<<<<< HEAD
-     * Creates a RemotePolicyProvider instance using the System property
-     * "org.apache.river.api.security.RemotePolicyProvider.basePolicyClass"
-     * to instantiate a base Policy, otherwise if the property is not set
-     * creates an instance of ConcurrentPolicyFile to use as the base Policy.
-     * 
-     * @throws PolicyInitializationException
-     */
-    public RemotePolicyProvider() throws PolicyInitializationException {
-        String cname = Security.getProperty(basePolicyClassProperty);
-	if (cname == null) {
-	    cname = defaultBasePolicyClass;
-	}
-	try {
-	    this.basePolicy = (Policy) Class.forName(cname).newInstance();
-	} catch (SecurityException e) {
-	    throw e;
-	} catch (Exception e) {
-	    throw new PolicyInitializationException(
-		"unable to construct base policy", e);
-	}
-        remotePolicyGrants = new PermissionGrant[0];
-	grantLock = new Object();
-        remotePolicyPermission = new PolicyPermission("Remote");
-        protectionDomainPermission = new RuntimePermission("getProtectionDomain");
-        basePolicyIsRemote = basePolicy instanceof RemotePolicy ?true: false;
-        basePolicyIsConcurrent = basePolicy instanceof ScalableNestedPolicy ;
-        policyPermissions = basePolicy.getPermissions(policyDomain);
-        policyPermissions.setReadOnly();
-    }
-    
-    /**
-=======
->>>>>>> cdb30c97
      * Creates a new <code>RemotePolicyProvider</code> instance that wraps
      * around the given non-<code>null</code> base policy object.
      *
@@ -142,6 +95,7 @@
     public RemotePolicyProvider(Policy basePolicy){
         this.basePolicy = basePolicy;
 	remotePolicyGrants = new PermissionGrant[0];
+        loggable = logger.isLoggable(Level.FINEST);
 	grantLock = new Object();
         remotePolicyPermission = new PolicyPermission("Remote");
         protectionDomainPermission = new RuntimePermission("getProtectionDomain");
@@ -163,17 +117,14 @@
          * where two permissions combined also implied a third permission, that
          * neither administrator intended to grant.
          */
-        
         try {
         // Delegating to the underlying policy is not supported.
 	processRemotePolicyGrants(grants);
-        // If we get here, the caller has permission.
-        } catch (SecurityException ex){
-            ex.fillInStackTrace();
-            logger.log(Level.WARNING, "Remote Policy update failed with SecurityException: ", ex);
-        } catch (NullPointerException ex) {
-            ex.fillInStackTrace();
-            logger.log(Level.SEVERE, "Remote Policy update failed with NullPointerException: ", ex);
+        // If we get to here, the caller has permission.
+        } catch (SecurityException e){
+            throw new RemoteException("Policy update failed", (Throwable) e);
+        } catch (NullPointerException e) {
+            throw new RemoteException("Policy update failed", (Throwable) e);
         }
     }
     
@@ -193,28 +144,58 @@
 	// changes between now and gaining the lock, only the length of the
 	// HashSet is potentially not optimal, keeping the HashSet creation
 	// outside of the lock reduces the lock held duration.
-        List<PermissionGrant> holder 
-		    = new LinkedList<PermissionGrant>();
-        remotePolicyPermission.checkGuard(null);
-        protectionDomainPermission.checkGuard(null);
-        Iterator<PermissionGrant> gi = holder.iterator();
+        Set<ProtectionDomain> domains = null;
         int l = grants.length;
-        for (int i =0; i<l; i++){
-            try {
-                checkCallerHasGrants(grants[i]);
-                holder.add(grants[i]);
-            }catch (SecurityException e){
-                logger.log(Level.WARNING, "Caller doesn't have necessary GrantPermission:\n ", grants[i]);
+        for (int i = 0; i < l; i++ ){
+            if (grants[i] == null ) throw new NullPointerException("null PermissionGrant prohibited");
+            // This causes a ProtectionDomain security check.
+            final Class c = grants[i].getClass();
+            domains = AccessController.doPrivileged(
+                new PrivilegedAction<Set<ProtectionDomain>>() {
+                    public Set<ProtectionDomain> run() {
+                        Class[] classes = c.getDeclaredClasses();
+                        Set<ProtectionDomain> domains = new HashSet<ProtectionDomain>();
+                        int l = classes.length;
+                        for ( int i = 0; i < l; i++ ){
+                            domains.add(classes[i].getProtectionDomain());
+                        }
+                        return domains;
+                    }
+                });
+        }
+        Iterator<ProtectionDomain> it = domains.iterator();
+        while (it.hasNext()){
+            if ( ! it.next().implies(remotePolicyPermission)) {
+                throw new SecurityException("Missing permission: " 
+                        + remotePolicyPermission.toString());
             }
         }
+	HashSet<PermissionGrant> holder 
+		    = new HashSet<PermissionGrant>(grants.length);
+	    holder.addAll(Arrays.asList(grants));
+            checkCallerHasGrants(holder);
+        PermissionGrant[] old = null;
 	synchronized (grantLock) {
+            old = remotePolicyGrants;
 	    PermissionGrant[] updated = new PermissionGrant[holder.size()];
 	    remotePolicyGrants = holder.toArray(updated);
 	}
+        Collection<PermissionGrant> oldGrants = new HashSet<PermissionGrant>(old.length);
+        oldGrants.addAll(Arrays.asList(old));
+        oldGrants.removeAll(holder);
+        // Collect removed Permission's to notify CachingSecurityManager.
+        Set<Permission> removed = new HashSet<Permission>(120);
+        Iterator<PermissionGrant> rgi = oldGrants.iterator();
+        while (rgi.hasNext()){
+            PermissionGrant g = rgi.next();
+                    removed.addAll(g.getPermissions());
+        }
+        
         SecurityManager sm = System.getSecurityManager();
         if (sm instanceof CachingSecurityManager) {
             ((CachingSecurityManager) sm).clearCache();
         }
+        // oldGrants now only has the grants which have been removed.
     }
     
     @Override
