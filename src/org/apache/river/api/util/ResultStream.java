--- conflicted
+++ resolved
@@ -26,12 +26,9 @@
  * check first operation as implementors must return a null value after
  * the backing data source has been exhausted. So this terminates like a stream
  * by returning a null value.
-<<<<<<< HEAD
-=======
  * 
  * @author Peter Firmstone
  * @since 3.0.0
->>>>>>> cdb30c97
  */
 public interface ResultStream<T> {
     /**
